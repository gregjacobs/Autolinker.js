/*global require, module */
/*jshint devel:true */
module.exports = function(grunt) {
	'use strict';

	// Tasks
	grunt.registerTask( 'default', [ 'jshint', 'build', 'jasmine' ] );
	grunt.registerTask( 'build', [ 'concat:development', 'umd', 'uglify:production' ] );
	grunt.registerTask( 'test', [ 'build', 'jasmine' ] );
	grunt.registerTask( 'doc', "Builds the documentation.", [ 'jshint', 'jsduck' ] );
	grunt.registerTask( 'serve', [ 'connect:server:keepalive' ] );


	// Project configuration
	var exec = require( 'child_process' ).exec,
	    banner = createBanner(),
	    distPath = 'dist/Autolinker.js',
	    minDistPath = 'dist/Autolinker.min.js';

	grunt.initConfig( {
		pkg: grunt.file.readJSON( 'package.json' ),

		connect: {
			server: {
				options: {
					hostname: '*',
					port: 3000,
					base: '.'
				}
			}
		},

		jshint: {
			files: {
				src: [ 'src/**/*.js', 'tests/**/*.js' ]
			}
		},

		jasmine: {
			dist: {
				options: {
					specs: 'tests/**/*Spec.js'
				},
				src: minDistPath
			}
		},

		concat: {
			development: {
				options: {
					banner : banner,
					nonull : true
				},
				src: [
					'src/Autolinker.js',
					'src/Util.js',
					'src/HtmlTag.js',
					'src/AnchorTagBuilder.js',
					'src/htmlParser/HtmlParser.js',
					'src/htmlParser/HtmlNode.js',
					'src/htmlParser/ElementNode.js',
					'src/htmlParser/EntityNode.js',
					'src/htmlParser/TextNode.js',
					'src/matchParser/MatchParser.js',
					'src/matchParser/MatchValidator.js',
					'src/match/Match.js',
					'src/match/Email.js',
					'src/match/Twitter.js',
<<<<<<< HEAD
					'src/match/Url.js'
=======
					'src/match/Phone.js',
					'src/match/Url.js',
>>>>>>> ed3a007a
				],
				dest: distPath
			}
		},

		uglify: {
			production: {
				options: {
					banner: banner
				},
				src: [ distPath ],
				dest: minDistPath
			}
		},

		jsduck: {
			main: {
				// source paths with your code
				src: [
					'src/**/*.js'
				],

				// docs output dir
				dest: 'gh-pages/docs',

				// extra options
				options: {
					'title': 'Autolinker API Docs'
				}
			}
		},

		umd: {
			main: {
				src: distPath,
				globalAlias: 'Autolinker', //  Changes the name of the global variable
				objectToExport: 'Autolinker',
				indent: '\t'
			}
		}
	} );

	// Plugins
	grunt.loadNpmTasks( 'grunt-contrib-connect' );
	grunt.loadNpmTasks( 'grunt-contrib-jasmine' );
	grunt.loadNpmTasks( 'grunt-contrib-concat' );
	grunt.loadNpmTasks( 'grunt-contrib-uglify' );
	grunt.loadNpmTasks( 'grunt-contrib-jshint' );
	grunt.loadNpmTasks( 'grunt-jsduck' );
	grunt.loadNpmTasks( 'grunt-umd' );


	/**
	 * Creates the banner comment with license header that is placed over the concatenated/minified files.
	 *
	 * @private
	 * @return {String}
	 */
	function createBanner() {
		return [
			'/*!',
			' * Autolinker.js',
			' * <%= pkg.version %>',
			' *',
			' * Copyright(c) <%= grunt.template.today("yyyy") %> <%= pkg.author %>',
			' * <%= pkg.license %>',
			' *',
			' * <%= pkg.homepage %>',
			' */\n'
		].join( "\n" );
	}
};<|MERGE_RESOLUTION|>--- conflicted
+++ resolved
@@ -65,13 +65,9 @@
 					'src/matchParser/MatchValidator.js',
 					'src/match/Match.js',
 					'src/match/Email.js',
+					'src/match/Phone.js',
 					'src/match/Twitter.js',
-<<<<<<< HEAD
 					'src/match/Url.js'
-=======
-					'src/match/Phone.js',
-					'src/match/Url.js',
->>>>>>> ed3a007a
 				],
 				dest: distPath
 			}
