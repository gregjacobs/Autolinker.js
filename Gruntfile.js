/*global require, module */
/*jshint devel:true */
module.exports = function(grunt) {
	'use strict';

	// Tasks
	grunt.registerTask( 'default', [ 'jshint', 'build', 'jasmine' ] );
	grunt.registerTask( 'build', [ 'build_dev', 'umd', 'uglify:production' ] );
	grunt.registerTask( 'build_dev', [ 'concat:development', 'preprocess:development' ] );
	grunt.registerTask( 'test', [ 'build', 'jasmine' ] );
	grunt.registerTask( 'doc', "Builds the documentation.", [ 'jshint', 'jsduck' ] );
	grunt.registerTask( 'serve', [ 'connect:server:keepalive' ] );


	// Project configuration
	var exec = require( 'child_process' ).exec,
	    banner = createBanner(),
	    distPath = 'dist/Autolinker.js',
	    minDistPath = 'dist/Autolinker.min.js';

	grunt.initConfig( {
		pkg: grunt.file.readJSON( 'package.json' ),

		connect: {
			server: {
				options: {
					hostname: '*',
					port: 3000,
					base: '.'
				}
			}
		},

		jshint: {
			options : {
				jshintrc: true
			},
			files: {
				src: [ 'src/**/*.js', 'tests/**/*.js' ]
			}
		},

		jasmine: {
			dist: {
				options: {
					specs: [ 'tests/match/MatchChecker.js', 'tests/**/*Spec.js' ]
				},
				src: minDistPath
			}
		},

		concat: {
			development: {
				options: {
					banner : banner,
					nonull : true
				},
				src: [
					'src/Autolinker.js',
					'src/Util.js',
					'src/HtmlTag.js',
					'src/AnchorTagBuilder.js',
					'src/htmlParser/HtmlParser.js',
					'src/htmlParser/HtmlNode.js',
					'src/htmlParser/CommentNode.js',
					'src/htmlParser/ElementNode.js',
					'src/htmlParser/EntityNode.js',
					'src/htmlParser/TextNode.js',
					'src/match/Match.js',
					'src/match/Email.js',
					'src/match/Hashtag.js',
					'src/match/Phone.js',
					'src/match/Twitter.js',
					'src/match/Url.js',
<<<<<<< HEAD
					'src/matcher/domainNameRegex.js',
					'src/matcher/tldRegex.js',
					'src/matcher/Matcher.js',
					'src/matcher/Email.js',
					'src/matcher/Hashtag.js',
					'src/matcher/Phone.js',
					'src/matcher/Twitter.js',
					'src/matcher/Url.js',
					'src/matcher/UrlMatchValidator.js'
=======
					'src/truncate/TruncateEnd.js',
					'src/truncate/TruncateMiddle.js',
					'src/truncate/TruncateSmart.js'
>>>>>>> 81fa5500
				],
				dest: distPath
			}
		},

		preprocess: {
			development : {
				src  : distPath,
				dest : distPath,
				options : {
					inline : true,  // required to overwrite the src file
					context : {
						DEBUG : true
					}
				}
			}
		},

		uglify: {
			production: {
				options: {
					banner: banner
				},
				src: [ distPath ],
				dest: minDistPath
			}
		},

		jsduck: {
			main: {
				// source paths with your code
				src: [
					'src/**/*.js'
				],

				// docs output dir
				dest: 'gh-pages/docs',

				// extra options
				options: {
					'title': 'Autolinker API Docs'
				}
			}
		},

		umd: {
			main: {
				src: distPath,
				globalAlias: 'Autolinker', //  Changes the name of the global variable
				objectToExport: 'Autolinker',
				indent: '\t'
			}
		}
	} );

	// Plugins
	grunt.loadNpmTasks( 'grunt-contrib-connect' );
	grunt.loadNpmTasks( 'grunt-contrib-jasmine' );
	grunt.loadNpmTasks( 'grunt-contrib-concat' );
	grunt.loadNpmTasks( 'grunt-contrib-uglify' );
	grunt.loadNpmTasks( 'grunt-contrib-jshint' );
	grunt.loadNpmTasks( 'grunt-jsduck' );
	grunt.loadNpmTasks( 'grunt-preprocess' );
	grunt.loadNpmTasks( 'grunt-umd' );


	/**
	 * Creates the banner comment with license header that is placed over the concatenated/minified files.
	 *
	 * @private
	 * @return {String}
	 */
	function createBanner() {
		return [
			'/*!',
			' * Autolinker.js',
			' * <%= pkg.version %>',
			' *',
			' * Copyright(c) <%= grunt.template.today("yyyy") %> <%= pkg.author %>',
			' * <%= pkg.license %>',
			' *',
			' * <%= pkg.homepage %>',
			' */\n'
		].join( "\n" );
	}
};<|MERGE_RESOLUTION|>--- conflicted
+++ resolved
@@ -72,7 +72,6 @@
 					'src/match/Phone.js',
 					'src/match/Twitter.js',
 					'src/match/Url.js',
-<<<<<<< HEAD
 					'src/matcher/domainNameRegex.js',
 					'src/matcher/tldRegex.js',
 					'src/matcher/Matcher.js',
@@ -81,12 +80,10 @@
 					'src/matcher/Phone.js',
 					'src/matcher/Twitter.js',
 					'src/matcher/Url.js',
-					'src/matcher/UrlMatchValidator.js'
-=======
+					'src/matcher/UrlMatchValidator.js',
 					'src/truncate/TruncateEnd.js',
 					'src/truncate/TruncateMiddle.js',
 					'src/truncate/TruncateSmart.js'
->>>>>>> 81fa5500
 				],
 				dest: distPath
 			}
