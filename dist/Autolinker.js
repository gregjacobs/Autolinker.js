/*!
 * Autolinker.js
<<<<<<< HEAD
 * 0.28.1
=======
 * 1.0.0
>>>>>>> fee9a543
 *
 * Copyright(c) 2016 Gregory Jacobs <greg@greg-jacobs.com>
 * MIT License
 *
 * https://github.com/gregjacobs/Autolinker.js
 */
;(function(root, factory) {
  if (typeof define === 'function' && define.amd) {
    define([], factory);
  } else if (typeof exports === 'object') {
    module.exports = factory();
  } else {
    root.Autolinker = factory();
  }
}(this, function() {
/**
 * @class Autolinker
 * @extends Object
 *
 * Utility class used to process a given string of text, and wrap the matches in
 * the appropriate anchor (&lt;a&gt;) tags to turn them into links.
 *
 * Any of the configuration options may be provided in an Object (map) provided
 * to the Autolinker constructor, which will configure how the {@link #link link()}
 * method will process the links.
 *
 * For example:
 *
 *     var autolinker = new Autolinker( {
 *         newWindow : false,
 *         truncate  : 30
 *     } );
 *
 *     var html = autolinker.link( "Joe went to www.yahoo.com" );
 *     // produces: 'Joe went to <a href="http://www.yahoo.com">yahoo.com</a>'
 *
 *
 * The {@link #static-link static link()} method may also be used to inline
 * options into a single call, which may be more convenient for one-off uses.
 * For example:
 *
 *     var html = Autolinker.link( "Joe went to www.yahoo.com", {
 *         newWindow : false,
 *         truncate  : 30
 *     } );
 *     // produces: 'Joe went to <a href="http://www.yahoo.com">yahoo.com</a>'
 *
 *
 * ## Custom Replacements of Links
 *
 * If the configuration options do not provide enough flexibility, a {@link #replaceFn}
 * may be provided to fully customize the output of Autolinker. This function is
 * called once for each URL/Email/Phone#/Hashtag/Mention (Twitter, Instagram)
 * match that is encountered.
 *
 * For example:
 *
 *     var input = "...";  // string with URLs, Email Addresses, Phone #s, Hashtags, and Mentions (Twitter, Instagram)
 *
 *     var linkedText = Autolinker.link( input, {
 *         replaceFn : function( match ) {
 *             console.log( "href = ", match.getAnchorHref() );
 *             console.log( "text = ", match.getAnchorText() );
 *
 *             switch( match.getType() ) {
 *                 case 'url' :
 *                     console.log( "url: ", match.getUrl() );
 *
 *                     if( match.getUrl().indexOf( 'mysite.com' ) === -1 ) {
 *                         var tag = match.buildTag();  // returns an `Autolinker.HtmlTag` instance, which provides mutator methods for easy changes
 *                         tag.setAttr( 'rel', 'nofollow' );
 *                         tag.addClass( 'external-link' );
 *
 *                         return tag;
 *
 *                     } else {
 *                         return true;  // let Autolinker perform its normal anchor tag replacement
 *                     }
 *
 *                 case 'email' :
 *                     var email = match.getEmail();
 *                     console.log( "email: ", email );
 *
 *                     if( email === "my@own.address" ) {
 *                         return false;  // don't auto-link this particular email address; leave as-is
 *                     } else {
 *                         return;  // no return value will have Autolinker perform its normal anchor tag replacement (same as returning `true`)
 *                     }
 *
 *                 case 'phone' :
 *                     var phoneNumber = match.getPhoneNumber();
 *                     console.log( phoneNumber );
 *
 *                     return '<a href="http://newplace.to.link.phone.numbers.to/">' + phoneNumber + '</a>';
 *
 *                 case 'hashtag' :
 *                     var hashtag = match.getHashtag();
 *                     console.log( hashtag );
 *
 *                     return '<a href="http://newplace.to.link.hashtag.handles.to/">' + hashtag + '</a>';
 *
 *                 case 'mention' :
 *                     var mention = match.getMention();
 *                     console.log( mention );
 *
 *                     return '<a href="http://newplace.to.link.mention.to/">' + mention + '</a>';
 *             }
 *         }
 *     } );
 *
 *
 * The function may return the following values:
 *
 * - `true` (Boolean): Allow Autolinker to replace the match as it normally
 *   would.
 * - `false` (Boolean): Do not replace the current match at all - leave as-is.
 * - Any String: If a string is returned from the function, the string will be
 *   used directly as the replacement HTML for the match.
 * - An {@link Autolinker.HtmlTag} instance, which can be used to build/modify
 *   an HTML tag before writing out its HTML text.
 *
 * @constructor
 * @param {Object} [cfg] The configuration options for the Autolinker instance,
 *   specified in an Object (map).
 */
var Autolinker = function( cfg ) {
	cfg = cfg || {};

	this.version = Autolinker.version;

	this.urls = this.normalizeUrlsCfg( cfg.urls );
	this.email = typeof cfg.email === 'boolean' ? cfg.email : true;
	this.phone = typeof cfg.phone === 'boolean' ? cfg.phone : true;
	this.hashtag = cfg.hashtag || false;
	this.mention = cfg.mention || false;
	this.newWindow = typeof cfg.newWindow === 'boolean' ? cfg.newWindow : true;
	this.stripPrefix = typeof cfg.stripPrefix === 'boolean' ? cfg.stripPrefix : true;

	// Validate the value of the `mention` cfg
	var mention = this.mention;
	if( mention !== false && mention !== 'twitter' && mention !== 'instagram' ) {
		throw new Error( "invalid `mention` cfg - see docs" );
	}

	// Validate the value of the `hashtag` cfg
	var hashtag = this.hashtag;
	if( hashtag !== false && hashtag !== 'twitter' && hashtag !== 'facebook' && hashtag !== 'instagram' ) {
		throw new Error( "invalid `hashtag` cfg - see docs" );
	}

	this.truncate = this.normalizeTruncateCfg( cfg.truncate );
	this.className = cfg.className || '';
	this.replaceFn = cfg.replaceFn || null;
	this.context = cfg.context || this;

	this.htmlParser = null;
	this.matchers = null;
	this.tagBuilder = null;
};



/**
 * Automatically links URLs, Email addresses, Phone Numbers, Twitter handles,
 * Hashtags, and Mentions found in the given chunk of HTML. Does not link URLs found
 * within HTML tags.
 *
 * For instance, if given the text: `You should go to http://www.yahoo.com`,
 * then the result will be `You should go to &lt;a href="http://www.yahoo.com"&gt;http://www.yahoo.com&lt;/a&gt;`
 *
 * Example:
 *
 *     var linkedText = Autolinker.link( "Go to google.com", { newWindow: false } );
 *     // Produces: "Go to <a href="http://google.com">google.com</a>"
 *
 * @static
 * @param {String} textOrHtml The HTML or text to find matches within (depending
 *   on if the {@link #urls}, {@link #email}, {@link #phone}, {@link #twitter},
 *   {@link #hashtag}, and {@link #mention} options are enabled).
 * @param {Object} [options] Any of the configuration options for the Autolinker
 *   class, specified in an Object (map). See the class description for an
 *   example call.
 * @return {String} The HTML text, with matches automatically linked.
 */
Autolinker.link = function( textOrHtml, options ) {
	var autolinker = new Autolinker( options );
	return autolinker.link( textOrHtml );
};


/**
 * @static
 * @property {String} version (readonly)
 *
 * The Autolinker version number in the form major.minor.patch
 *
 * Ex: 0.25.1
 */
<<<<<<< HEAD
Autolinker.version = '0.28.1';
=======
Autolinker.version = '1.0.0';
>>>>>>> fee9a543


Autolinker.prototype = {
	constructor : Autolinker,  // fix constructor property

	/**
	 * @cfg {Boolean/Object} [urls=true]
	 *
	 * `true` if URLs should be automatically linked, `false` if they should not
	 * be.
	 *
	 * This option also accepts an Object form with 3 properties, to allow for
	 * more customization of what exactly gets linked. All default to `true`:
	 *
	 * @param {Boolean} schemeMatches `true` to match URLs found prefixed with a
	 *   scheme, i.e. `http://google.com`, or `other+scheme://google.com`,
	 *   `false` to prevent these types of matches.
	 * @param {Boolean} wwwMatches `true` to match urls found prefixed with
	 *   `'www.'`, i.e. `www.google.com`. `false` to prevent these types of
	 *   matches. Note that if the URL had a prefixed scheme, and
	 *   `schemeMatches` is true, it will still be linked.
	 * @param {Boolean} tldMatches `true` to match URLs with known top level
	 *   domains (.com, .net, etc.) that are not prefixed with a scheme or
	 *   `'www.'`. This option attempts to match anything that looks like a URL
	 *   in the given text. Ex: `google.com`, `asdf.org/?page=1`, etc. `false`
	 *   to prevent these types of matches.
	 */

	/**
	 * @cfg {Boolean} [email=true]
	 *
	 * `true` if email addresses should be automatically linked, `false` if they
	 * should not be.
	 */

	/**
	 * @cfg {Boolean} [phone=true]
	 *
	 * `true` if Phone numbers ("(555)555-5555") should be automatically linked,
	 * `false` if they should not be.
	 */

	/**
	 * @cfg {Boolean/String} [hashtag=false]
	 *
	 * A string for the service name to have hashtags (ex: "#myHashtag")
	 * auto-linked to. The currently-supported values are:
	 *
	 * - 'twitter'
	 * - 'facebook'
	 * - 'instagram'
	 *
	 * Pass `false` to skip auto-linking of hashtags.
	 */

	/**
	 * @cfg {String/Boolean} [mention=false]
	 *
	 * A string for the service name to have mentions (ex: "@myuser")
	 * auto-linked to. The currently supported values are:
	 *
	 * - 'twitter'
	 * - 'instagram'
	 *
	 * Defaults to `false` to skip auto-linking of mentions.
	 */

	/**
	 * @cfg {Boolean} [newWindow=true]
	 *
	 * `true` if the links should open in a new window, `false` otherwise.
	 */

	/**
	 * @cfg {Boolean} [stripPrefix=true]
	 *
	 * `true` if 'http://' or 'https://' and/or the 'www.' should be stripped
	 * from the beginning of URL links' text, `false` otherwise.
	 */

	/**
	 * @cfg {Number/Object} [truncate=0]
	 *
	 * ## Number Form
	 *
	 * A number for how many characters matched text should be truncated to
	 * inside the text of a link. If the matched text is over this number of
	 * characters, it will be truncated to this length by adding a two period
	 * ellipsis ('..') to the end of the string.
	 *
	 * For example: A url like 'http://www.yahoo.com/some/long/path/to/a/file'
	 * truncated to 25 characters might look something like this:
	 * 'yahoo.com/some/long/pat..'
	 *
	 * Example Usage:
	 *
	 *     truncate: 25
	 *
	 *
	 *  Defaults to `0` for "no truncation."
	 *
	 *
	 * ## Object Form
	 *
	 * An Object may also be provided with two properties: `length` (Number) and
	 * `location` (String). `location` may be one of the following: 'end'
	 * (default), 'middle', or 'smart'.
	 *
	 * Example Usage:
	 *
	 *     truncate: { length: 25, location: 'middle' }
	 *
	 * @cfg {Number} [truncate.length=0] How many characters to allow before
	 *   truncation will occur. Defaults to `0` for "no truncation."
	 * @cfg {"end"/"middle"/"smart"} [truncate.location="end"]
	 *
	 * - 'end' (default): will truncate up to the number of characters, and then
	 *   add an ellipsis at the end. Ex: 'yahoo.com/some/long/pat..'
	 * - 'middle': will truncate and add the ellipsis in the middle. Ex:
	 *   'yahoo.com/s..th/to/a/file'
	 * - 'smart': for URLs where the algorithm attempts to strip out unnecessary
	 *   parts first (such as the 'www.', then URL scheme, hash, etc.),
	 *   attempting to make the URL human-readable before looking for a good
	 *   point to insert the ellipsis if it is still too long. Ex:
	 *   'yahoo.com/some..to/a/file'. For more details, see
	 *   {@link Autolinker.truncate.TruncateSmart}.
	 */

	/**
	 * @cfg {String} className
	 *
	 * A CSS class name to add to the generated links. This class will be added
	 * to all links, as well as this class plus match suffixes for styling
	 * url/email/phone/hashtag/mention links differently.
	 *
	 * For example, if this config is provided as "myLink", then:
	 *
	 * - URL links will have the CSS classes: "myLink myLink-url"
	 * - Email links will have the CSS classes: "myLink myLink-email", and
	 * - Phone links will have the CSS classes: "myLink myLink-phone"
	 * - Hashtag links will have the CSS classes: "myLink myLink-hashtag"
	 * - Mention links will have the CSS classes: "myLink myLink-mention myLink-<type>" where type is "instagram"/"twitter"
	 */

	/**
	 * @cfg {Function} replaceFn
	 *
	 * A function to individually process each match found in the input string.
	 *
	 * See the class's description for usage.
	 *
	 * The `replaceFn` can be called with a different context object (`this`
	 * reference) using the {@link #context} cfg.
	 *
	 * This function is called with the following parameter:
	 *
	 * @cfg {Autolinker.match.Match} replaceFn.match The Match instance which
	 *   can be used to retrieve information about the match that the `replaceFn`
	 *   is currently processing. See {@link Autolinker.match.Match} subclasses
	 *   for details.
	 */

	/**
	 * @cfg {Object} context
	 *
	 * The context object (`this` reference) to call the `replaceFn` with.
	 *
	 * Defaults to this Autolinker instance.
	 */


	/**
	 * @property {String} version (readonly)
	 *
	 * The Autolinker version number in the form major.minor.patch
	 *
	 * Ex: 0.25.1
	 */

	/**
	 * @private
	 * @property {Autolinker.htmlParser.HtmlParser} htmlParser
	 *
	 * The HtmlParser instance used to skip over HTML tags, while finding text
	 * nodes to process. This is lazily instantiated in the {@link #getHtmlParser}
	 * method.
	 */

	/**
	 * @private
	 * @property {Autolinker.matcher.Matcher[]} matchers
	 *
	 * The {@link Autolinker.matcher.Matcher} instances for this Autolinker
	 * instance.
	 *
	 * This is lazily created in {@link #getMatchers}.
	 */

	/**
	 * @private
	 * @property {Autolinker.AnchorTagBuilder} tagBuilder
	 *
	 * The AnchorTagBuilder instance used to build match replacement anchor tags.
	 * Note: this is lazily instantiated in the {@link #getTagBuilder} method.
	 */


	/**
	 * Normalizes the {@link #urls} config into an Object with 3 properties:
	 * `schemeMatches`, `wwwMatches`, and `tldMatches`, all Booleans.
	 *
	 * See {@link #urls} config for details.
	 *
	 * @private
	 * @param {Boolean/Object} urls
	 * @return {Object}
	 */
	normalizeUrlsCfg : function( urls ) {
		if( urls == null ) urls = true;  // default to `true`

		if( typeof urls === 'boolean' ) {
			return { schemeMatches: urls, wwwMatches: urls, tldMatches: urls };

		} else {  // object form
			return {
				schemeMatches : typeof urls.schemeMatches === 'boolean' ? urls.schemeMatches : true,
				wwwMatches    : typeof urls.wwwMatches === 'boolean'    ? urls.wwwMatches    : true,
				tldMatches    : typeof urls.tldMatches === 'boolean'    ? urls.tldMatches    : true
			};
		}
	},


	/**
	 * Normalizes the {@link #truncate} config into an Object with 2 properties:
	 * `length` (Number), and `location` (String).
	 *
	 * See {@link #truncate} config for details.
	 *
	 * @private
	 * @param {Number/Object} truncate
	 * @return {Object}
	 */
	normalizeTruncateCfg : function( truncate ) {
		if( typeof truncate === 'number' ) {
			return { length: truncate, location: 'end' };

		} else {  // object, or undefined/null
			return Autolinker.Util.defaults( truncate || {}, {
				length   : Number.POSITIVE_INFINITY,
				location : 'end'
			} );
		}
	},


	/**
	 * Parses the input `textOrHtml` looking for URLs, email addresses, phone
	 * numbers, username handles, and hashtags (depending on the configuration
	 * of the Autolinker instance), and returns an array of {@link Autolinker.match.Match}
	 * objects describing those matches.
	 *
	 * This method is used by the {@link #link} method, but can also be used to
	 * simply do parsing of the input in order to discover what kinds of links
	 * there are and how many.
	 *
	 * @param {String} textOrHtml The HTML or text to find matches within
	 *   (depending on if the {@link #urls}, {@link #email}, {@link #phone},
	 *   {@link #hashtag}, and {@link #mention} options are enabled).
	 * @return {Autolinker.match.Match[]} The array of Matches found in the
	 *   given input `textOrHtml`.
	 */
	parse : function( textOrHtml ) {
		var htmlParser = this.getHtmlParser(),
		    htmlNodes = htmlParser.parse( textOrHtml ),
		    anchorTagStackCount = 0,  // used to only process text around anchor tags, and any inner text/html they may have;
		    matches = [];

		// Find all matches within the `textOrHtml` (but not matches that are
		// already nested within <a> tags)
		for( var i = 0, len = htmlNodes.length; i < len; i++ ) {
			var node = htmlNodes[ i ],
			    nodeType = node.getType();

			if( nodeType === 'element' && node.getTagName() === 'a' ) {  // Process HTML anchor element nodes in the input `textOrHtml` to find out when we're within an <a> tag
				if( !node.isClosing() ) {  // it's the start <a> tag
					anchorTagStackCount++;
				} else {  // it's the end </a> tag
					anchorTagStackCount = Math.max( anchorTagStackCount - 1, 0 );  // attempt to handle extraneous </a> tags by making sure the stack count never goes below 0
				}

			} else if( nodeType === 'text' && anchorTagStackCount === 0 ) {  // Process text nodes that are not within an <a> tag
				var textNodeMatches = this.parseText( node.getText(), node.getOffset() );

				matches.push.apply( matches, textNodeMatches );
			}
		}


		// After we have found all matches, remove subsequent matches that
		// overlap with a previous match. This can happen for instance with URLs,
		// where the url 'google.com/#link' would match '#link' as a hashtag.
		matches = this.compactMatches( matches );

		// And finally, remove matches for match types that have been turned
		// off. We needed to have all match types turned on initially so that
		// things like hashtags could be filtered out if they were really just
		// part of a URL match (for instance, as a named anchor).
		matches = this.removeUnwantedMatches( matches );

		return matches;
	},


	/**
	 * After we have found all matches, we need to remove subsequent matches
	 * that overlap with a previous match. This can happen for instance with
	 * URLs, where the url 'google.com/#link' would match '#link' as a hashtag.
	 *
	 * @private
	 * @param {Autolinker.match.Match[]} matches
	 * @return {Autolinker.match.Match[]}
	 */
	compactMatches : function( matches ) {
		// First, the matches need to be sorted in order of offset
		matches.sort( function( a, b ) { return a.getOffset() - b.getOffset(); } );

		for( var i = 0; i < matches.length - 1; i++ ) {
			var match = matches[ i ],
			    endIdx = match.getOffset() + match.getMatchedText().length;

			// Remove subsequent matches that overlap with the current match
			while( i + 1 < matches.length && matches[ i + 1 ].getOffset() <= endIdx ) {
				matches.splice( i + 1, 1 );
			}
		}

		return matches;
	},


	/**
	 * Removes matches for matchers that were turned off in the options. For
	 * example, if {@link #hashtag hashtags} were not to be matched, we'll
	 * remove them from the `matches` array here.
	 *
	 * @private
	 * @param {Autolinker.match.Match[]} matches The array of matches to remove
	 *   the unwanted matches from. Note: this array is mutated for the
	 *   removals.
	 * @return {Autolinker.match.Match[]} The mutated input `matches` array.
	 */
	removeUnwantedMatches : function( matches ) {
		var remove = Autolinker.Util.remove;

		if( !this.hashtag ) remove( matches, function( match ) { return match.getType() === 'hashtag'; } );
		if( !this.email )   remove( matches, function( match ) { return match.getType() === 'email'; } );
		if( !this.phone )   remove( matches, function( match ) { return match.getType() === 'phone'; } );
		if( !this.mention ) remove( matches, function( match ) { return match.getType() === 'mention'; } );
		if( !this.urls.schemeMatches ) {
			remove( matches, function( m ) { return m.getType() === 'url' && m.getUrlMatchType() === 'scheme'; } );
		}
		if( !this.urls.wwwMatches ) {
			remove( matches, function( m ) { return m.getType() === 'url' && m.getUrlMatchType() === 'www'; } );
		}
		if( !this.urls.tldMatches ) {
			remove( matches, function( m ) { return m.getType() === 'url' && m.getUrlMatchType() === 'tld'; } );
		}

		return matches;
	},


	/**
	 * Parses the input `text` looking for URLs, email addresses, phone
	 * numbers, username handles, and hashtags (depending on the configuration
	 * of the Autolinker instance), and returns an array of {@link Autolinker.match.Match}
	 * objects describing those matches.
	 *
	 * This method processes a **non-HTML string**, and is used to parse and
	 * match within the text nodes of an HTML string. This method is used
	 * internally by {@link #parse}.
	 *
	 * @private
	 * @param {String} text The text to find matches within (depending on if the
	 *   {@link #urls}, {@link #email}, {@link #phone},
	 *   {@link #hashtag}, and {@link #mention} options are enabled). This must be a non-HTML string.
	 * @param {Number} [offset=0] The offset of the text node within the
	 *   original string. This is used when parsing with the {@link #parse}
	 *   method to generate correct offsets within the {@link Autolinker.match.Match}
	 *   instances, but may be omitted if calling this method publicly.
	 * @return {Autolinker.match.Match[]} The array of Matches found in the
	 *   given input `text`.
	 */
	parseText : function( text, offset ) {
		offset = offset || 0;
		var matchers = this.getMatchers(),
		    matches = [];

		for( var i = 0, numMatchers = matchers.length; i < numMatchers; i++ ) {
			var textMatches = matchers[ i ].parseMatches( text );

			// Correct the offset of each of the matches. They are originally
			// the offset of the match within the provided text node, but we
			// need to correct them to be relative to the original HTML input
			// string (i.e. the one provided to #parse).
			for( var j = 0, numTextMatches = textMatches.length; j < numTextMatches; j++ ) {
				textMatches[ j ].setOffset( offset + textMatches[ j ].getOffset() );
			}

			matches.push.apply( matches, textMatches );
		}
		return matches;
	},


	/**
	 * Automatically links URLs, Email addresses, Phone numbers, Hashtags,
	 * and Mentions (Twitter, Instagram) found in the given chunk of HTML. Does not link
	 * URLs found within HTML tags.
	 *
	 * For instance, if given the text: `You should go to http://www.yahoo.com`,
	 * then the result will be `You should go to
	 * &lt;a href="http://www.yahoo.com"&gt;http://www.yahoo.com&lt;/a&gt;`
	 *
	 * This method finds the text around any HTML elements in the input
	 * `textOrHtml`, which will be the text that is processed. Any original HTML
	 * elements will be left as-is, as well as the text that is already wrapped
	 * in anchor (&lt;a&gt;) tags.
	 *
	 * @param {String} textOrHtml The HTML or text to autolink matches within
	 *   (depending on if the {@link #urls}, {@link #email}, {@link #phone}, {@link #hashtag}, and {@link #mention} options are enabled).
	 * @return {String} The HTML, with matches automatically linked.
	 */
	link : function( textOrHtml ) {
		if( !textOrHtml ) { return ""; }  // handle `null` and `undefined`

		var matches = this.parse( textOrHtml ),
			newHtml = [],
			lastIndex = 0;

		for( var i = 0, len = matches.length; i < len; i++ ) {
			var match = matches[ i ];

			newHtml.push( textOrHtml.substring( lastIndex, match.getOffset() ) );
			newHtml.push( this.createMatchReturnVal( match ) );

			lastIndex = match.getOffset() + match.getMatchedText().length;
		}
		newHtml.push( textOrHtml.substring( lastIndex ) );  // handle the text after the last match

		return newHtml.join( '' );
	},


	/**
	 * Creates the return string value for a given match in the input string.
	 *
	 * This method handles the {@link #replaceFn}, if one was provided.
	 *
	 * @private
	 * @param {Autolinker.match.Match} match The Match object that represents
	 *   the match.
	 * @return {String} The string that the `match` should be replaced with.
	 *   This is usually the anchor tag string, but may be the `matchStr` itself
	 *   if the match is not to be replaced.
	 */
	createMatchReturnVal : function( match ) {
		// Handle a custom `replaceFn` being provided
		var replaceFnResult;
		if( this.replaceFn ) {
			replaceFnResult = this.replaceFn.call( this.context, match );  // Autolinker instance is the context
		}

		if( typeof replaceFnResult === 'string' ) {
			return replaceFnResult;  // `replaceFn` returned a string, use that

		} else if( replaceFnResult === false ) {
			return match.getMatchedText();  // no replacement for the match

		} else if( replaceFnResult instanceof Autolinker.HtmlTag ) {
			return replaceFnResult.toAnchorString();

		} else {  // replaceFnResult === true, or no/unknown return value from function
			// Perform Autolinker's default anchor tag generation
			var anchorTag = match.buildTag();  // returns an Autolinker.HtmlTag instance

			return anchorTag.toAnchorString();
		}
	},


	/**
	 * Lazily instantiates and returns the {@link #htmlParser} instance for this
	 * Autolinker instance.
	 *
	 * @protected
	 * @return {Autolinker.htmlParser.HtmlParser}
	 */
	getHtmlParser : function() {
		var htmlParser = this.htmlParser;

		if( !htmlParser ) {
			htmlParser = this.htmlParser = new Autolinker.htmlParser.HtmlParser();
		}

		return htmlParser;
	},


	/**
	 * Lazily instantiates and returns the {@link Autolinker.matcher.Matcher}
	 * instances for this Autolinker instance.
	 *
	 * @protected
	 * @return {Autolinker.matcher.Matcher[]}
	 */
	getMatchers : function() {
		if( !this.matchers ) {
			var matchersNs = Autolinker.matcher,
			    tagBuilder = this.getTagBuilder();

			var matchers = [
				new matchersNs.Hashtag( { tagBuilder: tagBuilder, serviceName: this.hashtag } ),
				new matchersNs.Email( { tagBuilder: tagBuilder } ),
				new matchersNs.Phone( { tagBuilder: tagBuilder } ),
				new matchersNs.Mention( { tagBuilder: tagBuilder, serviceName: this.mention } ),
				new matchersNs.Url( { tagBuilder: tagBuilder, stripPrefix: this.stripPrefix } )
			];

			return ( this.matchers = matchers );

		} else {
			return this.matchers;
		}
	},


	/**
	 * Returns the {@link #tagBuilder} instance for this Autolinker instance, lazily instantiating it
	 * if it does not yet exist.
	 *
	 * This method may be used in a {@link #replaceFn} to generate the {@link Autolinker.HtmlTag HtmlTag} instance that
	 * Autolinker would normally generate, and then allow for modifications before returning it. For example:
	 *
	 *     var html = Autolinker.link( "Test google.com", {
	 *         replaceFn : function( match ) {
	 *             var tag = match.buildTag();  // returns an {@link Autolinker.HtmlTag} instance
	 *             tag.setAttr( 'rel', 'nofollow' );
	 *
	 *             return tag;
	 *         }
	 *     } );
	 *
	 *     // generated html:
	 *     //   Test <a href="http://google.com" target="_blank" rel="nofollow">google.com</a>
	 *
	 * @return {Autolinker.AnchorTagBuilder}
	 */
	getTagBuilder : function() {
		var tagBuilder = this.tagBuilder;

		if( !tagBuilder ) {
			tagBuilder = this.tagBuilder = new Autolinker.AnchorTagBuilder( {
				newWindow   : this.newWindow,
				truncate    : this.truncate,
				className   : this.className
			} );
		}

		return tagBuilder;
	}

};


// Autolinker Namespaces

Autolinker.match = {};
Autolinker.matcher = {};
Autolinker.htmlParser = {};
Autolinker.truncate = {};

/*global Autolinker */
/*jshint eqnull:true, boss:true */
/**
 * @class Autolinker.Util
 * @singleton
 *
 * A few utility methods for Autolinker.
 */
Autolinker.Util = {

	/**
	 * @property {Function} abstractMethod
	 *
	 * A function object which represents an abstract method.
	 */
	abstractMethod : function() { throw "abstract"; },


	/**
	 * @private
	 * @property {RegExp} trimRegex
	 *
	 * The regular expression used to trim the leading and trailing whitespace
	 * from a string.
	 */
	trimRegex : /^[\s\uFEFF\xA0]+|[\s\uFEFF\xA0]+$/g,


	/**
	 * Assigns (shallow copies) the properties of `src` onto `dest`.
	 *
	 * @param {Object} dest The destination object.
	 * @param {Object} src The source object.
	 * @return {Object} The destination object (`dest`)
	 */
	assign : function( dest, src ) {
		for( var prop in src ) {
			if( src.hasOwnProperty( prop ) ) {
				dest[ prop ] = src[ prop ];
			}
		}

		return dest;
	},


	/**
	 * Assigns (shallow copies) the properties of `src` onto `dest`, if the
	 * corresponding property on `dest` === `undefined`.
	 *
	 * @param {Object} dest The destination object.
	 * @param {Object} src The source object.
	 * @return {Object} The destination object (`dest`)
	 */
	defaults : function( dest, src ) {
		for( var prop in src ) {
			if( src.hasOwnProperty( prop ) && dest[ prop ] === undefined ) {
				dest[ prop ] = src[ prop ];
			}
		}

		return dest;
	},


	/**
	 * Extends `superclass` to create a new subclass, adding the `protoProps` to the new subclass's prototype.
	 *
	 * @param {Function} superclass The constructor function for the superclass.
	 * @param {Object} protoProps The methods/properties to add to the subclass's prototype. This may contain the
	 *   special property `constructor`, which will be used as the new subclass's constructor function.
	 * @return {Function} The new subclass function.
	 */
	extend : function( superclass, protoProps ) {
		var superclassProto = superclass.prototype;

		var F = function() {};
		F.prototype = superclassProto;

		var subclass;
		if( protoProps.hasOwnProperty( 'constructor' ) ) {
			subclass = protoProps.constructor;
		} else {
			subclass = function() { superclassProto.constructor.apply( this, arguments ); };
		}

		var subclassProto = subclass.prototype = new F();  // set up prototype chain
		subclassProto.constructor = subclass;  // fix constructor property
		subclassProto.superclass = superclassProto;

		delete protoProps.constructor;  // don't re-assign constructor property to the prototype, since a new function may have been created (`subclass`), which is now already there
		Autolinker.Util.assign( subclassProto, protoProps );

		return subclass;
	},


	/**
	 * Truncates the `str` at `len - ellipsisChars.length`, and adds the `ellipsisChars` to the
	 * end of the string (by default, two periods: '..'). If the `str` length does not exceed
	 * `len`, the string will be returned unchanged.
	 *
	 * @param {String} str The string to truncate and add an ellipsis to.
	 * @param {Number} truncateLen The length to truncate the string at.
	 * @param {String} [ellipsisChars=..] The ellipsis character(s) to add to the end of `str`
	 *   when truncated. Defaults to '..'
	 */
	ellipsis : function( str, truncateLen, ellipsisChars ) {
		if( str.length > truncateLen ) {
			ellipsisChars = ( ellipsisChars == null ) ? '..' : ellipsisChars;
			str = str.substring( 0, truncateLen - ellipsisChars.length ) + ellipsisChars;
		}
		return str;
	},


	/**
	 * Supports `Array.prototype.indexOf()` functionality for old IE (IE8 and below).
	 *
	 * @param {Array} arr The array to find an element of.
	 * @param {*} element The element to find in the array, and return the index of.
	 * @return {Number} The index of the `element`, or -1 if it was not found.
	 */
	indexOf : function( arr, element ) {
		if( Array.prototype.indexOf ) {
			return arr.indexOf( element );

		} else {
			for( var i = 0, len = arr.length; i < len; i++ ) {
				if( arr[ i ] === element ) return i;
			}
			return -1;
		}
	},


	/**
	 * Removes array elements based on a filtering function. Mutates the input
	 * array.
	 *
	 * Using this instead of the ES5 Array.prototype.filter() function, to allow
	 * Autolinker compatibility with IE8, and also to prevent creating many new
	 * arrays in memory for filtering.
	 *
	 * @param {Array} arr The array to remove elements from. This array is
	 *   mutated.
	 * @param {Function} fn A function which should return `true` to
	 *   remove an element.
	 * @return {Array} The mutated input `arr`.
	 */
	remove : function( arr, fn ) {
		for( var i = arr.length - 1; i >= 0; i-- ) {
			if( fn( arr[ i ] ) === true ) {
				arr.splice( i, 1 );
			}
		}
	},


	/**
	 * Performs the functionality of what modern browsers do when `String.prototype.split()` is called
	 * with a regular expression that contains capturing parenthesis.
	 *
	 * For example:
	 *
	 *     // Modern browsers:
	 *     "a,b,c".split( /(,)/ );  // --> [ 'a', ',', 'b', ',', 'c' ]
	 *
	 *     // Old IE (including IE8):
	 *     "a,b,c".split( /(,)/ );  // --> [ 'a', 'b', 'c' ]
	 *
	 * This method emulates the functionality of modern browsers for the old IE case.
	 *
	 * @param {String} str The string to split.
	 * @param {RegExp} splitRegex The regular expression to split the input `str` on. The splitting
	 *   character(s) will be spliced into the array, as in the "modern browsers" example in the
	 *   description of this method.
	 *   Note #1: the supplied regular expression **must** have the 'g' flag specified.
	 *   Note #2: for simplicity's sake, the regular expression does not need
	 *   to contain capturing parenthesis - it will be assumed that any match has them.
	 * @return {String[]} The split array of strings, with the splitting character(s) included.
	 */
	splitAndCapture : function( str, splitRegex ) {
		if( !splitRegex.global ) throw new Error( "`splitRegex` must have the 'g' flag set" );

		var result = [],
		    lastIdx = 0,
		    match;

		while( match = splitRegex.exec( str ) ) {
			result.push( str.substring( lastIdx, match.index ) );
			result.push( match[ 0 ] );  // push the splitting char(s)

			lastIdx = match.index + match[ 0 ].length;
		}
		result.push( str.substring( lastIdx ) );

		return result;
	},


	/**
	 * Trims the leading and trailing whitespace from a string.
	 *
	 * @param {String} str The string to trim.
	 * @return {String}
	 */
	trim : function( str ) {
		return str.replace( this.trimRegex, '' );
	}

};
/*global Autolinker */
/*jshint boss:true */
/**
 * @class Autolinker.HtmlTag
 * @extends Object
 *
 * Represents an HTML tag, which can be used to easily build/modify HTML tags programmatically.
 *
 * Autolinker uses this abstraction to create HTML tags, and then write them out as strings. You may also use
 * this class in your code, especially within a {@link Autolinker#replaceFn replaceFn}.
 *
 * ## Examples
 *
 * Example instantiation:
 *
 *     var tag = new Autolinker.HtmlTag( {
 *         tagName : 'a',
 *         attrs   : { 'href': 'http://google.com', 'class': 'external-link' },
 *         innerHtml : 'Google'
 *     } );
 *
 *     tag.toAnchorString();  // <a href="http://google.com" class="external-link">Google</a>
 *
 *     // Individual accessor methods
 *     tag.getTagName();                 // 'a'
 *     tag.getAttr( 'href' );            // 'http://google.com'
 *     tag.hasClass( 'external-link' );  // true
 *
 *
 * Using mutator methods (which may be used in combination with instantiation config properties):
 *
 *     var tag = new Autolinker.HtmlTag();
 *     tag.setTagName( 'a' );
 *     tag.setAttr( 'href', 'http://google.com' );
 *     tag.addClass( 'external-link' );
 *     tag.setInnerHtml( 'Google' );
 *
 *     tag.getTagName();                 // 'a'
 *     tag.getAttr( 'href' );            // 'http://google.com'
 *     tag.hasClass( 'external-link' );  // true
 *
 *     tag.toAnchorString();  // <a href="http://google.com" class="external-link">Google</a>
 *
 *
 * ## Example use within a {@link Autolinker#replaceFn replaceFn}
 *
 *     var html = Autolinker.link( "Test google.com", {
 *         replaceFn : function( match ) {
 *             var tag = match.buildTag();  // returns an {@link Autolinker.HtmlTag} instance, configured with the Match's href and anchor text
 *             tag.setAttr( 'rel', 'nofollow' );
 *
 *             return tag;
 *         }
 *     } );
 *
 *     // generated html:
 *     //   Test <a href="http://google.com" target="_blank" rel="nofollow">google.com</a>
 *
 *
 * ## Example use with a new tag for the replacement
 *
 *     var html = Autolinker.link( "Test google.com", {
 *         replaceFn : function( match ) {
 *             var tag = new Autolinker.HtmlTag( {
 *                 tagName : 'button',
 *                 attrs   : { 'title': 'Load URL: ' + match.getAnchorHref() },
 *                 innerHtml : 'Load URL: ' + match.getAnchorText()
 *             } );
 *
 *             return tag;
 *         }
 *     } );
 *
 *     // generated html:
 *     //   Test <button title="Load URL: http://google.com">Load URL: google.com</button>
 */
Autolinker.HtmlTag = Autolinker.Util.extend( Object, {

	/**
	 * @cfg {String} tagName
	 *
	 * The tag name. Ex: 'a', 'button', etc.
	 *
	 * Not required at instantiation time, but should be set using {@link #setTagName} before {@link #toAnchorString}
	 * is executed.
	 */

	/**
	 * @cfg {Object.<String, String>} attrs
	 *
	 * An key/value Object (map) of attributes to create the tag with. The keys are the attribute names, and the
	 * values are the attribute values.
	 */

	/**
	 * @cfg {String} innerHtml
	 *
	 * The inner HTML for the tag.
	 *
	 * Note the camel case name on `innerHtml`. Acronyms are camelCased in this utility (such as not to run into the acronym
	 * naming inconsistency that the DOM developers created with `XMLHttpRequest`). You may alternatively use {@link #innerHTML}
	 * if you prefer, but this one is recommended.
	 */

	/**
	 * @cfg {String} innerHTML
	 *
	 * Alias of {@link #innerHtml}, accepted for consistency with the browser DOM api, but prefer the camelCased version
	 * for acronym names.
	 */


	/**
	 * @protected
	 * @property {RegExp} whitespaceRegex
	 *
	 * Regular expression used to match whitespace in a string of CSS classes.
	 */
	whitespaceRegex : /\s+/,


	/**
	 * @constructor
	 * @param {Object} [cfg] The configuration properties for this class, in an Object (map)
	 */
	constructor : function( cfg ) {
		Autolinker.Util.assign( this, cfg );

		this.innerHtml = this.innerHtml || this.innerHTML;  // accept either the camelCased form or the fully capitalized acronym
	},


	/**
	 * Sets the tag name that will be used to generate the tag with.
	 *
	 * @param {String} tagName
	 * @return {Autolinker.HtmlTag} This HtmlTag instance, so that method calls may be chained.
	 */
	setTagName : function( tagName ) {
		this.tagName = tagName;
		return this;
	},


	/**
	 * Retrieves the tag name.
	 *
	 * @return {String}
	 */
	getTagName : function() {
		return this.tagName || "";
	},


	/**
	 * Sets an attribute on the HtmlTag.
	 *
	 * @param {String} attrName The attribute name to set.
	 * @param {String} attrValue The attribute value to set.
	 * @return {Autolinker.HtmlTag} This HtmlTag instance, so that method calls may be chained.
	 */
	setAttr : function( attrName, attrValue ) {
		var tagAttrs = this.getAttrs();
		tagAttrs[ attrName ] = attrValue;

		return this;
	},


	/**
	 * Retrieves an attribute from the HtmlTag. If the attribute does not exist, returns `undefined`.
	 *
	 * @param {String} attrName The attribute name to retrieve.
	 * @return {String} The attribute's value, or `undefined` if it does not exist on the HtmlTag.
	 */
	getAttr : function( attrName ) {
		return this.getAttrs()[ attrName ];
	},


	/**
	 * Sets one or more attributes on the HtmlTag.
	 *
	 * @param {Object.<String, String>} attrs A key/value Object (map) of the attributes to set.
	 * @return {Autolinker.HtmlTag} This HtmlTag instance, so that method calls may be chained.
	 */
	setAttrs : function( attrs ) {
		var tagAttrs = this.getAttrs();
		Autolinker.Util.assign( tagAttrs, attrs );

		return this;
	},


	/**
	 * Retrieves the attributes Object (map) for the HtmlTag.
	 *
	 * @return {Object.<String, String>} A key/value object of the attributes for the HtmlTag.
	 */
	getAttrs : function() {
		return this.attrs || ( this.attrs = {} );
	},


	/**
	 * Sets the provided `cssClass`, overwriting any current CSS classes on the HtmlTag.
	 *
	 * @param {String} cssClass One or more space-separated CSS classes to set (overwrite).
	 * @return {Autolinker.HtmlTag} This HtmlTag instance, so that method calls may be chained.
	 */
	setClass : function( cssClass ) {
		return this.setAttr( 'class', cssClass );
	},


	/**
	 * Convenience method to add one or more CSS classes to the HtmlTag. Will not add duplicate CSS classes.
	 *
	 * @param {String} cssClass One or more space-separated CSS classes to add.
	 * @return {Autolinker.HtmlTag} This HtmlTag instance, so that method calls may be chained.
	 */
	addClass : function( cssClass ) {
		var classAttr = this.getClass(),
		    whitespaceRegex = this.whitespaceRegex,
		    indexOf = Autolinker.Util.indexOf,  // to support IE8 and below
		    classes = ( !classAttr ) ? [] : classAttr.split( whitespaceRegex ),
		    newClasses = cssClass.split( whitespaceRegex ),
		    newClass;

		while( newClass = newClasses.shift() ) {
			if( indexOf( classes, newClass ) === -1 ) {
				classes.push( newClass );
			}
		}

		this.getAttrs()[ 'class' ] = classes.join( " " );
		return this;
	},


	/**
	 * Convenience method to remove one or more CSS classes from the HtmlTag.
	 *
	 * @param {String} cssClass One or more space-separated CSS classes to remove.
	 * @return {Autolinker.HtmlTag} This HtmlTag instance, so that method calls may be chained.
	 */
	removeClass : function( cssClass ) {
		var classAttr = this.getClass(),
		    whitespaceRegex = this.whitespaceRegex,
		    indexOf = Autolinker.Util.indexOf,  // to support IE8 and below
		    classes = ( !classAttr ) ? [] : classAttr.split( whitespaceRegex ),
		    removeClasses = cssClass.split( whitespaceRegex ),
		    removeClass;

		while( classes.length && ( removeClass = removeClasses.shift() ) ) {
			var idx = indexOf( classes, removeClass );
			if( idx !== -1 ) {
				classes.splice( idx, 1 );
			}
		}

		this.getAttrs()[ 'class' ] = classes.join( " " );
		return this;
	},


	/**
	 * Convenience method to retrieve the CSS class(es) for the HtmlTag, which will each be separated by spaces when
	 * there are multiple.
	 *
	 * @return {String}
	 */
	getClass : function() {
		return this.getAttrs()[ 'class' ] || "";
	},


	/**
	 * Convenience method to check if the tag has a CSS class or not.
	 *
	 * @param {String} cssClass The CSS class to check for.
	 * @return {Boolean} `true` if the HtmlTag has the CSS class, `false` otherwise.
	 */
	hasClass : function( cssClass ) {
		return ( ' ' + this.getClass() + ' ' ).indexOf( ' ' + cssClass + ' ' ) !== -1;
	},


	/**
	 * Sets the inner HTML for the tag.
	 *
	 * @param {String} html The inner HTML to set.
	 * @return {Autolinker.HtmlTag} This HtmlTag instance, so that method calls may be chained.
	 */
	setInnerHtml : function( html ) {
		this.innerHtml = html;

		return this;
	},


	/**
	 * Retrieves the inner HTML for the tag.
	 *
	 * @return {String}
	 */
	getInnerHtml : function() {
		return this.innerHtml || "";
	},


	/**
	 * Override of superclass method used to generate the HTML string for the tag.
	 *
	 * @return {String}
	 */
	toAnchorString : function() {
		var tagName = this.getTagName(),
		    attrsStr = this.buildAttrsStr();

		attrsStr = ( attrsStr ) ? ' ' + attrsStr : '';  // prepend a space if there are actually attributes

		return [ '<', tagName, attrsStr, '>', this.getInnerHtml(), '</', tagName, '>' ].join( "" );
	},


	/**
	 * Support method for {@link #toAnchorString}, returns the string space-separated key="value" pairs, used to populate
	 * the stringified HtmlTag.
	 *
	 * @protected
	 * @return {String} Example return: `attr1="value1" attr2="value2"`
	 */
	buildAttrsStr : function() {
		if( !this.attrs ) return "";  // no `attrs` Object (map) has been set, return empty string

		var attrs = this.getAttrs(),
		    attrsArr = [];

		for( var prop in attrs ) {
			if( attrs.hasOwnProperty( prop ) ) {
				attrsArr.push( prop + '="' + attrs[ prop ] + '"' );
			}
		}
		return attrsArr.join( " " );
	}

} );

/*global Autolinker */
/**
 * @class Autolinker.RegexLib
 * @singleton
 *
 * Builds and stores a library of the common regular expressions used by the
 * Autolinker utility.
 *
 * Other regular expressions may exist ad-hoc, but these are generally the
 * regular expressions that are shared between source files.
 */
Autolinker.RegexLib = (function() {

	/**
	 * The string form of a regular expression that would match all of the
	 * alphabetic ("letter") chars in the unicode character set when placed in a
	 * RegExp character class (`[]`). This includes all international alphabetic
	 * characters.
	 *
	 * These would be the characters matched by unicode regex engines `\p{L}`
	 * escape ("all letters").
	 *
	 * Taken from the XRegExp library: http://xregexp.com/
	 * Specifically: http://xregexp.com/v/3.0.0/unicode-categories.js
	 *
	 * @private
	 * @type {String}
	 */
	var alphaCharsStr = 'A-Za-z\\xAA\\xB5\\xBA\\xC0-\\xD6\\xD8-\\xF6\\xF8-\u02C1\u02C6-\u02D1\u02E0-\u02E4\u02EC\u02EE\u0370-\u0374\u0376\u0377\u037A-\u037D\u037F\u0386\u0388-\u038A\u038C\u038E-\u03A1\u03A3-\u03F5\u03F7-\u0481\u048A-\u052F\u0531-\u0556\u0559\u0561-\u0587\u05D0-\u05EA\u05F0-\u05F2\u0620-\u064A\u066E\u066F\u0671-\u06D3\u06D5\u06E5\u06E6\u06EE\u06EF\u06FA-\u06FC\u06FF\u0710\u0712-\u072F\u074D-\u07A5\u07B1\u07CA-\u07EA\u07F4\u07F5\u07FA\u0800-\u0815\u081A\u0824\u0828\u0840-\u0858\u08A0-\u08B4\u0904-\u0939\u093D\u0950\u0958-\u0961\u0971-\u0980\u0985-\u098C\u098F\u0990\u0993-\u09A8\u09AA-\u09B0\u09B2\u09B6-\u09B9\u09BD\u09CE\u09DC\u09DD\u09DF-\u09E1\u09F0\u09F1\u0A05-\u0A0A\u0A0F\u0A10\u0A13-\u0A28\u0A2A-\u0A30\u0A32\u0A33\u0A35\u0A36\u0A38\u0A39\u0A59-\u0A5C\u0A5E\u0A72-\u0A74\u0A85-\u0A8D\u0A8F-\u0A91\u0A93-\u0AA8\u0AAA-\u0AB0\u0AB2\u0AB3\u0AB5-\u0AB9\u0ABD\u0AD0\u0AE0\u0AE1\u0AF9\u0B05-\u0B0C\u0B0F\u0B10\u0B13-\u0B28\u0B2A-\u0B30\u0B32\u0B33\u0B35-\u0B39\u0B3D\u0B5C\u0B5D\u0B5F-\u0B61\u0B71\u0B83\u0B85-\u0B8A\u0B8E-\u0B90\u0B92-\u0B95\u0B99\u0B9A\u0B9C\u0B9E\u0B9F\u0BA3\u0BA4\u0BA8-\u0BAA\u0BAE-\u0BB9\u0BD0\u0C05-\u0C0C\u0C0E-\u0C10\u0C12-\u0C28\u0C2A-\u0C39\u0C3D\u0C58-\u0C5A\u0C60\u0C61\u0C85-\u0C8C\u0C8E-\u0C90\u0C92-\u0CA8\u0CAA-\u0CB3\u0CB5-\u0CB9\u0CBD\u0CDE\u0CE0\u0CE1\u0CF1\u0CF2\u0D05-\u0D0C\u0D0E-\u0D10\u0D12-\u0D3A\u0D3D\u0D4E\u0D5F-\u0D61\u0D7A-\u0D7F\u0D85-\u0D96\u0D9A-\u0DB1\u0DB3-\u0DBB\u0DBD\u0DC0-\u0DC6\u0E01-\u0E30\u0E32\u0E33\u0E40-\u0E46\u0E81\u0E82\u0E84\u0E87\u0E88\u0E8A\u0E8D\u0E94-\u0E97\u0E99-\u0E9F\u0EA1-\u0EA3\u0EA5\u0EA7\u0EAA\u0EAB\u0EAD-\u0EB0\u0EB2\u0EB3\u0EBD\u0EC0-\u0EC4\u0EC6\u0EDC-\u0EDF\u0F00\u0F40-\u0F47\u0F49-\u0F6C\u0F88-\u0F8C\u1000-\u102A\u103F\u1050-\u1055\u105A-\u105D\u1061\u1065\u1066\u106E-\u1070\u1075-\u1081\u108E\u10A0-\u10C5\u10C7\u10CD\u10D0-\u10FA\u10FC-\u1248\u124A-\u124D\u1250-\u1256\u1258\u125A-\u125D\u1260-\u1288\u128A-\u128D\u1290-\u12B0\u12B2-\u12B5\u12B8-\u12BE\u12C0\u12C2-\u12C5\u12C8-\u12D6\u12D8-\u1310\u1312-\u1315\u1318-\u135A\u1380-\u138F\u13A0-\u13F5\u13F8-\u13FD\u1401-\u166C\u166F-\u167F\u1681-\u169A\u16A0-\u16EA\u16F1-\u16F8\u1700-\u170C\u170E-\u1711\u1720-\u1731\u1740-\u1751\u1760-\u176C\u176E-\u1770\u1780-\u17B3\u17D7\u17DC\u1820-\u1877\u1880-\u18A8\u18AA\u18B0-\u18F5\u1900-\u191E\u1950-\u196D\u1970-\u1974\u1980-\u19AB\u19B0-\u19C9\u1A00-\u1A16\u1A20-\u1A54\u1AA7\u1B05-\u1B33\u1B45-\u1B4B\u1B83-\u1BA0\u1BAE\u1BAF\u1BBA-\u1BE5\u1C00-\u1C23\u1C4D-\u1C4F\u1C5A-\u1C7D\u1CE9-\u1CEC\u1CEE-\u1CF1\u1CF5\u1CF6\u1D00-\u1DBF\u1E00-\u1F15\u1F18-\u1F1D\u1F20-\u1F45\u1F48-\u1F4D\u1F50-\u1F57\u1F59\u1F5B\u1F5D\u1F5F-\u1F7D\u1F80-\u1FB4\u1FB6-\u1FBC\u1FBE\u1FC2-\u1FC4\u1FC6-\u1FCC\u1FD0-\u1FD3\u1FD6-\u1FDB\u1FE0-\u1FEC\u1FF2-\u1FF4\u1FF6-\u1FFC\u2071\u207F\u2090-\u209C\u2102\u2107\u210A-\u2113\u2115\u2119-\u211D\u2124\u2126\u2128\u212A-\u212D\u212F-\u2139\u213C-\u213F\u2145-\u2149\u214E\u2183\u2184\u2C00-\u2C2E\u2C30-\u2C5E\u2C60-\u2CE4\u2CEB-\u2CEE\u2CF2\u2CF3\u2D00-\u2D25\u2D27\u2D2D\u2D30-\u2D67\u2D6F\u2D80-\u2D96\u2DA0-\u2DA6\u2DA8-\u2DAE\u2DB0-\u2DB6\u2DB8-\u2DBE\u2DC0-\u2DC6\u2DC8-\u2DCE\u2DD0-\u2DD6\u2DD8-\u2DDE\u2E2F\u3005\u3006\u3031-\u3035\u303B\u303C\u3041-\u3096\u309D-\u309F\u30A1-\u30FA\u30FC-\u30FF\u3105-\u312D\u3131-\u318E\u31A0-\u31BA\u31F0-\u31FF\u3400-\u4DB5\u4E00-\u9FD5\uA000-\uA48C\uA4D0-\uA4FD\uA500-\uA60C\uA610-\uA61F\uA62A\uA62B\uA640-\uA66E\uA67F-\uA69D\uA6A0-\uA6E5\uA717-\uA71F\uA722-\uA788\uA78B-\uA7AD\uA7B0-\uA7B7\uA7F7-\uA801\uA803-\uA805\uA807-\uA80A\uA80C-\uA822\uA840-\uA873\uA882-\uA8B3\uA8F2-\uA8F7\uA8FB\uA8FD\uA90A-\uA925\uA930-\uA946\uA960-\uA97C\uA984-\uA9B2\uA9CF\uA9E0-\uA9E4\uA9E6-\uA9EF\uA9FA-\uA9FE\uAA00-\uAA28\uAA40-\uAA42\uAA44-\uAA4B\uAA60-\uAA76\uAA7A\uAA7E-\uAAAF\uAAB1\uAAB5\uAAB6\uAAB9-\uAABD\uAAC0\uAAC2\uAADB-\uAADD\uAAE0-\uAAEA\uAAF2-\uAAF4\uAB01-\uAB06\uAB09-\uAB0E\uAB11-\uAB16\uAB20-\uAB26\uAB28-\uAB2E\uAB30-\uAB5A\uAB5C-\uAB65\uAB70-\uABE2\uAC00-\uD7A3\uD7B0-\uD7C6\uD7CB-\uD7FB\uF900-\uFA6D\uFA70-\uFAD9\uFB00-\uFB06\uFB13-\uFB17\uFB1D\uFB1F-\uFB28\uFB2A-\uFB36\uFB38-\uFB3C\uFB3E\uFB40\uFB41\uFB43\uFB44\uFB46-\uFBB1\uFBD3-\uFD3D\uFD50-\uFD8F\uFD92-\uFDC7\uFDF0-\uFDFB\uFE70-\uFE74\uFE76-\uFEFC\uFF21-\uFF3A\uFF41-\uFF5A\uFF66-\uFFBE\uFFC2-\uFFC7\uFFCA-\uFFCF\uFFD2-\uFFD7\uFFDA-\uFFDC';

	/**
	 * The string form of a regular expression that would match all of the
	 * decimal number chars in the unicode character set when placed in a RegExp
	 * character class (`[]`).
	 *
	 * These would be the characters matched by unicode regex engines `\p{Nd}`
	 * escape ("all decimal numbers")
	 *
	 * Taken from the XRegExp library: http://xregexp.com/
	 * Specifically: http://xregexp.com/v/3.0.0/unicode-categories.js
	 *
	 * @private
	 * @type {String}
	 */
	var decimalNumbersStr = '0-9\u0660-\u0669\u06F0-\u06F9\u07C0-\u07C9\u0966-\u096F\u09E6-\u09EF\u0A66-\u0A6F\u0AE6-\u0AEF\u0B66-\u0B6F\u0BE6-\u0BEF\u0C66-\u0C6F\u0CE6-\u0CEF\u0D66-\u0D6F\u0DE6-\u0DEF\u0E50-\u0E59\u0ED0-\u0ED9\u0F20-\u0F29\u1040-\u1049\u1090-\u1099\u17E0-\u17E9\u1810-\u1819\u1946-\u194F\u19D0-\u19D9\u1A80-\u1A89\u1A90-\u1A99\u1B50-\u1B59\u1BB0-\u1BB9\u1C40-\u1C49\u1C50-\u1C59\uA620-\uA629\uA8D0-\uA8D9\uA900-\uA909\uA9D0-\uA9D9\uA9F0-\uA9F9\uAA50-\uAA59\uABF0-\uABF9\uFF10-\uFF19';


	// See documentation below
	var alphaNumericCharsStr = alphaCharsStr + decimalNumbersStr;


	// See documentation below
	var domainNameRegex = new RegExp( '[' + alphaNumericCharsStr + '.\\-]*[' + alphaNumericCharsStr + '\\-]' );


	// See documentation below
	var tldRegex = /(?:travelersinsurance|sandvikcoromant|kerryproperties|cancerresearch|weatherchannel|kerrylogistics|spreadbetting|international|wolterskluwer|lifeinsurance|construction|pamperedchef|scholarships|versicherung|bridgestone|creditunion|kerryhotels|investments|productions|blackfriday|enterprises|lamborghini|photography|motorcycles|williamhill|playstation|contractors|barclaycard|accountants|redumbrella|engineering|management|telefonica|protection|consulting|tatamotors|creditcard|vlaanderen|schaeffler|associates|properties|foundation|republican|bnpparibas|boehringer|eurovision|extraspace|industries|immobilien|university|technology|volkswagen|healthcare|restaurant|cuisinella|vistaprint|apartments|accountant|travelers|homedepot|institute|vacations|furniture|fresenius|insurance|christmas|bloomberg|solutions|barcelona|firestone|financial|kuokgroup|fairwinds|community|passagens|goldpoint|equipment|lifestyle|yodobashi|aquarelle|marketing|analytics|education|amsterdam|statefarm|melbourne|allfinanz|directory|microsoft|stockholm|montblanc|accenture|lancaster|landrover|everbank|istanbul|graphics|grainger|ipiranga|softbank|attorney|pharmacy|saarland|catering|airforce|yokohama|mortgage|frontier|mutuelle|stcgroup|memorial|pictures|football|symantec|cipriani|ventures|telecity|cityeats|verisign|flsmidth|boutique|cleaning|firmdale|clinique|clothing|redstone|infiniti|deloitte|feedback|services|broadway|plumbing|commbank|training|barclays|exchange|computer|brussels|software|delivery|barefoot|builders|business|bargains|engineer|holdings|download|security|helsinki|lighting|movistar|discount|hdfcbank|supplies|marriott|property|diamonds|capetown|partners|democrat|jpmorgan|bradesco|budapest|rexroth|zuerich|shriram|academy|science|support|youtube|singles|surgery|alibaba|statoil|dentist|schwarz|android|cruises|cricket|digital|markets|starhub|systems|courses|coupons|netbank|country|domains|corsica|network|neustar|realtor|lincoln|limited|schmidt|yamaxun|cooking|contact|auction|spiegel|liaison|leclerc|latrobe|lasalle|abogado|compare|lanxess|exposed|express|company|cologne|college|avianca|lacaixa|fashion|recipes|ferrero|komatsu|storage|wanggou|clubmed|sandvik|fishing|fitness|bauhaus|kitchen|flights|florist|flowers|watches|weather|temasek|samsung|bentley|forsale|channel|theater|frogans|theatre|okinawa|website|tickets|jewelry|gallery|tiffany|iselect|shiksha|brother|organic|wedding|genting|toshiba|origins|philips|hyundai|hotmail|hoteles|hosting|rentals|windows|cartier|bugatti|holiday|careers|whoswho|hitachi|panerai|caravan|reviews|guitars|capital|trading|hamburg|hangout|finance|stream|family|abbott|health|review|travel|report|hermes|hiphop|gratis|career|toyota|hockey|dating|repair|google|social|soccer|reisen|global|otsuka|giving|unicom|casino|photos|center|broker|rocher|orange|bostik|garden|insure|ryukyu|bharti|safety|physio|sakura|oracle|online|jaguar|gallup|piaget|tienda|futbol|pictet|joburg|webcam|berlin|office|juegos|kaufen|chanel|chrome|xihuan|church|tennis|circle|kinder|flickr|bayern|claims|clinic|viajes|nowruz|xperia|norton|yachts|studio|coffee|camera|sanofi|nissan|author|expert|events|comsec|lawyer|tattoo|viking|estate|villas|condos|realty|yandex|energy|emerck|virgin|vision|durban|living|school|coupon|london|taobao|natura|taipei|nagoya|luxury|walter|aramco|sydney|madrid|credit|maison|makeup|schule|market|anquan|direct|design|swatch|suzuki|alsace|vuelos|dental|alipay|voyage|shouji|voting|airtel|mutual|degree|supply|agency|museum|mobily|dealer|monash|select|mormon|active|moscow|racing|datsun|quebec|nissay|rodeo|email|gifts|works|photo|chloe|edeka|cheap|earth|vista|tushu|koeln|glass|shoes|globo|tunes|gmail|nokia|space|kyoto|black|ricoh|seven|lamer|sener|epson|cisco|praxi|trust|citic|crown|shell|lease|green|legal|lexus|ninja|tatar|gripe|nikon|group|video|wales|autos|gucci|party|nexus|guide|linde|adult|parts|amica|lixil|boats|azure|loans|locus|cymru|lotte|lotto|stada|click|poker|quest|dabur|lupin|nadex|paris|faith|dance|canon|place|gives|trade|skype|rocks|mango|cloud|boots|smile|final|swiss|homes|honda|media|horse|cards|deals|watch|bosch|house|pizza|miami|osaka|tours|total|xerox|coach|sucks|style|delta|toray|iinet|tools|money|codes|beats|tokyo|salon|archi|movie|baidu|study|actor|yahoo|store|apple|world|forex|today|bible|tmall|tirol|irish|tires|forum|reise|vegas|vodka|sharp|omega|weber|jetzt|audio|promo|build|bingo|chase|gallo|drive|dubai|rehab|press|solar|sale|beer|bbva|bank|band|auto|sapo|sarl|saxo|audi|asia|arte|arpa|army|yoga|ally|zara|scor|scot|sexy|seat|zero|seek|aero|adac|zone|aarp|maif|meet|meme|menu|surf|mini|mobi|mtpc|porn|desi|star|ltda|name|talk|navy|love|loan|live|link|news|limo|like|spot|life|nico|lidl|lgbt|land|taxi|team|tech|kred|kpmg|sony|song|kiwi|kddi|jprs|jobs|sohu|java|itau|tips|info|immo|icbc|hsbc|town|host|page|toys|here|help|pars|haus|guru|guge|tube|goog|golf|gold|sncf|gmbh|gift|ggee|gent|gbiz|game|vana|pics|fund|ford|ping|pink|fish|film|fast|farm|play|fans|fail|plus|skin|pohl|fage|moda|post|erni|dvag|prod|doha|prof|docs|viva|diet|luxe|site|dell|sina|dclk|show|qpon|date|vote|cyou|voto|read|coop|cool|wang|club|city|chat|cern|cash|reit|rent|casa|cars|care|camp|rest|call|cafe|weir|wien|rich|wiki|buzz|wine|book|bond|room|work|rsvp|shia|ruhr|blue|bing|shaw|bike|safe|xbox|best|pwc|mtn|lds|aig|boo|fyi|nra|nrw|ntt|car|gal|obi|zip|aeg|vin|how|one|ong|onl|dad|ooo|bet|esq|org|htc|bar|uol|ibm|ovh|gdn|ice|icu|uno|gea|ifm|bot|top|wtf|lol|day|pet|eus|wtc|ubs|tvs|aco|ing|ltd|ink|tab|abb|afl|cat|int|pid|pin|bid|cba|gle|com|cbn|ads|man|wed|ceb|gmo|sky|ist|gmx|tui|mba|fan|ski|iwc|app|pro|med|ceo|jcb|jcp|goo|dev|men|aaa|meo|pub|jlc|bom|jll|gop|jmp|mil|got|gov|win|jot|mma|joy|trv|red|cfa|cfd|bio|moe|moi|mom|ren|biz|aws|xin|bbc|dnp|buy|kfh|mov|thd|xyz|fit|kia|rio|rip|kim|dog|vet|nyc|bcg|mtr|bcn|bms|bmw|run|bzh|rwe|tel|stc|axa|kpn|fly|krd|cab|bnl|foo|crs|eat|tci|sap|srl|nec|sas|net|cal|sbs|sfr|sca|scb|csc|edu|new|xxx|hiv|fox|wme|ngo|nhk|vip|sex|frl|lat|yun|law|you|tax|soy|sew|om|ac|hu|se|sc|sg|sh|sb|sa|rw|ru|rs|ro|re|qa|py|si|pw|pt|ps|sj|sk|pr|pn|pm|pl|sl|sm|pk|sn|ph|so|pg|pf|pe|pa|zw|nz|nu|nr|np|no|nl|ni|ng|nf|sr|ne|st|nc|na|mz|my|mx|mw|mv|mu|mt|ms|mr|mq|mp|mo|su|mn|mm|ml|mk|mh|mg|me|sv|md|mc|sx|sy|ma|ly|lv|sz|lu|lt|ls|lr|lk|li|lc|lb|la|tc|kz|td|ky|kw|kr|kp|kn|km|ki|kh|tf|tg|th|kg|ke|jp|jo|jm|je|it|is|ir|tj|tk|tl|tm|iq|tn|to|io|in|im|il|ie|ad|sd|ht|hr|hn|hm|tr|hk|gy|gw|gu|gt|gs|gr|gq|tt|gp|gn|gm|gl|tv|gi|tw|tz|ua|gh|ug|uk|gg|gf|ge|gd|us|uy|uz|va|gb|ga|vc|ve|fr|fo|fm|fk|fj|vg|vi|fi|eu|et|es|er|eg|ee|ec|dz|do|dm|dk|vn|dj|de|cz|cy|cx|cw|vu|cv|cu|cr|co|cn|cm|cl|ck|ci|ch|cg|cf|cd|cc|ca|wf|bz|by|bw|bv|bt|bs|br|bo|bn|bm|bj|bi|ws|bh|bg|bf|be|bd|bb|ba|az|ax|aw|au|at|as|ye|ar|aq|ao|am|al|yt|ai|za|ag|af|ae|zm|id)\b/;


	return {

		/**
		 * The string form of a regular expression that would match all of the
		 * letters and decimal number chars in the unicode character set when placed
		 * in a RegExp character class (`[]`).
		 *
		 * These would be the characters matched by unicode regex engines `[\p{L}\p{Nd}]`
		 * escape ("all letters and decimal numbers")
		 *
		 * @property {String} alphaNumericCharsStr
		 */
		alphaNumericCharsStr : alphaNumericCharsStr,

		/**
		 * A regular expression to match domain names of a URL or email address.
		 * Ex: 'google', 'yahoo', 'some-other-company', etc.
		 *
		 * @property {RegExp} domainNameRegex
		 */
		domainNameRegex : domainNameRegex,

		/**
		 * A regular expression to match top level domains (TLDs) for a URL or
		 * email address. Ex: 'com', 'org', 'net', etc.
		 *
		 * @property {RegExp} tldRegex
		 */
		tldRegex : tldRegex

	};


}() );
/*global Autolinker */
/*jshint sub:true */
/**
 * @protected
 * @class Autolinker.AnchorTagBuilder
 * @extends Object
 *
 * Builds anchor (&lt;a&gt;) tags for the Autolinker utility when a match is
 * found.
 *
 * Normally this class is instantiated, configured, and used internally by an
 * {@link Autolinker} instance, but may actually be used indirectly in a
 * {@link Autolinker#replaceFn replaceFn} to create {@link Autolinker.HtmlTag HtmlTag}
 * instances which may be modified before returning from the
 * {@link Autolinker#replaceFn replaceFn}. For example:
 *
 *     var html = Autolinker.link( "Test google.com", {
 *         replaceFn : function( match ) {
 *             var tag = match.buildTag();  // returns an {@link Autolinker.HtmlTag} instance
 *             tag.setAttr( 'rel', 'nofollow' );
 *
 *             return tag;
 *         }
 *     } );
 *
 *     // generated html:
 *     //   Test <a href="http://google.com" target="_blank" rel="nofollow">google.com</a>
 */
Autolinker.AnchorTagBuilder = Autolinker.Util.extend( Object, {

	/**
	 * @cfg {Boolean} newWindow
	 * @inheritdoc Autolinker#newWindow
	 */

	/**
	 * @cfg {Object} truncate
	 * @inheritdoc Autolinker#truncate
	 */

	/**
	 * @cfg {String} className
	 * @inheritdoc Autolinker#className
	 */


	/**
	 * @constructor
	 * @param {Object} [cfg] The configuration options for the AnchorTagBuilder instance, specified in an Object (map).
	 */
	constructor : function( cfg ) {
		cfg = cfg || {};

		this.newWindow = cfg.newWindow;
		this.truncate = cfg.truncate;
		this.className = cfg.className;
	},


	/**
	 * Generates the actual anchor (&lt;a&gt;) tag to use in place of the
	 * matched text, via its `match` object.
	 *
	 * @param {Autolinker.match.Match} match The Match instance to generate an
	 *   anchor tag from.
	 * @return {Autolinker.HtmlTag} The HtmlTag instance for the anchor tag.
	 */
	build : function( match ) {
		return new Autolinker.HtmlTag( {
			tagName   : 'a',
			attrs     : this.createAttrs( match ),
			innerHtml : this.processAnchorText( match.getAnchorText() )
		} );
	},


	/**
	 * Creates the Object (map) of the HTML attributes for the anchor (&lt;a&gt;)
	 *   tag being generated.
	 *
	 * @protected
	 * @param {Autolinker.match.Match} match The Match instance to generate an
	 *   anchor tag from.
	 * @return {Object} A key/value Object (map) of the anchor tag's attributes.
	 */
	createAttrs : function( match ) {
		var attrs = {
			'href' : match.getAnchorHref()  // we'll always have the `href` attribute
		};

		var cssClass = this.createCssClass( match );
		if( cssClass ) {
			attrs[ 'class' ] = cssClass;
		}
		if( this.newWindow ) {
			attrs[ 'target' ] = "_blank";
			attrs[ 'rel' ] = "noopener noreferrer";
		}

		return attrs;
	},


	/**
	 * Creates the CSS class that will be used for a given anchor tag, based on
	 * the `matchType` and the {@link #className} config.
	 *
	 * Example returns:
	 *
	 * - ""                                      // no {@link #className}
	 * - "myLink myLink-url"                     // url match
	 * - "myLink myLink-email"                   // email match
	 * - "myLink myLink-phone"                   // phone match
	 * - "myLink myLink-hashtag"                 // hashtag match
	 * - "myLink myLink-mention myLink-twitter"  // mention match with Twitter service
	 *
	 * @private
	 * @param {Autolinker.match.Match} match The Match instance to generate an
	 *   anchor tag from.
	 * @return {String} The CSS class string for the link. Example return:
	 *   "myLink myLink-url". If no {@link #className} was configured, returns
	 *   an empty string.
	 */
	createCssClass : function( match ) {
		var className = this.className;

		if( !className ) {
			return "";

		} else {
			var returnClasses = [ className ],
				cssClassSuffixes = match.getCssClassSuffixes();

			for( var i = 0, len = cssClassSuffixes.length; i < len; i++ ) {
				returnClasses.push( className + '-' + cssClassSuffixes[ i ] );
			}
			return returnClasses.join( ' ' );
		}
	},


	/**
	 * Processes the `anchorText` by truncating the text according to the
	 * {@link #truncate} config.
	 *
	 * @private
	 * @param {String} anchorText The anchor tag's text (i.e. what will be
	 *   displayed).
	 * @return {String} The processed `anchorText`.
	 */
	processAnchorText : function( anchorText ) {
		anchorText = this.doTruncate( anchorText );

		return anchorText;
	},


	/**
	 * Performs the truncation of the `anchorText` based on the {@link #truncate}
	 * option. If the `anchorText` is longer than the length specified by the
	 * {@link #truncate} option, the truncation is performed based on the
	 * `location` property. See {@link #truncate} for details.
	 *
	 * @private
	 * @param {String} anchorText The anchor tag's text (i.e. what will be
	 *   displayed).
	 * @return {String} The truncated anchor text.
	 */
	doTruncate : function( anchorText ) {
		var truncate = this.truncate;
		if( !truncate || !truncate.length ) return anchorText;

		var truncateLength = truncate.length,
			truncateLocation = truncate.location;

		if( truncateLocation === 'smart' ) {
			return Autolinker.truncate.TruncateSmart( anchorText, truncateLength, '..' );

		} else if( truncateLocation === 'middle' ) {
			return Autolinker.truncate.TruncateMiddle( anchorText, truncateLength, '..' );

		} else {
			return Autolinker.truncate.TruncateEnd( anchorText, truncateLength, '..' );
		}
	}

} );

/*global Autolinker */
/**
 * @class Autolinker.htmlParser.HtmlParser
 * @extends Object
 *
 * An HTML parser implementation which simply walks an HTML string and returns an array of
 * {@link Autolinker.htmlParser.HtmlNode HtmlNodes} that represent the basic HTML structure of the input string.
 *
 * Autolinker uses this to only link URLs/emails/mentions within text nodes, effectively ignoring / "walking
 * around" HTML tags.
 */
Autolinker.htmlParser.HtmlParser = Autolinker.Util.extend( Object, {

	/**
	 * @private
	 * @property {RegExp} htmlRegex
	 *
	 * The regular expression used to pull out HTML tags from a string. Handles namespaced HTML tags and
	 * attribute names, as specified by http://www.w3.org/TR/html-markup/syntax.html.
	 *
	 * Capturing groups:
	 *
	 * 1. The "!DOCTYPE" tag name, if a tag is a &lt;!DOCTYPE&gt; tag.
	 * 2. If it is an end tag, this group will have the '/'.
	 * 3. If it is a comment tag, this group will hold the comment text (i.e.
	 *    the text inside the `&lt;!--` and `--&gt;`.
	 * 4. The tag name for all tags (other than the &lt;!DOCTYPE&gt; tag)
	 */
	htmlRegex : (function() {
		var commentTagRegex = /!--([\s\S]+?)--/,
		    tagNameRegex = /[0-9a-zA-Z][0-9a-zA-Z:]*/,
		    attrNameRegex = /[^\s"'>\/=\x00-\x1F\x7F]+/,   // the unicode range accounts for excluding control chars, and the delete char
		    attrValueRegex = /(?:"[^"]*?"|'[^']*?'|[^'"=<>`\s]+)/, // double quoted, single quoted, or unquoted attribute values
		    nameEqualsValueRegex = attrNameRegex.source + '(?:\\s*=\\s*' + attrValueRegex.source + ')?';  // optional '=[value]'

		return new RegExp( [
			// for <!DOCTYPE> tag. Ex: <!DOCTYPE html PUBLIC "-//W3C//DTD XHTML 1.0 Strict//EN" "http://www.w3.org/TR/xhtml1/DTD/xhtml1-strict.dtd">)
			'(?:',
				'<(!DOCTYPE)',  // *** Capturing Group 1 - If it's a doctype tag

					// Zero or more attributes following the tag name
					'(?:',
						'\\s+',  // one or more whitespace chars before an attribute

						// Either:
						// A. attr="value", or
						// B. "value" alone (To cover example doctype tag: <!DOCTYPE html PUBLIC "-//W3C//DTD XHTML 1.0 Strict//EN" "http://www.w3.org/TR/xhtml1/DTD/xhtml1-strict.dtd">)
						'(?:', nameEqualsValueRegex, '|', attrValueRegex.source + ')',
					')*',
				'>',
			')',

			'|',

			// All other HTML tags (i.e. tags that are not <!DOCTYPE>)
			'(?:',
				'<(/)?',  // Beginning of a tag or comment. Either '<' for a start tag, or '</' for an end tag.
				          // *** Capturing Group 2: The slash or an empty string. Slash ('/') for end tag, empty string for start or self-closing tag.

					'(?:',
						commentTagRegex.source,  // *** Capturing Group 3 - A Comment Tag's Text

						'|',

						'(?:',

							// *** Capturing Group 4 - The tag name
							'(' + tagNameRegex.source + ')',

							// Zero or more attributes following the tag name
							'(?:',
								'(?:\\s+|\\b)',        // any number of whitespace chars before an attribute. NOTE: Using \s* here throws Chrome into an infinite loop for some reason, so using \s+|\b instead
								nameEqualsValueRegex,  // attr="value" (with optional ="value" part)
							')*',

							'\\s*/?',  // any trailing spaces and optional '/' before the closing '>'

						')',
					')',
				'>',
			')'
		].join( "" ), 'gi' );
	} )(),

	/**
	 * @private
	 * @property {RegExp} htmlCharacterEntitiesRegex
	 *
	 * The regular expression that matches common HTML character entities.
	 *
	 * Ignoring &amp; as it could be part of a query string -- handling it separately.
	 */
	htmlCharacterEntitiesRegex: /(&nbsp;|&#160;|&lt;|&#60;|&gt;|&#62;|&quot;|&#34;|&#39;)/gi,


	/**
	 * Parses an HTML string and returns a simple array of {@link Autolinker.htmlParser.HtmlNode HtmlNodes}
	 * to represent the HTML structure of the input string.
	 *
	 * @param {String} html The HTML to parse.
	 * @return {Autolinker.htmlParser.HtmlNode[]}
	 */
	parse : function( html ) {
		var htmlRegex = this.htmlRegex,
		    currentResult,
		    lastIndex = 0,
		    textAndEntityNodes,
		    nodes = [];  // will be the result of the method

		while( ( currentResult = htmlRegex.exec( html ) ) !== null ) {
			var tagText = currentResult[ 0 ],
			    commentText = currentResult[ 3 ], // if we've matched a comment
			    tagName = currentResult[ 1 ] || currentResult[ 4 ],  // The <!DOCTYPE> tag (ex: "!DOCTYPE"), or another tag (ex: "a" or "img")
			    isClosingTag = !!currentResult[ 2 ],
			    offset = currentResult.index,
			    inBetweenTagsText = html.substring( lastIndex, offset );

			// Push TextNodes and EntityNodes for any text found between tags
			if( inBetweenTagsText ) {
				textAndEntityNodes = this.parseTextAndEntityNodes( lastIndex, inBetweenTagsText );
				nodes.push.apply( nodes, textAndEntityNodes );
			}

			// Push the CommentNode or ElementNode
			if( commentText ) {
				nodes.push( this.createCommentNode( offset, tagText, commentText ) );
			} else {
				nodes.push( this.createElementNode( offset, tagText, tagName, isClosingTag ) );
			}

			lastIndex = offset + tagText.length;
		}

		// Process any remaining text after the last HTML element. Will process all of the text if there were no HTML elements.
		if( lastIndex < html.length ) {
			var text = html.substring( lastIndex );

			// Push TextNodes and EntityNodes for any text found between tags
			if( text ) {
				textAndEntityNodes = this.parseTextAndEntityNodes( lastIndex, text );
				nodes.push.apply( nodes, textAndEntityNodes );
			}
		}

		return nodes;
	},


	/**
	 * Parses text and HTML entity nodes from a given string. The input string
	 * should not have any HTML tags (elements) within it.
	 *
	 * @private
	 * @param {Number} offset The offset of the text node match within the
	 *   original HTML string.
	 * @param {String} text The string of text to parse. This is from an HTML
	 *   text node.
	 * @return {Autolinker.htmlParser.HtmlNode[]} An array of HtmlNodes to
	 *   represent the {@link Autolinker.htmlParser.TextNode TextNodes} and
	 *   {@link Autolinker.htmlParser.EntityNode EntityNodes} found.
	 */
	parseTextAndEntityNodes : function( offset, text ) {
		var nodes = [],
		    textAndEntityTokens = Autolinker.Util.splitAndCapture( text, this.htmlCharacterEntitiesRegex );  // split at HTML entities, but include the HTML entities in the results array

		// Every even numbered token is a TextNode, and every odd numbered token is an EntityNode
		// For example: an input `text` of "Test &quot;this&quot; today" would turn into the
		//   `textAndEntityTokens`: [ 'Test ', '&quot;', 'this', '&quot;', ' today' ]
		for( var i = 0, len = textAndEntityTokens.length; i < len; i += 2 ) {
			var textToken = textAndEntityTokens[ i ],
			    entityToken = textAndEntityTokens[ i + 1 ];

			if( textToken ) {
				nodes.push( this.createTextNode( offset, textToken ) );
				offset += textToken.length;
			}
			if( entityToken ) {
				nodes.push( this.createEntityNode( offset, entityToken ) );
				offset += entityToken.length;
			}
		}
		return nodes;
	},


	/**
	 * Factory method to create an {@link Autolinker.htmlParser.CommentNode CommentNode}.
	 *
	 * @private
	 * @param {Number} offset The offset of the match within the original HTML
	 *   string.
	 * @param {String} tagText The full text of the tag (comment) that was
	 *   matched, including its &lt;!-- and --&gt;.
	 * @param {String} commentText The full text of the comment that was matched.
	 */
	createCommentNode : function( offset, tagText, commentText ) {
		return new Autolinker.htmlParser.CommentNode( {
			offset : offset,
			text   : tagText,
			comment: Autolinker.Util.trim( commentText )
		} );
	},


	/**
	 * Factory method to create an {@link Autolinker.htmlParser.ElementNode ElementNode}.
	 *
	 * @private
	 * @param {Number} offset The offset of the match within the original HTML
	 *   string.
	 * @param {String} tagText The full text of the tag (element) that was
	 *   matched, including its attributes.
	 * @param {String} tagName The name of the tag. Ex: An &lt;img&gt; tag would
	 *   be passed to this method as "img".
	 * @param {Boolean} isClosingTag `true` if it's a closing tag, false
	 *   otherwise.
	 * @return {Autolinker.htmlParser.ElementNode}
	 */
	createElementNode : function( offset, tagText, tagName, isClosingTag ) {
		return new Autolinker.htmlParser.ElementNode( {
			offset  : offset,
			text    : tagText,
			tagName : tagName.toLowerCase(),
			closing : isClosingTag
		} );
	},


	/**
	 * Factory method to create a {@link Autolinker.htmlParser.EntityNode EntityNode}.
	 *
	 * @private
	 * @param {Number} offset The offset of the match within the original HTML
	 *   string.
	 * @param {String} text The text that was matched for the HTML entity (such
	 *   as '&amp;nbsp;').
	 * @return {Autolinker.htmlParser.EntityNode}
	 */
	createEntityNode : function( offset, text ) {
		return new Autolinker.htmlParser.EntityNode( { offset: offset, text: text } );
	},


	/**
	 * Factory method to create a {@link Autolinker.htmlParser.TextNode TextNode}.
	 *
	 * @private
	 * @param {Number} offset The offset of the match within the original HTML
	 *   string.
	 * @param {String} text The text that was matched.
	 * @return {Autolinker.htmlParser.TextNode}
	 */
	createTextNode : function( offset, text ) {
		return new Autolinker.htmlParser.TextNode( { offset: offset, text: text } );
	}

} );

/*global Autolinker */
/**
 * @abstract
 * @class Autolinker.htmlParser.HtmlNode
 *
 * Represents an HTML node found in an input string. An HTML node is one of the
 * following:
 *
 * 1. An {@link Autolinker.htmlParser.ElementNode ElementNode}, which represents
 *    HTML tags.
 * 2. A {@link Autolinker.htmlParser.CommentNode CommentNode}, which represents
 *    HTML comments.
 * 3. A {@link Autolinker.htmlParser.TextNode TextNode}, which represents text
 *    outside or within HTML tags.
 * 4. A {@link Autolinker.htmlParser.EntityNode EntityNode}, which represents
 *    one of the known HTML entities that Autolinker looks for. This includes
 *    common ones such as &amp;quot; and &amp;nbsp;
 */
Autolinker.htmlParser.HtmlNode = Autolinker.Util.extend( Object, {

	/**
	 * @cfg {Number} offset (required)
	 *
	 * The offset of the HTML node in the original text that was parsed.
	 */
	offset : undefined,

	/**
	 * @cfg {String} text (required)
	 *
	 * The text that was matched for the HtmlNode.
	 *
	 * - In the case of an {@link Autolinker.htmlParser.ElementNode ElementNode},
	 *   this will be the tag's text.
	 * - In the case of an {@link Autolinker.htmlParser.CommentNode CommentNode},
	 *   this will be the comment's text.
	 * - In the case of a {@link Autolinker.htmlParser.TextNode TextNode}, this
	 *   will be the text itself.
	 * - In the case of a {@link Autolinker.htmlParser.EntityNode EntityNode},
	 *   this will be the text of the HTML entity.
	 */
	text : undefined,


	/**
	 * @constructor
	 * @param {Object} cfg The configuration properties for the Match instance,
	 * specified in an Object (map).
	 */
	constructor : function( cfg ) {
		Autolinker.Util.assign( this, cfg );

		if( this.offset == null ) throw new Error( '`offset` cfg required' );
		if( this.text == null ) throw new Error( '`text` cfg required' );
	},


	/**
	 * Returns a string name for the type of node that this class represents.
	 *
	 * @abstract
	 * @return {String}
	 */
	getType : Autolinker.Util.abstractMethod,


	/**
	 * Retrieves the {@link #offset} of the HtmlNode. This is the offset of the
	 * HTML node in the original string that was parsed.
	 *
	 * @return {Number}
	 */
	getOffset : function() {
		return this.offset;
	},


	/**
	 * Retrieves the {@link #text} for the HtmlNode.
	 *
	 * @return {String}
	 */
	getText : function() {
		return this.text;
	}

} );
/*global Autolinker */
/**
 * @class Autolinker.htmlParser.CommentNode
 * @extends Autolinker.htmlParser.HtmlNode
 *
 * Represents an HTML comment node that has been parsed by the
 * {@link Autolinker.htmlParser.HtmlParser}.
 *
 * See this class's superclass ({@link Autolinker.htmlParser.HtmlNode}) for more
 * details.
 */
Autolinker.htmlParser.CommentNode = Autolinker.Util.extend( Autolinker.htmlParser.HtmlNode, {

	/**
	 * @cfg {String} comment (required)
	 *
	 * The text inside the comment tag. This text is stripped of any leading or
	 * trailing whitespace.
	 */
	comment : '',


	/**
	 * Returns a string name for the type of node that this class represents.
	 *
	 * @return {String}
	 */
	getType : function() {
		return 'comment';
	},


	/**
	 * Returns the comment inside the comment tag.
	 *
	 * @return {String}
	 */
	getComment : function() {
		return this.comment;
	}

} );
/*global Autolinker */
/**
 * @class Autolinker.htmlParser.ElementNode
 * @extends Autolinker.htmlParser.HtmlNode
 *
 * Represents an HTML element node that has been parsed by the {@link Autolinker.htmlParser.HtmlParser}.
 *
 * See this class's superclass ({@link Autolinker.htmlParser.HtmlNode}) for more
 * details.
 */
Autolinker.htmlParser.ElementNode = Autolinker.Util.extend( Autolinker.htmlParser.HtmlNode, {

	/**
	 * @cfg {String} tagName (required)
	 *
	 * The name of the tag that was matched.
	 */
	tagName : '',

	/**
	 * @cfg {Boolean} closing (required)
	 *
	 * `true` if the element (tag) is a closing tag, `false` if its an opening
	 * tag.
	 */
	closing : false,


	/**
	 * Returns a string name for the type of node that this class represents.
	 *
	 * @return {String}
	 */
	getType : function() {
		return 'element';
	},


	/**
	 * Returns the HTML element's (tag's) name. Ex: for an &lt;img&gt; tag,
	 * returns "img".
	 *
	 * @return {String}
	 */
	getTagName : function() {
		return this.tagName;
	},


	/**
	 * Determines if the HTML element (tag) is a closing tag. Ex: &lt;div&gt;
	 * returns `false`, while &lt;/div&gt; returns `true`.
	 *
	 * @return {Boolean}
	 */
	isClosing : function() {
		return this.closing;
	}

} );
/*global Autolinker */
/**
 * @class Autolinker.htmlParser.EntityNode
 * @extends Autolinker.htmlParser.HtmlNode
 *
 * Represents a known HTML entity node that has been parsed by the {@link Autolinker.htmlParser.HtmlParser}.
 * Ex: '&amp;nbsp;', or '&amp#160;' (which will be retrievable from the {@link #getText}
 * method.
 *
 * Note that this class will only be returned from the HtmlParser for the set of
 * checked HTML entity nodes  defined by the {@link Autolinker.htmlParser.HtmlParser#htmlCharacterEntitiesRegex}.
 *
 * See this class's superclass ({@link Autolinker.htmlParser.HtmlNode}) for more
 * details.
 */
Autolinker.htmlParser.EntityNode = Autolinker.Util.extend( Autolinker.htmlParser.HtmlNode, {

	/**
	 * Returns a string name for the type of node that this class represents.
	 *
	 * @return {String}
	 */
	getType : function() {
		return 'entity';
	}

} );
/*global Autolinker */
/**
 * @class Autolinker.htmlParser.TextNode
 * @extends Autolinker.htmlParser.HtmlNode
 *
 * Represents a text node that has been parsed by the {@link Autolinker.htmlParser.HtmlParser}.
 *
 * See this class's superclass ({@link Autolinker.htmlParser.HtmlNode}) for more
 * details.
 */
Autolinker.htmlParser.TextNode = Autolinker.Util.extend( Autolinker.htmlParser.HtmlNode, {

	/**
	 * Returns a string name for the type of node that this class represents.
	 *
	 * @return {String}
	 */
	getType : function() {
		return 'text';
	}

} );
/*global Autolinker */
/**
 * @abstract
 * @class Autolinker.match.Match
 *
 * Represents a match found in an input string which should be Autolinked. A Match object is what is provided in a
 * {@link Autolinker#replaceFn replaceFn}, and may be used to query for details about the match.
 *
 * For example:
 *
 *     var input = "...";  // string with URLs, Email Addresses, and Mentions (Twitter, Instagram)
 *
 *     var linkedText = Autolinker.link( input, {
 *         replaceFn : function( match ) {
 *             console.log( "href = ", match.getAnchorHref() );
 *             console.log( "text = ", match.getAnchorText() );
 *
 *             switch( match.getType() ) {
 *                 case 'url' :
 *                     console.log( "url: ", match.getUrl() );
 *
 *                 case 'email' :
 *                     console.log( "email: ", match.getEmail() );
 *
 *                 case 'mention' :
 *                     console.log( "mention: ", match.getMention() );
 *             }
 *         }
 *     } );
 *
 * See the {@link Autolinker} class for more details on using the {@link Autolinker#replaceFn replaceFn}.
 */
Autolinker.match.Match = Autolinker.Util.extend( Object, {

	/**
	 * @cfg {Autolinker.AnchorTagBuilder} tagBuilder (required)
	 *
	 * Reference to the AnchorTagBuilder instance to use to generate an anchor
	 * tag for the Match.
	 */

	/**
	 * @cfg {String} matchedText (required)
	 *
	 * The original text that was matched by the {@link Autolinker.matcher.Matcher}.
	 */

	/**
	 * @cfg {Number} offset (required)
	 *
	 * The offset of where the match was made in the input string.
	 */


	/**
	 * @constructor
	 * @param {Object} cfg The configuration properties for the Match
	 *   instance, specified in an Object (map).
	 */
	constructor : function( cfg ) {
		if( cfg.tagBuilder == null ) throw new Error( '`tagBuilder` cfg required' );
		if( cfg.matchedText == null ) throw new Error( '`matchedText` cfg required' );
		if( cfg.offset == null ) throw new Error( '`offset` cfg required' );

		this.tagBuilder = cfg.tagBuilder;
		this.matchedText = cfg.matchedText;
		this.offset = cfg.offset;
	},


	/**
	 * Returns a string name for the type of match that this class represents.
	 *
	 * @abstract
	 * @return {String}
	 */
	getType : Autolinker.Util.abstractMethod,


	/**
	 * Returns the original text that was matched.
	 *
	 * @return {String}
	 */
	getMatchedText : function() {
		return this.matchedText;
	},


	/**
	 * Sets the {@link #offset} of where the match was made in the input string.
	 *
	 * A {@link Autolinker.matcher.Matcher} will be fed only HTML text nodes,
	 * and will therefore set an original offset that is relative to the HTML
	 * text node itself. However, we want this offset to be relative to the full
	 * HTML input string, and thus if using {@link Autolinker#parse} (rather
	 * than calling a {@link Autolinker.matcher.Matcher} directly), then this
	 * offset is corrected after the Matcher itself has done its job.
	 *
	 * @param {Number} offset
	 */
	setOffset : function( offset ) {
		this.offset = offset;
	},


	/**
	 * Returns the offset of where the match was made in the input string. This
	 * is the 0-based index of the match.
	 *
	 * @return {Number}
	 */
	getOffset : function() {
		return this.offset;
	},


	/**
	 * Returns the anchor href that should be generated for the match.
	 *
	 * @abstract
	 * @return {String}
	 */
	getAnchorHref : Autolinker.Util.abstractMethod,


	/**
	 * Returns the anchor text that should be generated for the match.
	 *
	 * @abstract
	 * @return {String}
	 */
	getAnchorText : Autolinker.Util.abstractMethod,


	/**
	 * Returns the CSS class suffix(es) for this match.
	 *
	 * A CSS class suffix is appended to the {@link Autolinker#className} in
	 * the {@link AnchorTagBuilder} when a match is translated into an anchor
	 * tag.
	 *
	 * For example, if {@link Autolinker#className} was configured as 'myLink',
	 * and this method returns `[ 'url' ]`, the final class name of the element
	 * will become: 'myLink myLink-url'.
	 *
	 * The match may provide multiple CSS class suffixes to be appended to the
	 * {@link Autolinker#className} in order to facilitate better styling
	 * options for different match criteria. See {@link Autolinker.match.Mention}
	 * for an example.
	 *
	 * By default, this method returns a single array with the match's
	 * {@link #getType type} name, but may be overridden by subclasses.
	 *
	 * @return {String[]}
	 */
	getCssClassSuffixes : function() {
		return [ this.getType() ];
	},


	/**
	 * Builds and returns an {@link Autolinker.HtmlTag} instance based on the
	 * Match.
	 *
	 * This can be used to easily generate anchor tags from matches, and either
	 * return their HTML string, or modify them before doing so.
	 *
	 * Example Usage:
	 *
	 *     var tag = match.buildTag();
	 *     tag.addClass( 'cordova-link' );
	 *     tag.setAttr( 'target', '_system' );
	 *
	 *     tag.toAnchorString();  // <a href="http://google.com" class="cordova-link" target="_system">Google</a>
	 */
	buildTag : function() {
		return this.tagBuilder.build( this );
	}

} );

/*global Autolinker */
/**
 * @class Autolinker.match.Email
 * @extends Autolinker.match.Match
 *
 * Represents a Email match found in an input string which should be Autolinked.
 *
 * See this class's superclass ({@link Autolinker.match.Match}) for more details.
 */
Autolinker.match.Email = Autolinker.Util.extend( Autolinker.match.Match, {

	/**
	 * @cfg {String} email (required)
	 *
	 * The email address that was matched.
	 */


	/**
	 * @constructor
	 * @param {Object} cfg The configuration properties for the Match
	 *   instance, specified in an Object (map).
	 */
	constructor : function( cfg ) {
		Autolinker.match.Match.prototype.constructor.call( this, cfg );

		if( !cfg.email ) throw new Error( '`email` cfg required' );

		this.email = cfg.email;
	},


	/**
	 * Returns a string name for the type of match that this class represents.
	 *
	 * @return {String}
	 */
	getType : function() {
		return 'email';
	},


	/**
	 * Returns the email address that was matched.
	 *
	 * @return {String}
	 */
	getEmail : function() {
		return this.email;
	},


	/**
	 * Returns the anchor href that should be generated for the match.
	 *
	 * @return {String}
	 */
	getAnchorHref : function() {
		return 'mailto:' + this.email;
	},


	/**
	 * Returns the anchor text that should be generated for the match.
	 *
	 * @return {String}
	 */
	getAnchorText : function() {
		return this.email;
	}

} );
/*global Autolinker */
/**
 * @class Autolinker.match.Hashtag
 * @extends Autolinker.match.Match
 *
 * Represents a Hashtag match found in an input string which should be
 * Autolinked.
 *
 * See this class's superclass ({@link Autolinker.match.Match}) for more
 * details.
 */
Autolinker.match.Hashtag = Autolinker.Util.extend( Autolinker.match.Match, {

	/**
	 * @cfg {String} serviceName
	 *
	 * The service to point hashtag matches to. See {@link Autolinker#hashtag}
	 * for available values.
	 */

	/**
	 * @cfg {String} hashtag (required)
	 *
	 * The Hashtag that was matched, without the '#'.
	 */


	/**
	 * @constructor
	 * @param {Object} cfg The configuration properties for the Match
	 *   instance, specified in an Object (map).
	 */
	constructor : function( cfg ) {
		Autolinker.match.Match.prototype.constructor.call( this, cfg );

		// TODO: if( !serviceName ) throw new Error( '`serviceName` cfg required' );
		if( !cfg.hashtag ) throw new Error( '`hashtag` cfg required' );

		this.serviceName = cfg.serviceName;
		this.hashtag = cfg.hashtag;
	},


	/**
	 * Returns the type of match that this class represents.
	 *
	 * @return {String}
	 */
	getType : function() {
		return 'hashtag';
	},


	/**
	 * Returns the configured {@link #serviceName} to point the Hashtag to.
	 * Ex: 'facebook', 'twitter'.
	 *
	 * @return {String}
	 */
	getServiceName : function() {
		return this.serviceName;
	},


	/**
	 * Returns the matched hashtag, without the '#' character.
	 *
	 * @return {String}
	 */
	getHashtag : function() {
		return this.hashtag;
	},


	/**
	 * Returns the anchor href that should be generated for the match.
	 *
	 * @return {String}
	 */
	getAnchorHref : function() {
		var serviceName = this.serviceName,
		    hashtag = this.hashtag;

		switch( serviceName ) {
			case 'twitter' :
				return 'https://twitter.com/hashtag/' + hashtag;
			case 'facebook' :
				return 'https://www.facebook.com/hashtag/' + hashtag;
			case 'instagram' :
				return 'https://instagram.com/explore/tags/' + hashtag;

			default :  // Shouldn't happen because Autolinker's constructor should block any invalid values, but just in case.
				throw new Error( 'Unknown service name to point hashtag to: ', serviceName );
		}
	},


	/**
	 * Returns the anchor text that should be generated for the match.
	 *
	 * @return {String}
	 */
	getAnchorText : function() {
		return '#' + this.hashtag;
	}

} );

/*global Autolinker */
/**
 * @class Autolinker.match.Phone
 * @extends Autolinker.match.Match
 *
 * Represents a Phone number match found in an input string which should be
 * Autolinked.
 *
 * See this class's superclass ({@link Autolinker.match.Match}) for more
 * details.
 */
Autolinker.match.Phone = Autolinker.Util.extend( Autolinker.match.Match, {

	/**
	 * @protected
	 * @property {String} number (required)
	 *
	 * The phone number that was matched, without any delimiter characters.
	 *
	 * Note: This is a string to allow for prefixed 0's.
	 */

	/**
	 * @protected
	 * @property  {Boolean} plusSign (required)
	 *
	 * `true` if the matched phone number started with a '+' sign. We'll include
	 * it in the `tel:` URL if so, as this is needed for international numbers.
	 *
	 * Ex: '+1 (123) 456 7879'
	 */


	/**
	 * @constructor
	 * @param {Object} cfg The configuration properties for the Match
	 *   instance, specified in an Object (map).
	 */
	constructor : function( cfg ) {
		Autolinker.match.Match.prototype.constructor.call( this, cfg );

		if( !cfg.number ) throw new Error( '`number` cfg required' );
		if( cfg.plusSign == null ) throw new Error( '`plusSign` cfg required' );

		this.number = cfg.number;
		this.plusSign = cfg.plusSign;
	},


	/**
	 * Returns a string name for the type of match that this class represents.
	 *
	 * @return {String}
	 */
	getType : function() {
		return 'phone';
	},


	/**
	 * Returns the phone number that was matched as a string, without any
	 * delimiter characters.
	 *
	 * Note: This is a string to allow for prefixed 0's.
	 *
	 * @return {String}
	 */
	getNumber: function() {
		return this.number;
	},


	/**
	 * Returns the anchor href that should be generated for the match.
	 *
	 * @return {String}
	 */
	getAnchorHref : function() {
		return 'tel:' + ( this.plusSign ? '+' : '' ) + this.number;
	},


	/**
	 * Returns the anchor text that should be generated for the match.
	 *
	 * @return {String}
	 */
	getAnchorText : function() {
		return this.matchedText;
	}

} );

/*global Autolinker */
/**
 * @class Autolinker.match.Mention
 * @extends Autolinker.match.Match
 *
 * Represents a Mention match found in an input string which should be Autolinked.
 *
 * See this class's superclass ({@link Autolinker.match.Match}) for more details.
 */
Autolinker.match.Mention = Autolinker.Util.extend( Autolinker.match.Match, {

	/**
	 * @cfg {String} serviceName
	 *
	 * The service to point mention matches to. See {@link Autolinker#mention}
	 * for available values.
	 */

	/**
	 * @cfg {String} mention (required)
	 *
	 * The Mention that was matched, without the '@' character.
	 */


	/**
	 * @constructor
	 * @param {Object} cfg The configuration properties for the Match
	 *   instance, specified in an Object (map).
	 */
	constructor : function( cfg ) {
		Autolinker.match.Match.prototype.constructor.call( this, cfg );

		if( !cfg.serviceName ) throw new Error( '`serviceName` cfg required' );
		if( !cfg.mention ) throw new Error( '`mention` cfg required' );

		this.mention = cfg.mention;
		this.serviceName = cfg.serviceName;
	},


	/**
	 * Returns the type of match that this class represents.
	 *
	 * @return {String}
	 */
	getType : function() {
		return 'mention';
	},


	/**
	 * Returns the mention, without the '@' character.
	 *
	 * @return {String}
	 */
	getMention : function() {
		return this.mention;
	},


	/**
	 * Returns the configured {@link #serviceName} to point the mention to.
	 * Ex: 'instagram', 'twitter'.
	 *
	 * @return {String}
	 */
	getServiceName : function() {
		return this.serviceName;
	},


	/**
	 * Returns the anchor href that should be generated for the match.
	 *
	 * @return {String}
	 */
	getAnchorHref : function() {
		switch( this.serviceName ) {
			case 'twitter' :
				return 'https://twitter.com/' + this.mention;
			case 'instagram' :
				return 'https://instagram.com/' + this.mention;

			default :  // Shouldn't happen because Autolinker's constructor should block any invalid values, but just in case.
				throw new Error( 'Unknown service name to point mention to: ', this.serviceName );
		}
	},


	/**
	 * Returns the anchor text that should be generated for the match.
	 *
	 * @return {String}
	 */
	getAnchorText : function() {
		return '@' + this.mention;
	},


	/**
	 * Returns the CSS class suffixes that should be used on a tag built with
	 * the match. See {@link Autolinker.match.Match#getCssClassSuffixes} for
	 * details.
	 *
	 * @return {String[]}
	 */
	getCssClassSuffixes : function() {
		var cssClassSuffixes = Autolinker.match.Match.prototype.getCssClassSuffixes.call( this ),
		    serviceName = this.getServiceName();

		if( serviceName ) {
			cssClassSuffixes.push( serviceName );
		}
		return cssClassSuffixes;
	}

} );

/*global Autolinker */
/**
 * @class Autolinker.match.Url
 * @extends Autolinker.match.Match
 *
 * Represents a Url match found in an input string which should be Autolinked.
 *
 * See this class's superclass ({@link Autolinker.match.Match}) for more details.
 */
Autolinker.match.Url = Autolinker.Util.extend( Autolinker.match.Match, {

	/**
	 * @cfg {String} url (required)
	 *
	 * The url that was matched.
	 */

	/**
	 * @cfg {"scheme"/"www"/"tld"} urlMatchType (required)
	 *
	 * The type of URL match that this class represents. This helps to determine
	 * if the match was made in the original text with a prefixed scheme (ex:
	 * 'http://www.google.com'), a prefixed 'www' (ex: 'www.google.com'), or
	 * was matched by a known top-level domain (ex: 'google.com').
	 */

	/**
	 * @cfg {Boolean} protocolUrlMatch (required)
	 *
	 * `true` if the URL is a match which already has a protocol (i.e.
	 * 'http://'), `false` if the match was from a 'www' or known TLD match.
	 */

	/**
	 * @cfg {Boolean} protocolRelativeMatch (required)
	 *
	 * `true` if the URL is a protocol-relative match. A protocol-relative match
	 * is a URL that starts with '//', and will be either http:// or https://
	 * based on the protocol that the site is loaded under.
	 */

	/**
	 * @cfg {Boolean} stripPrefix (required)
	 * @inheritdoc Autolinker#cfg-stripPrefix
	 */


	/**
	 * @constructor
	 * @param {Object} cfg The configuration properties for the Match
	 *   instance, specified in an Object (map).
	 */
	constructor : function( cfg ) {
		Autolinker.match.Match.prototype.constructor.call( this, cfg );

		if( cfg.urlMatchType !== 'scheme' && cfg.urlMatchType !== 'www' && cfg.urlMatchType !== 'tld' ) throw new Error( '`urlMatchType` cfg must be one of: "scheme", "www", or "tld"' );
		if( !cfg.url ) throw new Error( '`url` cfg required' );
		if( cfg.protocolUrlMatch == null ) throw new Error( '`protocolUrlMatch` cfg required' );
		if( cfg.protocolRelativeMatch == null ) throw new Error( '`protocolRelativeMatch` cfg required' );
		if( cfg.stripPrefix == null ) throw new Error( '`stripPrefix` cfg required' );

		this.urlMatchType = cfg.urlMatchType;
		this.url = cfg.url;
		this.protocolUrlMatch = cfg.protocolUrlMatch;
		this.protocolRelativeMatch = cfg.protocolRelativeMatch;
		this.stripPrefix = cfg.stripPrefix;
	},


	/**
	 * @private
	 * @property {RegExp} urlPrefixRegex
	 *
	 * A regular expression used to remove the 'http://' or 'https://' and/or the 'www.' from URLs.
	 */
	urlPrefixRegex: /^(https?:\/\/)?(www\.)?/i,

	/**
	 * @private
	 * @property {RegExp} protocolRelativeRegex
	 *
	 * The regular expression used to remove the protocol-relative '//' from the {@link #url} string, for purposes
	 * of {@link #getAnchorText}. A protocol-relative URL is, for example, "//yahoo.com"
	 */
	protocolRelativeRegex : /^\/\//,

	/**
	 * @private
	 * @property {Boolean} protocolPrepended
	 *
	 * Will be set to `true` if the 'http://' protocol has been prepended to the {@link #url} (because the
	 * {@link #url} did not have a protocol)
	 */
	protocolPrepended : false,


	/**
	 * Returns a string name for the type of match that this class represents.
	 *
	 * @return {String}
	 */
	getType : function() {
		return 'url';
	},


	/**
	 * Returns a string name for the type of URL match that this class
	 * represents.
	 *
	 * This helps to determine if the match was made in the original text with a
	 * prefixed scheme (ex: 'http://www.google.com'), a prefixed 'www' (ex:
	 * 'www.google.com'), or was matched by a known top-level domain (ex:
	 * 'google.com').
	 *
	 * @return {"scheme"/"www"/"tld"}
	 */
	getUrlMatchType : function() {
		return this.urlMatchType;
	},


	/**
	 * Returns the url that was matched, assuming the protocol to be 'http://' if the original
	 * match was missing a protocol.
	 *
	 * @return {String}
	 */
	getUrl : function() {
		var url = this.url;

		// if the url string doesn't begin with a protocol, assume 'http://'
		if( !this.protocolRelativeMatch && !this.protocolUrlMatch && !this.protocolPrepended ) {
			url = this.url = 'http://' + url;

			this.protocolPrepended = true;
		}

		return url;
	},


	/**
	 * Returns the anchor href that should be generated for the match.
	 *
	 * @return {String}
	 */
	getAnchorHref : function() {
		var url = this.getUrl();

		return url.replace( /&amp;/g, '&' );  // any &amp;'s in the URL should be converted back to '&' if they were displayed as &amp; in the source html
	},


	/**
	 * Returns the anchor text that should be generated for the match.
	 *
	 * @return {String}
	 */
	getAnchorText : function() {
		var anchorText = this.getMatchedText();

		if( this.protocolRelativeMatch ) {
			// Strip off any protocol-relative '//' from the anchor text
			anchorText = this.stripProtocolRelativePrefix( anchorText );
		}
		if( this.stripPrefix ) {
			anchorText = this.stripUrlPrefix( anchorText );
		}
		anchorText = this.removeTrailingSlash( anchorText );  // remove trailing slash, if there is one

		return anchorText;
	},


	// ---------------------------------------

	// Utility Functionality

	/**
	 * Strips the URL prefix (such as "http://" or "https://") from the given text.
	 *
	 * @private
	 * @param {String} text The text of the anchor that is being generated, for which to strip off the
	 *   url prefix (such as stripping off "http://")
	 * @return {String} The `anchorText`, with the prefix stripped.
	 */
	stripUrlPrefix : function( text ) {
		return text.replace( this.urlPrefixRegex, '' );
	},


	/**
	 * Strips any protocol-relative '//' from the anchor text.
	 *
	 * @private
	 * @param {String} text The text of the anchor that is being generated, for which to strip off the
	 *   protocol-relative prefix (such as stripping off "//")
	 * @return {String} The `anchorText`, with the protocol-relative prefix stripped.
	 */
	stripProtocolRelativePrefix : function( text ) {
		return text.replace( this.protocolRelativeRegex, '' );
	},


	/**
	 * Removes any trailing slash from the given `anchorText`, in preparation for the text to be displayed.
	 *
	 * @private
	 * @param {String} anchorText The text of the anchor that is being generated, for which to remove any trailing
	 *   slash ('/') that may exist.
	 * @return {String} The `anchorText`, with the trailing slash removed.
	 */
	removeTrailingSlash : function( anchorText ) {
		if( anchorText.charAt( anchorText.length - 1 ) === '/' ) {
			anchorText = anchorText.slice( 0, -1 );
		}
		return anchorText;
	}

} );
/*global Autolinker */
/**
 * @abstract
 * @class Autolinker.matcher.Matcher
 *
 * An abstract class and interface for individual matchers to find matches in
 * an input string with linkified versions of them.
 *
 * Note that Matchers do not take HTML into account - they must be fed the text
 * nodes of any HTML string, which is handled by {@link Autolinker#parse}.
 */
Autolinker.matcher.Matcher = Autolinker.Util.extend( Object, {

	/**
	 * @cfg {Autolinker.AnchorTagBuilder} tagBuilder (required)
	 *
	 * Reference to the AnchorTagBuilder instance to use to generate HTML tags
	 * for {@link Autolinker.match.Match Matches}.
	 */


	/**
	 * @constructor
	 * @param {Object} cfg The configuration properties for the Matcher
	 *   instance, specified in an Object (map).
	 */
	constructor : function( cfg ) {
		if( !cfg.tagBuilder ) throw new Error( '`tagBuilder` cfg required' );

		this.tagBuilder = cfg.tagBuilder;
	},


	/**
	 * Parses the input `text` and returns the array of {@link Autolinker.match.Match Matches}
	 * for the matcher.
	 *
	 * @abstract
	 * @param {String} text The text to scan and replace matches in.
	 * @return {Autolinker.match.Match[]}
	 */
	parseMatches : Autolinker.Util.abstractMethod

} );
/*global Autolinker */
/**
 * @class Autolinker.matcher.Email
 * @extends Autolinker.matcher.Matcher
 *
 * Matcher to find email matches in an input string.
 *
 * See this class's superclass ({@link Autolinker.matcher.Matcher}) for more details.
 */
Autolinker.matcher.Email = Autolinker.Util.extend( Autolinker.matcher.Matcher, {

	/**
	 * The regular expression to match email addresses. Example match:
	 *
	 *     person@place.com
	 *
	 * @private
	 * @property {RegExp} matcherRegex
	 */
	matcherRegex : (function() {
		var alphaNumericChars = Autolinker.RegexLib.alphaNumericCharsStr,
		    emailRegex = new RegExp( '[' + alphaNumericChars + '\\-_\';:&=+$.,]+@' ),  // something@ for email addresses (a.k.a. local-part)
			domainNameRegex = Autolinker.RegexLib.domainNameRegex,
			tldRegex = Autolinker.RegexLib.tldRegex;  // match our known top level domains (TLDs)

		return new RegExp( [
			emailRegex.source,
			domainNameRegex.source,
			'\\.', tldRegex.source   // '.com', '.net', etc
		].join( "" ), 'gi' );
	} )(),


	/**
	 * @inheritdoc
	 */
	parseMatches : function( text ) {
		var matcherRegex = this.matcherRegex,
		    tagBuilder = this.tagBuilder,
		    matches = [],
		    match;

		while( ( match = matcherRegex.exec( text ) ) !== null ) {
			var matchedText = match[ 0 ];

			matches.push( new Autolinker.match.Email( {
				tagBuilder  : tagBuilder,
				matchedText : matchedText,
				offset      : match.index,
				email       : matchedText
			} ) );
		}

		return matches;
	}

} );
/*global Autolinker */
/**
 * @class Autolinker.matcher.Hashtag
 * @extends Autolinker.matcher.Matcher
 *
 * Matcher to find Hashtag matches in an input string.
 */
Autolinker.matcher.Hashtag = Autolinker.Util.extend( Autolinker.matcher.Matcher, {

	/**
	 * @cfg {String} serviceName
	 *
	 * The service to point hashtag matches to. See {@link Autolinker#hashtag}
	 * for available values.
	 */


	/**
	 * The regular expression to match Hashtags. Example match:
	 *
	 *     #asdf
	 *
	 * @private
	 * @property {RegExp} matcherRegex
	 */
	matcherRegex : new RegExp( '#[_' + Autolinker.RegexLib.alphaNumericCharsStr + ']{1,139}', 'g' ),

	/**
	 * The regular expression to use to check the character before a username match to
	 * make sure we didn't accidentally match an email address.
	 *
	 * For example, the string "asdf@asdf.com" should not match "@asdf" as a username.
	 *
	 * @private
	 * @property {RegExp} nonWordCharRegex
	 */
	nonWordCharRegex : new RegExp( '[^' + Autolinker.RegexLib.alphaNumericCharsStr + ']' ),


	/**
	 * @constructor
	 * @param {Object} cfg The configuration properties for the Match instance,
	 *   specified in an Object (map).
	 */
	constructor : function( cfg ) {
		Autolinker.matcher.Matcher.prototype.constructor.call( this, cfg );

		this.serviceName = cfg.serviceName;
	},


	/**
	 * @inheritdoc
	 */
	parseMatches : function( text ) {
		var matcherRegex = this.matcherRegex,
		    nonWordCharRegex = this.nonWordCharRegex,
		    serviceName = this.serviceName,
		    tagBuilder = this.tagBuilder,
		    matches = [],
		    match;

		while( ( match = matcherRegex.exec( text ) ) !== null ) {
			var offset = match.index,
			    prevChar = text.charAt( offset - 1 );

			// If we found the match at the beginning of the string, or we found the match
			// and there is a whitespace char in front of it (meaning it is not a '#' char
			// in the middle of a word), then it is a hashtag match.
			if( offset === 0 || nonWordCharRegex.test( prevChar ) ) {
				var matchedText = match[ 0 ],
				    hashtag = match[ 0 ].slice( 1 );  // strip off the '#' character at the beginning

				matches.push( new Autolinker.match.Hashtag( {
					tagBuilder  : tagBuilder,
					matchedText : matchedText,
					offset      : offset,
					serviceName : serviceName,
					hashtag     : hashtag
				} ) );
			}
		}

		return matches;
	}

} );
/*global Autolinker */
/**
 * @class Autolinker.matcher.Phone
 * @extends Autolinker.matcher.Matcher
 *
 * Matcher to find Phone number matches in an input string.
 *
 * See this class's superclass ({@link Autolinker.matcher.Matcher}) for more
 * details.
 */
Autolinker.matcher.Phone = Autolinker.Util.extend( Autolinker.matcher.Matcher, {

	/**
	 * The regular expression to match Phone numbers. Example match:
	 *
	 *     (123) 456-7890
	 *
	 * This regular expression has the following capturing groups:
	 *
	 * 1. The prefixed '+' sign, if there is one.
	 *
	 * @private
	 * @property {RegExp} matcherRegex
	 */
	matcherRegex : /(?:(\+)?\d{1,3}[-\040.])?\(?\d{3}\)?[-\040.]?\d{3}[-\040.]\d{4}/g,  // ex: (123) 456-7890, 123 456 7890, 123-456-7890, etc.

	/**
	 * @inheritdoc
	 */
	parseMatches : function( text ) {
		var matcherRegex = this.matcherRegex,
		    tagBuilder = this.tagBuilder,
		    matches = [],
		    match;

		while( ( match = matcherRegex.exec( text ) ) !== null ) {
			// Remove non-numeric values from phone number string
			var matchedText = match[ 0 ],
			    cleanNumber = matchedText.replace( /\D/g, '' ),  // strip out non-digit characters
			    plusSign = !!match[ 1 ];  // match[ 1 ] is the prefixed plus sign, if there is one

			matches.push( new Autolinker.match.Phone( {
				tagBuilder  : tagBuilder,
				matchedText : matchedText,
				offset      : match.index,
				number      : cleanNumber,
				plusSign    : plusSign
			} ) );
		}

		return matches;
	}

} );
/*global Autolinker */
/**
 * @class Autolinker.matcher.Mention
 * @extends Autolinker.matcher.Matcher
 *
 * Matcher to find/replace username matches in an input string.
 */
Autolinker.matcher.Mention = Autolinker.Util.extend( Autolinker.matcher.Matcher, {

	/**
	 * Hash of regular expression to match username handles. Example match:
	 *
	 *     @asdf
	 *
	 * @private
	 * @property {Object} matcherRegexes
	 */
	matcherRegexes : {
		"twitter": new RegExp( '@[_' + Autolinker.RegexLib.alphaNumericCharsStr + ']{1,20}', 'g' ),
		"instagram": new RegExp( '@[_.' + Autolinker.RegexLib.alphaNumericCharsStr + ']{1,50}', 'g' )
	},

	/**
	 * The regular expression to use to check the character before a username match to
	 * make sure we didn't accidentally match an email address.
	 *
	 * For example, the string "asdf@asdf.com" should not match "@asdf" as a username.
	 *
	 * @private
	 * @property {RegExp} nonWordCharRegex
	 */
	nonWordCharRegex : new RegExp( '[^' + Autolinker.RegexLib.alphaNumericCharsStr + ']' ),


	/**
	 * @constructor
	 * @param {Object} cfg The configuration properties for the Match instance,
	 *   specified in an Object (map).
	 */
	constructor : function( cfg ) {
		Autolinker.matcher.Matcher.prototype.constructor.call( this, cfg );

		this.serviceName = cfg.serviceName;
	},


	/**
	 * @inheritdoc
	 */
	parseMatches : function( text ) {
		var matcherRegex = this.matcherRegexes[this.serviceName],
		    nonWordCharRegex = this.nonWordCharRegex,
		    serviceName = this.serviceName,
		    tagBuilder = this.tagBuilder,
		    matches = [],
		    match;

		if (!matcherRegex) {
			return matches;
		}

		while( ( match = matcherRegex.exec( text ) ) !== null ) {
			var offset = match.index,
			    prevChar = text.charAt( offset - 1 );

			// If we found the match at the beginning of the string, or we found the match
			// and there is a whitespace char in front of it (meaning it is not an email
			// address), then it is a username match.
			if( offset === 0 || nonWordCharRegex.test( prevChar ) ) {
				var matchedText = match[ 0 ].replace(/\.+$/g, ''), // strip off trailing .
				    mention = matchedText.slice( 1 );  // strip off the '@' character at the beginning

				matches.push( new Autolinker.match.Mention( {
					tagBuilder    : tagBuilder,
					matchedText   : matchedText,
					offset        : offset,
					serviceName   : serviceName,
					mention       : mention
				} ) );
			}
		}

		return matches;
	}

} );

/*global Autolinker */
/**
 * @class Autolinker.matcher.Url
 * @extends Autolinker.matcher.Matcher
 *
 * Matcher to find URL matches in an input string.
 *
 * See this class's superclass ({@link Autolinker.matcher.Matcher}) for more details.
 */
Autolinker.matcher.Url = Autolinker.Util.extend( Autolinker.matcher.Matcher, {

	/**
	 * @cfg {Boolean} stripPrefix (required)
	 * @inheritdoc Autolinker#stripPrefix
	 */


	/**
	 * @private
	 * @property {RegExp} matcherRegex
	 *
	 * The regular expression to match URLs with an optional scheme, port
	 * number, path, query string, and hash anchor.
	 *
	 * Example matches:
	 *
	 *     http://google.com
	 *     www.google.com
	 *     google.com/path/to/file?q1=1&q2=2#myAnchor
	 *
	 *
	 * This regular expression will have the following capturing groups:
	 *
	 * 1.  Group that matches a scheme-prefixed URL (i.e. 'http://google.com').
	 *     This is used to match scheme URLs with just a single word, such as
	 *     'http://localhost', where we won't double check that the domain name
	 *     has at least one dot ('.') in it.
	 * 2.  Group that matches a 'www.' prefixed URL. This is only matched if the
	 *     'www.' text was not prefixed by a scheme (i.e.: not prefixed by
	 *     'http://', 'ftp:', etc.)
	 * 3.  A protocol-relative ('//') match for the case of a 'www.' prefixed
	 *     URL. Will be an empty string if it is not a protocol-relative match.
	 *     We need to know the character before the '//' in order to determine
	 *     if it is a valid match or the // was in a string we don't want to
	 *     auto-link.
	 * 4.  Group that matches a known TLD (top level domain), when a scheme
	 *     or 'www.'-prefixed domain is not matched.
	 * 5.  A protocol-relative ('//') match for the case of a known TLD prefixed
	 *     URL. Will be an empty string if it is not a protocol-relative match.
	 *     See #3 for more info.
	 */
	matcherRegex : (function() {
		var schemeRegex = /(?:[A-Za-z][-.+A-Za-z0-9]*:(?![A-Za-z][-.+A-Za-z0-9]*:\/\/)(?!\d+\/?)(?:\/\/)?)/,  // match protocol, allow in format "http://" or "mailto:". However, do not match the first part of something like 'link:http://www.google.com' (i.e. don't match "link:"). Also, make sure we don't interpret 'google.com:8000' as if 'google.com' was a protocol here (i.e. ignore a trailing port number in this regex)
		    wwwRegex = /(?:www\.)/,                  // starting with 'www.'
		    domainNameRegex = Autolinker.RegexLib.domainNameRegex,
		    tldRegex = Autolinker.RegexLib.tldRegex,  // match our known top level domains (TLDs)
		    alphaNumericCharsStr = Autolinker.RegexLib.alphaNumericCharsStr,

		    // Allow optional path, query string, and hash anchor, not ending in the following characters: "?!:,.;"
		    // http://blog.codinghorror.com/the-problem-with-urls/
		    urlSuffixRegex = new RegExp( '[' + alphaNumericCharsStr + '\\-+&@#/%=~_()|\'$*\\[\\]?!:,.;]*[' + alphaNumericCharsStr + '\\-+&@#/%=~_()|\'$*\\[\\]]' );

		return new RegExp( [
			'(?:', // parens to cover match for scheme (optional), and domain
				'(',  // *** Capturing group $1, for a scheme-prefixed url (ex: http://google.com)
					schemeRegex.source,
					domainNameRegex.source,
				')',

				'|',

				'(',  // *** Capturing group $2, for a 'www.' prefixed url (ex: www.google.com)
					'(//)?',  // *** Capturing group $3 for an optional protocol-relative URL. Must be at the beginning of the string or start with a non-word character (handled later)
					wwwRegex.source,
					domainNameRegex.source,
				')',

				'|',

				'(',  // *** Capturing group $4, for known a TLD url (ex: google.com)
					'(//)?',  // *** Capturing group $5 for an optional protocol-relative URL. Must be at the beginning of the string or start with a non-word character (handled later)
					domainNameRegex.source + '\\.',
					tldRegex.source,
				')',
			')',

			'(?:' + urlSuffixRegex.source + ')?'  // match for path, query string, and/or hash anchor - optional
		].join( "" ), 'gi' );
	} )(),


	/**
	 * A regular expression to use to check the character before a protocol-relative
	 * URL match. We don't want to match a protocol-relative URL if it is part
	 * of another word.
	 *
	 * For example, we want to match something like "Go to: //google.com",
	 * but we don't want to match something like "abc//google.com"
	 *
	 * This regular expression is used to test the character before the '//'.
	 *
	 * @private
	 * @type {RegExp} wordCharRegExp
	 */
	wordCharRegExp : /\w/,


	/**
	 * The regular expression to match opening parenthesis in a URL match.
	 *
	 * This is to determine if we have unbalanced parenthesis in the URL, and to
	 * drop the final parenthesis that was matched if so.
	 *
	 * Ex: The text "(check out: wikipedia.com/something_(disambiguation))"
	 * should only autolink the inner "wikipedia.com/something_(disambiguation)"
	 * part, so if we find that we have unbalanced parenthesis, we will drop the
	 * last one for the match.
	 *
	 * @private
	 * @property {RegExp}
	 */
	openParensRe : /\(/g,

	/**
	 * The regular expression to match closing parenthesis in a URL match. See
	 * {@link #openParensRe} for more information.
	 *
	 * @private
	 * @property {RegExp}
	 */
	closeParensRe : /\)/g,


	/**
	 * @constructor
	 * @param {Object} cfg The configuration properties for the Match instance,
	 *   specified in an Object (map).
	 */
	constructor : function( cfg ) {
		Autolinker.matcher.Matcher.prototype.constructor.call( this, cfg );

		this.stripPrefix = cfg.stripPrefix;

		if( this.stripPrefix == null ) throw new Error( '`stripPrefix` cfg required' );
	},


	/**
	 * @inheritdoc
	 */
	parseMatches : function( text ) {
		var matcherRegex = this.matcherRegex,
		    stripPrefix = this.stripPrefix,
		    tagBuilder = this.tagBuilder,
		    matches = [],
		    match;

		while( ( match = matcherRegex.exec( text ) ) !== null ) {
			var matchStr = match[ 0 ],
			    schemeUrlMatch = match[ 1 ],
			    wwwUrlMatch = match[ 2 ],
			    wwwProtocolRelativeMatch = match[ 3 ],
			    //tldUrlMatch = match[ 4 ],  -- not needed at the moment
			    tldProtocolRelativeMatch = match[ 5 ],
			    offset = match.index,
			    protocolRelativeMatch = wwwProtocolRelativeMatch || tldProtocolRelativeMatch,
				prevChar = text.charAt( offset - 1 );

			if( !Autolinker.matcher.UrlMatchValidator.isValid( matchStr, schemeUrlMatch ) ) {
				continue;
			}

			// If the match is preceded by an '@' character, then it is either
			// an email address or a username. Skip these types of matches.
			if( offset > 0 && prevChar === '@' ) {
				continue;
			}

			// If it's a protocol-relative '//' match, but the character before the '//'
			// was a word character (i.e. a letter/number), then we found the '//' in the
			// middle of another word (such as "asdf//asdf.com"). In this case, skip the
			// match.
			if( offset > 0 && protocolRelativeMatch && this.wordCharRegExp.test( prevChar ) ) {
				continue;
			}

			// Handle a closing parenthesis at the end of the match, and exclude
			// it if there is not a matching open parenthesis in the match
			// itself.
			if( this.matchHasUnbalancedClosingParen( matchStr ) ) {
				matchStr = matchStr.substr( 0, matchStr.length - 1 );  // remove the trailing ")"
			} else {
				// Handle an invalid character after the TLD
				var pos = this.matchHasInvalidCharAfterTld( matchStr, schemeUrlMatch );
				if( pos > -1 ) {
					matchStr = matchStr.substr( 0, pos ); // remove the trailing invalid chars
				}
			}

			var urlMatchType = schemeUrlMatch ? 'scheme' : ( wwwUrlMatch ? 'www' : 'tld' ),
			    protocolUrlMatch = !!schemeUrlMatch;

			matches.push( new Autolinker.match.Url( {
				tagBuilder            : tagBuilder,
				matchedText           : matchStr,
				offset                : offset,
				urlMatchType          : urlMatchType,
				url                   : matchStr,
				protocolUrlMatch      : protocolUrlMatch,
				protocolRelativeMatch : !!protocolRelativeMatch,
				stripPrefix           : stripPrefix
			} ) );
		}

		return matches;
	},


	/**
	 * Determines if a match found has an unmatched closing parenthesis. If so,
	 * this parenthesis will be removed from the match itself, and appended
	 * after the generated anchor tag.
	 *
	 * A match may have an extra closing parenthesis at the end of the match
	 * because the regular expression must include parenthesis for URLs such as
	 * "wikipedia.com/something_(disambiguation)", which should be auto-linked.
	 *
	 * However, an extra parenthesis *will* be included when the URL itself is
	 * wrapped in parenthesis, such as in the case of "(wikipedia.com/something_(disambiguation))".
	 * In this case, the last closing parenthesis should *not* be part of the
	 * URL itself, and this method will return `true`.
	 *
	 * @private
	 * @param {String} matchStr The full match string from the {@link #matcherRegex}.
	 * @return {Boolean} `true` if there is an unbalanced closing parenthesis at
	 *   the end of the `matchStr`, `false` otherwise.
	 */
	matchHasUnbalancedClosingParen : function( matchStr ) {
		var lastChar = matchStr.charAt( matchStr.length - 1 );

		if( lastChar === ')' ) {
			var openParensMatch = matchStr.match( this.openParensRe ),
			    closeParensMatch = matchStr.match( this.closeParensRe ),
			    numOpenParens = ( openParensMatch && openParensMatch.length ) || 0,
			    numCloseParens = ( closeParensMatch && closeParensMatch.length ) || 0;

			if( numOpenParens < numCloseParens ) {
				return true;
			}
		}

		return false;
	},


	/**
	 * Determine if there's an invalid character after the TLD in a URL. Valid
	 * characters after TLD are ':/?#'. Exclude scheme matched URLs from this
	 * check.
	 *
	 * @private
	 * @param {String} urlMatch The matched URL, if there was one. Will be an
	 *   empty string if the match is not a URL match.
	 * @param {String} schemeUrlMatch The match URL string for a scheme
	 *   match. Ex: 'http://yahoo.com'. This is used to match something like
	 *   'http://localhost', where we won't double check that the domain name
	 *   has at least one '.' in it.
	 * @return {Number} the position where the invalid character was found. If
	 *   no such character was found, returns -1
	 */
	matchHasInvalidCharAfterTld : function( urlMatch, schemeUrlMatch ) {
		if( !urlMatch ) {
			return -1;
		}

		var offset = 0;
		if ( schemeUrlMatch ) {
			offset = urlMatch.indexOf(':');
			urlMatch = urlMatch.slice(offset);
		}

		var re = /^((.?\/\/)?[A-Za-z0-9\u00C0-\u017F\.\-]*[A-Za-z0-9\u00C0-\u017F\-]\.[A-Za-z]+)/;
		var res = re.exec( urlMatch );
		if ( res === null ) {
			return -1;
		}

		offset += res[1].length;
		urlMatch = urlMatch.slice(res[1].length);
		if (/^[^.A-Za-z:\/?#]/.test(urlMatch)) {
			return offset;
		}

		return -1;
	}

} );
/*global Autolinker */
/*jshint scripturl:true */
/**
 * @private
 * @class Autolinker.matcher.UrlMatchValidator
 * @singleton
 *
 * Used by Autolinker to filter out false URL positives from the
 * {@link Autolinker.matcher.Url UrlMatcher}.
 *
 * Due to the limitations of regular expressions (including the missing feature
 * of look-behinds in JS regular expressions), we cannot always determine the
 * validity of a given match. This class applies a bit of additional logic to
 * filter out any false positives that have been matched by the
 * {@link Autolinker.matcher.Url UrlMatcher}.
 */
Autolinker.matcher.UrlMatchValidator = {

	/**
	 * Regex to test for a full protocol, with the two trailing slashes. Ex: 'http://'
	 *
	 * @private
	 * @property {RegExp} hasFullProtocolRegex
	 */
	hasFullProtocolRegex : /^[A-Za-z][-.+A-Za-z0-9]*:\/\//,

	/**
	 * Regex to find the URI scheme, such as 'mailto:'.
	 *
	 * This is used to filter out 'javascript:' and 'vbscript:' schemes.
	 *
	 * @private
	 * @property {RegExp} uriSchemeRegex
	 */
	uriSchemeRegex : /^[A-Za-z][-.+A-Za-z0-9]*:/,

	/**
	 * Regex to determine if at least one word char exists after the protocol (i.e. after the ':')
	 *
	 * @private
	 * @property {RegExp} hasWordCharAfterProtocolRegex
	 */
	hasWordCharAfterProtocolRegex : /:[^\s]*?[A-Za-z\u00C0-\u017F]/,

	/**
	 * Regex to determine if the string is a valid IP address
	 *
	 * @private
	 * @property {RegExp} ipRegex
	 */
	ipRegex: /[0-9][0-9]?[0-9]?\.[0-9][0-9]?[0-9]?\.[0-9][0-9]?[0-9]?\.[0-9][0-9]?[0-9]?(:[0-9]*)?\/?$/,

	/**
	 * Determines if a given URL match found by the {@link Autolinker.matcher.Url UrlMatcher}
	 * is valid. Will return `false` for:
	 *
	 * 1) URL matches which do not have at least have one period ('.') in the
	 *    domain name (effectively skipping over matches like "abc:def").
	 *    However, URL matches with a protocol will be allowed (ex: 'http://localhost')
	 * 2) URL matches which do not have at least one word character in the
	 *    domain name (effectively skipping over matches like "git:1.0").
	 * 3) A protocol-relative url match (a URL beginning with '//') whose
	 *    previous character is a word character (effectively skipping over
	 *    strings like "abc//google.com")
	 *
	 * Otherwise, returns `true`.
	 *
	 * @param {String} urlMatch The matched URL, if there was one. Will be an
	 *   empty string if the match is not a URL match.
	 * @param {String} protocolUrlMatch The match URL string for a protocol
	 *   match. Ex: 'http://yahoo.com'. This is used to match something like
	 *   'http://localhost', where we won't double check that the domain name
	 *   has at least one '.' in it.
	 * @return {Boolean} `true` if the match given is valid and should be
	 *   processed, or `false` if the match is invalid and/or should just not be
	 *   processed.
	 */
	isValid : function( urlMatch, protocolUrlMatch ) {
		if(
			( protocolUrlMatch && !this.isValidUriScheme( protocolUrlMatch ) ) ||
			this.urlMatchDoesNotHaveProtocolOrDot( urlMatch, protocolUrlMatch ) ||    // At least one period ('.') must exist in the URL match for us to consider it an actual URL, *unless* it was a full protocol match (like 'http://localhost')
			(this.urlMatchDoesNotHaveAtLeastOneWordChar( urlMatch, protocolUrlMatch ) && // At least one letter character must exist in the domain name after a protocol match. Ex: skip over something like "git:1.0"
			 !this.isValidIpAddress( urlMatch ) // Except if it's an IP address
			)
		) {
			return false;
		}

		return true;
	},


	isValidIpAddress : function ( uriSchemeMatch ) {
		var newRegex = new RegExp(this.hasFullProtocolRegex.source + this.ipRegex.source);
		var uriScheme = uriSchemeMatch.match( newRegex );

		return uriScheme !== null;
	},

	/**
	 * Determines if the URI scheme is a valid scheme to be autolinked. Returns
	 * `false` if the scheme is 'javascript:' or 'vbscript:'
	 *
	 * @private
	 * @param {String} uriSchemeMatch The match URL string for a full URI scheme
	 *   match. Ex: 'http://yahoo.com' or 'mailto:a@a.com'.
	 * @return {Boolean} `true` if the scheme is a valid one, `false` otherwise.
	 */
	isValidUriScheme : function( uriSchemeMatch ) {
		var uriScheme = uriSchemeMatch.match( this.uriSchemeRegex )[ 0 ].toLowerCase();

		return ( uriScheme !== 'javascript:' && uriScheme !== 'vbscript:' );
	},


	/**
	 * Determines if a URL match does not have either:
	 *
	 * a) a full protocol (i.e. 'http://'), or
	 * b) at least one dot ('.') in the domain name (for a non-full-protocol
	 *    match).
	 *
	 * Either situation is considered an invalid URL (ex: 'git:d' does not have
	 * either the '://' part, or at least one dot in the domain name. If the
	 * match was 'git:abc.com', we would consider this valid.)
	 *
	 * @private
	 * @param {String} urlMatch The matched URL, if there was one. Will be an
	 *   empty string if the match is not a URL match.
	 * @param {String} protocolUrlMatch The match URL string for a protocol
	 *   match. Ex: 'http://yahoo.com'. This is used to match something like
	 *   'http://localhost', where we won't double check that the domain name
	 *   has at least one '.' in it.
	 * @return {Boolean} `true` if the URL match does not have a full protocol,
	 *   or at least one dot ('.') in a non-full-protocol match.
	 */
	urlMatchDoesNotHaveProtocolOrDot : function( urlMatch, protocolUrlMatch ) {
		return ( !!urlMatch && ( !protocolUrlMatch || !this.hasFullProtocolRegex.test( protocolUrlMatch ) ) && urlMatch.indexOf( '.' ) === -1 );
	},


	/**
	 * Determines if a URL match does not have at least one word character after
	 * the protocol (i.e. in the domain name).
	 *
	 * At least one letter character must exist in the domain name after a
	 * protocol match. Ex: skip over something like "git:1.0"
	 *
	 * @private
	 * @param {String} urlMatch The matched URL, if there was one. Will be an
	 *   empty string if the match is not a URL match.
	 * @param {String} protocolUrlMatch The match URL string for a protocol
	 *   match. Ex: 'http://yahoo.com'. This is used to know whether or not we
	 *   have a protocol in the URL string, in order to check for a word
	 *   character after the protocol separator (':').
	 * @return {Boolean} `true` if the URL match does not have at least one word
	 *   character in it after the protocol, `false` otherwise.
	 */
	urlMatchDoesNotHaveAtLeastOneWordChar : function( urlMatch, protocolUrlMatch ) {
		if( urlMatch && protocolUrlMatch ) {
			return !this.hasWordCharAfterProtocolRegex.test( urlMatch );
		} else {
			return false;
		}
	}

};
/*global Autolinker */
/**
 * A truncation feature where the ellipsis will be placed at the end of the URL.
 *
 * @param {String} anchorText
 * @param {Number} truncateLen The maximum length of the truncated output URL string.
 * @param {String} ellipsisChars The characters to place within the url, e.g. "..".
 * @return {String} The truncated URL.
 */
Autolinker.truncate.TruncateEnd = function(anchorText, truncateLen, ellipsisChars){
	return Autolinker.Util.ellipsis( anchorText, truncateLen, ellipsisChars );
};

/*global Autolinker */
/**
 * Date: 2015-10-05
 * Author: Kasper Søfren <soefritz@gmail.com> (https://github.com/kafoso)
 *
 * A truncation feature, where the ellipsis will be placed in the dead-center of the URL.
 *
 * @param {String} url             A URL.
 * @param {Number} truncateLen     The maximum length of the truncated output URL string.
 * @param {String} ellipsisChars   The characters to place within the url, e.g. "..".
 * @return {String} The truncated URL.
 */
Autolinker.truncate.TruncateMiddle = function(url, truncateLen, ellipsisChars){
  if (url.length <= truncateLen) {
    return url;
  }
  var availableLength = truncateLen - ellipsisChars.length;
  var end = "";
  if (availableLength > 0) {
    end = url.substr((-1)*Math.floor(availableLength/2));
  }
  return (url.substr(0, Math.ceil(availableLength/2)) + ellipsisChars + end).substr(0, truncateLen);
};

/*global Autolinker */
/**
 * Date: 2015-10-05
 * Author: Kasper Søfren <soefritz@gmail.com> (https://github.com/kafoso)
 *
 * A truncation feature, where the ellipsis will be placed at a section within
 * the URL making it still somewhat human readable.
 *
 * @param {String} url						 A URL.
 * @param {Number} truncateLen		 The maximum length of the truncated output URL string.
 * @param {String} ellipsisChars	 The characters to place within the url, e.g. "..".
 * @return {String} The truncated URL.
 */
Autolinker.truncate.TruncateSmart = function(url, truncateLen, ellipsisChars){
	var parse_url = function(url){ // Functionality inspired by PHP function of same name
		var urlObj = {};
		var urlSub = url;
		var match = urlSub.match(/^([a-z]+):\/\//i);
		if (match) {
			urlObj.scheme = match[1];
			urlSub = urlSub.substr(match[0].length);
		}
		match = urlSub.match(/^(.*?)(?=(\?|#|\/|$))/i);
		if (match) {
			urlObj.host = match[1];
			urlSub = urlSub.substr(match[0].length);
		}
		match = urlSub.match(/^\/(.*?)(?=(\?|#|$))/i);
		if (match) {
			urlObj.path = match[1];
			urlSub = urlSub.substr(match[0].length);
		}
		match = urlSub.match(/^\?(.*?)(?=(#|$))/i);
		if (match) {
			urlObj.query = match[1];
			urlSub = urlSub.substr(match[0].length);
		}
		match = urlSub.match(/^#(.*?)$/i);
		if (match) {
			urlObj.fragment = match[1];
			//urlSub = urlSub.substr(match[0].length);  -- not used. Uncomment if adding another block.
		}
		return urlObj;
	};

	var buildUrl = function(urlObj){
		var url = "";
		if (urlObj.scheme && urlObj.host) {
			url += urlObj.scheme + "://";
		}
		if (urlObj.host) {
			url += urlObj.host;
		}
		if (urlObj.path) {
			url += "/" + urlObj.path;
		}
		if (urlObj.query) {
			url += "?" + urlObj.query;
		}
		if (urlObj.fragment) {
			url += "#" + urlObj.fragment;
		}
		return url;
	};

	var buildSegment = function(segment, remainingAvailableLength){
		var remainingAvailableLengthHalf = remainingAvailableLength/ 2,
				startOffset = Math.ceil(remainingAvailableLengthHalf),
				endOffset = (-1)*Math.floor(remainingAvailableLengthHalf),
				end = "";
		if (endOffset < 0) {
			end = segment.substr(endOffset);
		}
		return segment.substr(0, startOffset) + ellipsisChars + end;
	};
	if (url.length <= truncateLen) {
		return url;
	}
	var availableLength = truncateLen - ellipsisChars.length;
	var urlObj = parse_url(url);
	// Clean up the URL
	if (urlObj.query) {
		var matchQuery = urlObj.query.match(/^(.*?)(?=(\?|\#))(.*?)$/i);
		if (matchQuery) {
			// Malformed URL; two or more "?". Removed any content behind the 2nd.
			urlObj.query = urlObj.query.substr(0, matchQuery[1].length);
			url = buildUrl(urlObj);
		}
	}
	if (url.length <= truncateLen) {
		return url;
	}
	if (urlObj.host) {
		urlObj.host = urlObj.host.replace(/^www\./, "");
		url = buildUrl(urlObj);
	}
	if (url.length <= truncateLen) {
		return url;
	}
	// Process and build the URL
	var str = "";
	if (urlObj.host) {
		str += urlObj.host;
	}
	if (str.length >= availableLength) {
		if (urlObj.host.length == truncateLen) {
			return (urlObj.host.substr(0, (truncateLen - ellipsisChars.length)) + ellipsisChars).substr(0, truncateLen);
		}
		return buildSegment(str, availableLength).substr(0, truncateLen);
	}
	var pathAndQuery = "";
	if (urlObj.path) {
		pathAndQuery += "/" + urlObj.path;
	}
	if (urlObj.query) {
		pathAndQuery += "?" + urlObj.query;
	}
	if (pathAndQuery) {
		if ((str+pathAndQuery).length >= availableLength) {
			if ((str+pathAndQuery).length == truncateLen) {
				return (str + pathAndQuery).substr(0, truncateLen);
			}
			var remainingAvailableLength = availableLength - str.length;
			return (str + buildSegment(pathAndQuery, remainingAvailableLength)).substr(0, truncateLen);
		} else {
			str += pathAndQuery;
		}
	}
	if (urlObj.fragment) {
		var fragment = "#"+urlObj.fragment;
		if ((str+fragment).length >= availableLength) {
			if ((str+fragment).length == truncateLen) {
				return (str + fragment).substr(0, truncateLen);
			}
			var remainingAvailableLength2 = availableLength - str.length;
			return (str + buildSegment(fragment, remainingAvailableLength2)).substr(0, truncateLen);
		} else {
			str += fragment;
		}
	}
	if (urlObj.scheme && urlObj.host) {
		var scheme = urlObj.scheme + "://";
		if ((str+scheme).length < availableLength) {
			return (scheme + str).substr(0, truncateLen);
		}
	}
	if (str.length <= truncateLen) {
		return str;
	}
	var end = "";
	if (availableLength > 0) {
		end = str.substr((-1)*Math.floor(availableLength/2));
	}
	return (str.substr(0, Math.ceil(availableLength/2)) + ellipsisChars + end).substr(0, truncateLen);
};

return Autolinker;
}));<|MERGE_RESOLUTION|>--- conflicted
+++ resolved
@@ -1,10 +1,6 @@
 /*!
  * Autolinker.js
-<<<<<<< HEAD
- * 0.28.1
-=======
  * 1.0.0
->>>>>>> fee9a543
  *
  * Copyright(c) 2016 Gregory Jacobs <greg@greg-jacobs.com>
  * MIT License
@@ -203,11 +199,7 @@
  *
  * Ex: 0.25.1
  */
-<<<<<<< HEAD
-Autolinker.version = '0.28.1';
-=======
 Autolinker.version = '1.0.0';
->>>>>>> fee9a543
 
 
 Autolinker.prototype = {
