/*!
 * Autolinker.js
 * 3.1.0
 *
 * Copyright(c) 2019 Gregory Jacobs <greg@greg-jacobs.com>
 * MIT License
 *
 * https://github.com/gregjacobs/Autolinker.js
 */
(function (global, factory) {
    typeof exports === 'object' && typeof module !== 'undefined' ? module.exports = factory() :
    typeof define === 'function' && define.amd ? define(factory) :
    (global = global || self, global.Autolinker = factory());
}(this, function () { 'use strict';

    /**
     * Assigns (shallow copies) the properties of `src` onto `dest`, if the
     * corresponding property on `dest` === `undefined`.
     *
     * @param {Object} dest The destination object.
     * @param {Object} src The source object.
     * @return {Object} The destination object (`dest`)
     */
    function defaults(dest, src) {
        for (var prop in src) {
            if (src.hasOwnProperty(prop) && dest[prop] === undefined) {
                dest[prop] = src[prop];
            }
        }
        return dest;
    }
    /**
     * Truncates the `str` at `len - ellipsisChars.length`, and adds the `ellipsisChars` to the
     * end of the string (by default, two periods: '..'). If the `str` length does not exceed
     * `len`, the string will be returned unchanged.
     *
     * @param {String} str The string to truncate and add an ellipsis to.
     * @param {Number} truncateLen The length to truncate the string at.
     * @param {String} [ellipsisChars=...] The ellipsis character(s) to add to the end of `str`
     *   when truncated. Defaults to '...'
     */
    function ellipsis(str, truncateLen, ellipsisChars) {
        var ellipsisLength;
        if (str.length > truncateLen) {
            if (ellipsisChars == null) {
                ellipsisChars = '&hellip;';
                ellipsisLength = 3;
            }
            else {
                ellipsisLength = ellipsisChars.length;
            }
            str = str.substring(0, truncateLen - ellipsisLength) + ellipsisChars;
        }
        return str;
    }
    /**
     * Supports `Array.prototype.indexOf()` functionality for old IE (IE8 and below).
     *
     * @param {Array} arr The array to find an element of.
     * @param {*} element The element to find in the array, and return the index of.
     * @return {Number} The index of the `element`, or -1 if it was not found.
     */
    function indexOf(arr, element) {
        if (Array.prototype.indexOf) {
            return arr.indexOf(element);
        }
        else {
            for (var i = 0, len = arr.length; i < len; i++) {
                if (arr[i] === element)
                    return i;
            }
            return -1;
        }
    }
    /**
     * Removes array elements based on a filtering function. Mutates the input
     * array.
     *
     * Using this instead of the ES5 Array.prototype.filter() function, to allow
     * Autolinker compatibility with IE8, and also to prevent creating many new
     * arrays in memory for filtering.
     *
     * @param {Array} arr The array to remove elements from. This array is
     *   mutated.
     * @param {Function} fn A function which should return `true` to
     *   remove an element.
     * @return {Array} The mutated input `arr`.
     */
    function remove(arr, fn) {
        for (var i = arr.length - 1; i >= 0; i--) {
            if (fn(arr[i]) === true) {
                arr.splice(i, 1);
            }
        }
    }
    /**
     * Performs the functionality of what modern browsers do when `String.prototype.split()` is called
     * with a regular expression that contains capturing parenthesis.
     *
     * For example:
     *
     *     // Modern browsers:
     *     "a,b,c".split( /(,)/ );  // --> [ 'a', ',', 'b', ',', 'c' ]
     *
     *     // Old IE (including IE8):
     *     "a,b,c".split( /(,)/ );  // --> [ 'a', 'b', 'c' ]
     *
     * This method emulates the functionality of modern browsers for the old IE case.
     *
     * @param {String} str The string to split.
     * @param {RegExp} splitRegex The regular expression to split the input `str` on. The splitting
     *   character(s) will be spliced into the array, as in the "modern browsers" example in the
     *   description of this method.
     *   Note #1: the supplied regular expression **must** have the 'g' flag specified.
     *   Note #2: for simplicity's sake, the regular expression does not need
     *   to contain capturing parenthesis - it will be assumed that any match has them.
     * @return {String[]} The split array of strings, with the splitting character(s) included.
     */
    function splitAndCapture(str, splitRegex) {
        if (!splitRegex.global)
            throw new Error("`splitRegex` must have the 'g' flag set");
        var result = [], lastIdx = 0, match;
        while (match = splitRegex.exec(str)) {
            result.push(str.substring(lastIdx, match.index));
            result.push(match[0]); // push the splitting char(s)
            lastIdx = match.index + match[0].length;
        }
        result.push(str.substring(lastIdx));
        return result;
    }
    /**
     * Function that should never be called but is used to check that every
     * enum value is handled using TypeScript's 'never' type.
     */
    function throwUnhandledCaseError(theValue) {
        throw new Error("Unhandled case for value: '" + theValue + "'");
    }

    /**
     * @class Autolinker.HtmlTag
     * @extends Object
     *
     * Represents an HTML tag, which can be used to easily build/modify HTML tags programmatically.
     *
     * Autolinker uses this abstraction to create HTML tags, and then write them out as strings. You may also use
     * this class in your code, especially within a {@link Autolinker#replaceFn replaceFn}.
     *
     * ## Examples
     *
     * Example instantiation:
     *
     *     var tag = new Autolinker.HtmlTag( {
     *         tagName : 'a',
     *         attrs   : { 'href': 'http://google.com', 'class': 'external-link' },
     *         innerHtml : 'Google'
     *     } );
     *
     *     tag.toAnchorString();  // <a href="http://google.com" class="external-link">Google</a>
     *
     *     // Individual accessor methods
     *     tag.getTagName();                 // 'a'
     *     tag.getAttr( 'href' );            // 'http://google.com'
     *     tag.hasClass( 'external-link' );  // true
     *
     *
     * Using mutator methods (which may be used in combination with instantiation config properties):
     *
     *     var tag = new Autolinker.HtmlTag();
     *     tag.setTagName( 'a' );
     *     tag.setAttr( 'href', 'http://google.com' );
     *     tag.addClass( 'external-link' );
     *     tag.setInnerHtml( 'Google' );
     *
     *     tag.getTagName();                 // 'a'
     *     tag.getAttr( 'href' );            // 'http://google.com'
     *     tag.hasClass( 'external-link' );  // true
     *
     *     tag.toAnchorString();  // <a href="http://google.com" class="external-link">Google</a>
     *
     *
     * ## Example use within a {@link Autolinker#replaceFn replaceFn}
     *
     *     var html = Autolinker.link( "Test google.com", {
     *         replaceFn : function( match ) {
     *             var tag = match.buildTag();  // returns an {@link Autolinker.HtmlTag} instance, configured with the Match's href and anchor text
     *             tag.setAttr( 'rel', 'nofollow' );
     *
     *             return tag;
     *         }
     *     } );
     *
     *     // generated html:
     *     //   Test <a href="http://google.com" target="_blank" rel="nofollow">google.com</a>
     *
     *
     * ## Example use with a new tag for the replacement
     *
     *     var html = Autolinker.link( "Test google.com", {
     *         replaceFn : function( match ) {
     *             var tag = new Autolinker.HtmlTag( {
     *                 tagName : 'button',
     *                 attrs   : { 'title': 'Load URL: ' + match.getAnchorHref() },
     *                 innerHtml : 'Load URL: ' + match.getAnchorText()
     *             } );
     *
     *             return tag;
     *         }
     *     } );
     *
     *     // generated html:
     *     //   Test <button title="Load URL: http://google.com">Load URL: google.com</button>
     */
    var HtmlTag = /** @class */ (function () {
        /**
         * @method constructor
         * @param {Object} [cfg] The configuration properties for this class, in an Object (map)
         */
        function HtmlTag(cfg) {
            if (cfg === void 0) { cfg = {}; }
            /**
             * @cfg {String} tagName
             *
             * The tag name. Ex: 'a', 'button', etc.
             *
             * Not required at instantiation time, but should be set using {@link #setTagName} before {@link #toAnchorString}
             * is executed.
             */
            this.tagName = ''; // default value just to get the above doc comment in the ES5 output and documentation generator
            /**
             * @cfg {Object.<String, String>} attrs
             *
             * An key/value Object (map) of attributes to create the tag with. The keys are the attribute names, and the
             * values are the attribute values.
             */
            this.attrs = {}; // default value just to get the above doc comment in the ES5 output and documentation generator
            /**
             * @cfg {String} innerHTML
             *
             * The inner HTML for the tag.
             */
            this.innerHTML = ''; // default value just to get the above doc comment in the ES5 output and documentation generator
            /**
             * @protected
             * @property {RegExp} whitespaceRegex
             *
             * Regular expression used to match whitespace in a string of CSS classes.
             */
            this.whitespaceRegex = /\s+/; // default value just to get the above doc comment in the ES5 output and documentation generator
            this.tagName = cfg.tagName || '';
            this.attrs = cfg.attrs || {};
            this.innerHTML = cfg.innerHtml || cfg.innerHTML || ''; // accept either the camelCased form or the fully capitalized acronym as in the DOM
        }
        /**
         * Sets the tag name that will be used to generate the tag with.
         *
         * @param {String} tagName
         * @return {Autolinker.HtmlTag} This HtmlTag instance, so that method calls may be chained.
         */
        HtmlTag.prototype.setTagName = function (tagName) {
            this.tagName = tagName;
            return this;
        };
        /**
         * Retrieves the tag name.
         *
         * @return {String}
         */
        HtmlTag.prototype.getTagName = function () {
            return this.tagName || '';
        };
        /**
         * Sets an attribute on the HtmlTag.
         *
         * @param {String} attrName The attribute name to set.
         * @param {String} attrValue The attribute value to set.
         * @return {Autolinker.HtmlTag} This HtmlTag instance, so that method calls may be chained.
         */
        HtmlTag.prototype.setAttr = function (attrName, attrValue) {
            var tagAttrs = this.getAttrs();
            tagAttrs[attrName] = attrValue;
            return this;
        };
        /**
         * Retrieves an attribute from the HtmlTag. If the attribute does not exist, returns `undefined`.
         *
         * @param {String} attrName The attribute name to retrieve.
         * @return {String} The attribute's value, or `undefined` if it does not exist on the HtmlTag.
         */
        HtmlTag.prototype.getAttr = function (attrName) {
            return this.getAttrs()[attrName];
        };
        /**
         * Sets one or more attributes on the HtmlTag.
         *
         * @param {Object.<String, String>} attrs A key/value Object (map) of the attributes to set.
         * @return {Autolinker.HtmlTag} This HtmlTag instance, so that method calls may be chained.
         */
        HtmlTag.prototype.setAttrs = function (attrs) {
            Object.assign(this.getAttrs(), attrs);
            return this;
        };
        /**
         * Retrieves the attributes Object (map) for the HtmlTag.
         *
         * @return {Object.<String, String>} A key/value object of the attributes for the HtmlTag.
         */
        HtmlTag.prototype.getAttrs = function () {
            return this.attrs || (this.attrs = {});
        };
        /**
         * Sets the provided `cssClass`, overwriting any current CSS classes on the HtmlTag.
         *
         * @param {String} cssClass One or more space-separated CSS classes to set (overwrite).
         * @return {Autolinker.HtmlTag} This HtmlTag instance, so that method calls may be chained.
         */
        HtmlTag.prototype.setClass = function (cssClass) {
            return this.setAttr('class', cssClass);
        };
        /**
         * Convenience method to add one or more CSS classes to the HtmlTag. Will not add duplicate CSS classes.
         *
         * @param {String} cssClass One or more space-separated CSS classes to add.
         * @return {Autolinker.HtmlTag} This HtmlTag instance, so that method calls may be chained.
         */
        HtmlTag.prototype.addClass = function (cssClass) {
            var classAttr = this.getClass(), whitespaceRegex = this.whitespaceRegex, classes = (!classAttr) ? [] : classAttr.split(whitespaceRegex), newClasses = cssClass.split(whitespaceRegex), newClass;
            while (newClass = newClasses.shift()) {
                if (indexOf(classes, newClass) === -1) {
                    classes.push(newClass);
                }
            }
            this.getAttrs()['class'] = classes.join(" ");
            return this;
        };
        /**
         * Convenience method to remove one or more CSS classes from the HtmlTag.
         *
         * @param {String} cssClass One or more space-separated CSS classes to remove.
         * @return {Autolinker.HtmlTag} This HtmlTag instance, so that method calls may be chained.
         */
        HtmlTag.prototype.removeClass = function (cssClass) {
            var classAttr = this.getClass(), whitespaceRegex = this.whitespaceRegex, classes = (!classAttr) ? [] : classAttr.split(whitespaceRegex), removeClasses = cssClass.split(whitespaceRegex), removeClass;
            while (classes.length && (removeClass = removeClasses.shift())) {
                var idx = indexOf(classes, removeClass);
                if (idx !== -1) {
                    classes.splice(idx, 1);
                }
            }
            this.getAttrs()['class'] = classes.join(" ");
            return this;
        };
        /**
         * Convenience method to retrieve the CSS class(es) for the HtmlTag, which will each be separated by spaces when
         * there are multiple.
         *
         * @return {String}
         */
        HtmlTag.prototype.getClass = function () {
            return this.getAttrs()['class'] || "";
        };
        /**
         * Convenience method to check if the tag has a CSS class or not.
         *
         * @param {String} cssClass The CSS class to check for.
         * @return {Boolean} `true` if the HtmlTag has the CSS class, `false` otherwise.
         */
        HtmlTag.prototype.hasClass = function (cssClass) {
            return (' ' + this.getClass() + ' ').indexOf(' ' + cssClass + ' ') !== -1;
        };
        /**
         * Sets the inner HTML for the tag.
         *
         * @param {String} html The inner HTML to set.
         * @return {Autolinker.HtmlTag} This HtmlTag instance, so that method calls may be chained.
         */
        HtmlTag.prototype.setInnerHTML = function (html) {
            this.innerHTML = html;
            return this;
        };
        /**
         * Backwards compatibility method name.
         *
         * @param {String} html The inner HTML to set.
         * @return {Autolinker.HtmlTag} This HtmlTag instance, so that method calls may be chained.
         */
        HtmlTag.prototype.setInnerHtml = function (html) {
            return this.setInnerHTML(html);
        };
        /**
         * Retrieves the inner HTML for the tag.
         *
         * @return {String}
         */
        HtmlTag.prototype.getInnerHTML = function () {
            return this.innerHTML || "";
        };
        /**
         * Backward compatibility method name.
         *
         * @return {String}
         */
        HtmlTag.prototype.getInnerHtml = function () {
            return this.getInnerHTML();
        };
        /**
         * Override of superclass method used to generate the HTML string for the tag.
         *
         * @return {String}
         */
        HtmlTag.prototype.toAnchorString = function () {
            var tagName = this.getTagName(), attrsStr = this.buildAttrsStr();
            attrsStr = (attrsStr) ? ' ' + attrsStr : ''; // prepend a space if there are actually attributes
            return ['<', tagName, attrsStr, '>', this.getInnerHtml(), '</', tagName, '>'].join("");
        };
        /**
         * Support method for {@link #toAnchorString}, returns the string space-separated key="value" pairs, used to populate
         * the stringified HtmlTag.
         *
         * @protected
         * @return {String} Example return: `attr1="value1" attr2="value2"`
         */
        HtmlTag.prototype.buildAttrsStr = function () {
            if (!this.attrs)
                return ""; // no `attrs` Object (map) has been set, return empty string
            var attrs = this.getAttrs(), attrsArr = [];
            for (var prop in attrs) {
                if (attrs.hasOwnProperty(prop)) {
                    attrsArr.push(prop + '="' + attrs[prop] + '"');
                }
            }
            return attrsArr.join(" ");
        };
        return HtmlTag;
    }());

    /**
     * Date: 2015-10-05
     * Author: Kasper Søfren <soefritz@gmail.com> (https://github.com/kafoso)
     *
     * A truncation feature, where the ellipsis will be placed at a section within
     * the URL making it still somewhat human readable.
     *
     * @param {String} url						 A URL.
     * @param {Number} truncateLen		 The maximum length of the truncated output URL string.
     * @param {String} ellipsisChars	 The characters to place within the url, e.g. "...".
     * @return {String} The truncated URL.
     */
    function truncateSmart(url, truncateLen, ellipsisChars) {
        var ellipsisLengthBeforeParsing;
        var ellipsisLength;
        if (ellipsisChars == null) {
            ellipsisChars = '&hellip;';
            ellipsisLength = 3;
            ellipsisLengthBeforeParsing = 8;
        }
        else {
            ellipsisLength = ellipsisChars.length;
            ellipsisLengthBeforeParsing = ellipsisChars.length;
        }
        var parse_url = function (url) {
            var urlObj = {};
            var urlSub = url;
            var match = urlSub.match(/^([a-z]+):\/\//i);
            if (match) {
                urlObj.scheme = match[1];
                urlSub = urlSub.substr(match[0].length);
            }
            match = urlSub.match(/^(.*?)(?=(\?|#|\/|$))/i);
            if (match) {
                urlObj.host = match[1];
                urlSub = urlSub.substr(match[0].length);
            }
            match = urlSub.match(/^\/(.*?)(?=(\?|#|$))/i);
            if (match) {
                urlObj.path = match[1];
                urlSub = urlSub.substr(match[0].length);
            }
            match = urlSub.match(/^\?(.*?)(?=(#|$))/i);
            if (match) {
                urlObj.query = match[1];
                urlSub = urlSub.substr(match[0].length);
            }
            match = urlSub.match(/^#(.*?)$/i);
            if (match) {
                urlObj.fragment = match[1];
                //urlSub = urlSub.substr(match[0].length);  -- not used. Uncomment if adding another block.
            }
            return urlObj;
        };
        var buildUrl = function (urlObj) {
            var url = "";
            if (urlObj.scheme && urlObj.host) {
                url += urlObj.scheme + "://";
            }
            if (urlObj.host) {
                url += urlObj.host;
            }
            if (urlObj.path) {
                url += "/" + urlObj.path;
            }
            if (urlObj.query) {
                url += "?" + urlObj.query;
            }
            if (urlObj.fragment) {
                url += "#" + urlObj.fragment;
            }
            return url;
        };
        var buildSegment = function (segment, remainingAvailableLength) {
            var remainingAvailableLengthHalf = remainingAvailableLength / 2, startOffset = Math.ceil(remainingAvailableLengthHalf), endOffset = (-1) * Math.floor(remainingAvailableLengthHalf), end = "";
            if (endOffset < 0) {
                end = segment.substr(endOffset);
            }
            return segment.substr(0, startOffset) + ellipsisChars + end;
        };
        if (url.length <= truncateLen) {
            return url;
        }
        var availableLength = truncateLen - ellipsisLength;
        var urlObj = parse_url(url);
        // Clean up the URL
        if (urlObj.query) {
            var matchQuery = urlObj.query.match(/^(.*?)(?=(\?|\#))(.*?)$/i);
            if (matchQuery) {
                // Malformed URL; two or more "?". Removed any content behind the 2nd.
                urlObj.query = urlObj.query.substr(0, matchQuery[1].length);
                url = buildUrl(urlObj);
            }
        }
        if (url.length <= truncateLen) {
            return url;
        }
        if (urlObj.host) {
            urlObj.host = urlObj.host.replace(/^www\./, "");
            url = buildUrl(urlObj);
        }
        if (url.length <= truncateLen) {
            return url;
        }
        // Process and build the URL
        var str = "";
        if (urlObj.host) {
            str += urlObj.host;
        }
        if (str.length >= availableLength) {
            if (urlObj.host.length == truncateLen) {
                return (urlObj.host.substr(0, (truncateLen - ellipsisLength)) + ellipsisChars).substr(0, availableLength + ellipsisLengthBeforeParsing);
            }
            return buildSegment(str, availableLength).substr(0, availableLength + ellipsisLengthBeforeParsing);
        }
        var pathAndQuery = "";
        if (urlObj.path) {
            pathAndQuery += "/" + urlObj.path;
        }
        if (urlObj.query) {
            pathAndQuery += "?" + urlObj.query;
        }
        if (pathAndQuery) {
            if ((str + pathAndQuery).length >= availableLength) {
                if ((str + pathAndQuery).length == truncateLen) {
                    return (str + pathAndQuery).substr(0, truncateLen);
                }
                var remainingAvailableLength = availableLength - str.length;
                return (str + buildSegment(pathAndQuery, remainingAvailableLength)).substr(0, availableLength + ellipsisLengthBeforeParsing);
            }
            else {
                str += pathAndQuery;
            }
        }
        if (urlObj.fragment) {
            var fragment = "#" + urlObj.fragment;
            if ((str + fragment).length >= availableLength) {
                if ((str + fragment).length == truncateLen) {
                    return (str + fragment).substr(0, truncateLen);
                }
                var remainingAvailableLength2 = availableLength - str.length;
                return (str + buildSegment(fragment, remainingAvailableLength2)).substr(0, availableLength + ellipsisLengthBeforeParsing);
            }
            else {
                str += fragment;
            }
        }
        if (urlObj.scheme && urlObj.host) {
            var scheme = urlObj.scheme + "://";
            if ((str + scheme).length < availableLength) {
                return (scheme + str).substr(0, truncateLen);
            }
        }
        if (str.length <= truncateLen) {
            return str;
        }
        var end = "";
        if (availableLength > 0) {
            end = str.substr((-1) * Math.floor(availableLength / 2));
        }
        return (str.substr(0, Math.ceil(availableLength / 2)) + ellipsisChars + end).substr(0, availableLength + ellipsisLengthBeforeParsing);
    }

    /**
     * Date: 2015-10-05
     * Author: Kasper Søfren <soefritz@gmail.com> (https://github.com/kafoso)
     *
     * A truncation feature, where the ellipsis will be placed in the dead-center of the URL.
     *
     * @param {String} url             A URL.
     * @param {Number} truncateLen     The maximum length of the truncated output URL string.
     * @param {String} ellipsisChars   The characters to place within the url, e.g. "..".
     * @return {String} The truncated URL.
     */
    function truncateMiddle(url, truncateLen, ellipsisChars) {
        if (url.length <= truncateLen) {
            return url;
        }
        var ellipsisLengthBeforeParsing;
        var ellipsisLength;
        if (ellipsisChars == null) {
            ellipsisChars = '&hellip;';
            ellipsisLengthBeforeParsing = 8;
            ellipsisLength = 3;
        }
        else {
            ellipsisLengthBeforeParsing = ellipsisChars.length;
            ellipsisLength = ellipsisChars.length;
        }
        var availableLength = truncateLen - ellipsisLength;
        var end = "";
        if (availableLength > 0) {
            end = url.substr((-1) * Math.floor(availableLength / 2));
        }
        return (url.substr(0, Math.ceil(availableLength / 2)) + ellipsisChars + end).substr(0, availableLength + ellipsisLengthBeforeParsing);
    }

    /**
     * A truncation feature where the ellipsis will be placed at the end of the URL.
     *
     * @param {String} anchorText
     * @param {Number} truncateLen The maximum length of the truncated output URL string.
     * @param {String} ellipsisChars The characters to place within the url, e.g. "..".
     * @return {String} The truncated URL.
     */
    function truncateEnd(anchorText, truncateLen, ellipsisChars) {
        return ellipsis(anchorText, truncateLen, ellipsisChars);
    }

    /**
     * @protected
     * @class Autolinker.AnchorTagBuilder
     * @extends Object
     *
     * Builds anchor (&lt;a&gt;) tags for the Autolinker utility when a match is
     * found.
     *
     * Normally this class is instantiated, configured, and used internally by an
     * {@link Autolinker} instance, but may actually be used indirectly in a
     * {@link Autolinker#replaceFn replaceFn} to create {@link Autolinker.HtmlTag HtmlTag}
     * instances which may be modified before returning from the
     * {@link Autolinker#replaceFn replaceFn}. For example:
     *
     *     var html = Autolinker.link( "Test google.com", {
     *         replaceFn : function( match ) {
     *             var tag = match.buildTag();  // returns an {@link Autolinker.HtmlTag} instance
     *             tag.setAttr( 'rel', 'nofollow' );
     *
     *             return tag;
     *         }
     *     } );
     *
     *     // generated html:
     *     //   Test <a href="http://google.com" target="_blank" rel="nofollow">google.com</a>
     */
    var AnchorTagBuilder = /** @class */ (function () {
        /**
         * @method constructor
         * @param {Object} [cfg] The configuration options for the AnchorTagBuilder instance, specified in an Object (map).
         */
        function AnchorTagBuilder(cfg) {
            if (cfg === void 0) { cfg = {}; }
            /**
             * @cfg {Boolean} newWindow
             * @inheritdoc Autolinker#newWindow
             */
            this.newWindow = false; // default value just to get the above doc comment in the ES5 output and documentation generator
            /**
             * @cfg {Object} truncate
             * @inheritdoc Autolinker#truncate
             */
            this.truncate = {}; // default value just to get the above doc comment in the ES5 output and documentation generator
            /**
             * @cfg {String} className
             * @inheritdoc Autolinker#className
             */
            this.className = ''; // default value just to get the above doc comment in the ES5 output and documentation generator
            this.newWindow = cfg.newWindow || false;
            this.truncate = cfg.truncate || {};
            this.className = cfg.className || '';
        }
        /**
         * Generates the actual anchor (&lt;a&gt;) tag to use in place of the
         * matched text, via its `match` object.
         *
         * @param {Autolinker.match.Match} match The Match instance to generate an
         *   anchor tag from.
         * @return {Autolinker.HtmlTag} The HtmlTag instance for the anchor tag.
         */
        AnchorTagBuilder.prototype.build = function (match) {
            return new HtmlTag({
                tagName: 'a',
                attrs: this.createAttrs(match),
                innerHtml: this.processAnchorText(match.getAnchorText())
            });
        };
        /**
         * Creates the Object (map) of the HTML attributes for the anchor (&lt;a&gt;)
         *   tag being generated.
         *
         * @protected
         * @param {Autolinker.match.Match} match The Match instance to generate an
         *   anchor tag from.
         * @return {Object} A key/value Object (map) of the anchor tag's attributes.
         */
        AnchorTagBuilder.prototype.createAttrs = function (match) {
            var attrs = {
                'href': match.getAnchorHref() // we'll always have the `href` attribute
            };
            var cssClass = this.createCssClass(match);
            if (cssClass) {
                attrs['class'] = cssClass;
            }
            if (this.newWindow) {
                attrs['target'] = "_blank";
                attrs['rel'] = "noopener noreferrer"; // Issue #149. See https://mathiasbynens.github.io/rel-noopener/
            }
            if (this.truncate) {
                if (this.truncate.length && this.truncate.length < match.getAnchorText().length) {
                    attrs['title'] = match.getAnchorHref();
                }
            }
            return attrs;
        };
        /**
         * Creates the CSS class that will be used for a given anchor tag, based on
         * the `matchType` and the {@link #className} config.
         *
         * Example returns:
         *
         * - ""                                      // no {@link #className}
         * - "myLink myLink-url"                     // url match
         * - "myLink myLink-email"                   // email match
         * - "myLink myLink-phone"                   // phone match
         * - "myLink myLink-hashtag"                 // hashtag match
         * - "myLink myLink-mention myLink-twitter"  // mention match with Twitter service
         *
         * @protected
         * @param {Autolinker.match.Match} match The Match instance to generate an
         *   anchor tag from.
         * @return {String} The CSS class string for the link. Example return:
         *   "myLink myLink-url". If no {@link #className} was configured, returns
         *   an empty string.
         */
        AnchorTagBuilder.prototype.createCssClass = function (match) {
            var className = this.className;
            if (!className) {
                return "";
            }
            else {
                var returnClasses = [className], cssClassSuffixes = match.getCssClassSuffixes();
                for (var i = 0, len = cssClassSuffixes.length; i < len; i++) {
                    returnClasses.push(className + '-' + cssClassSuffixes[i]);
                }
                return returnClasses.join(' ');
            }
        };
        /**
         * Processes the `anchorText` by truncating the text according to the
         * {@link #truncate} config.
         *
         * @private
         * @param {String} anchorText The anchor tag's text (i.e. what will be
         *   displayed).
         * @return {String} The processed `anchorText`.
         */
        AnchorTagBuilder.prototype.processAnchorText = function (anchorText) {
            anchorText = this.doTruncate(anchorText);
            return anchorText;
        };
        /**
         * Performs the truncation of the `anchorText` based on the {@link #truncate}
         * option. If the `anchorText` is longer than the length specified by the
         * {@link #truncate} option, the truncation is performed based on the
         * `location` property. See {@link #truncate} for details.
         *
         * @private
         * @param {String} anchorText The anchor tag's text (i.e. what will be
         *   displayed).
         * @return {String} The truncated anchor text.
         */
        AnchorTagBuilder.prototype.doTruncate = function (anchorText) {
            var truncate = this.truncate;
            if (!truncate || !truncate.length)
                return anchorText;
            var truncateLength = truncate.length, truncateLocation = truncate.location;
            if (truncateLocation === 'smart') {
                return truncateSmart(anchorText, truncateLength);
            }
            else if (truncateLocation === 'middle') {
                return truncateMiddle(anchorText, truncateLength);
            }
            else {
                return truncateEnd(anchorText, truncateLength);
            }
        };
        return AnchorTagBuilder;
    }());

    /**
     * @abstract
     * @class Autolinker.match.Match
     *
     * Represents a match found in an input string which should be Autolinked. A Match object is what is provided in a
     * {@link Autolinker#replaceFn replaceFn}, and may be used to query for details about the match.
     *
     * For example:
     *
     *     var input = "...";  // string with URLs, Email Addresses, and Mentions (Twitter, Instagram, Soundcloud)
     *
     *     var linkedText = Autolinker.link( input, {
     *         replaceFn : function( match ) {
     *             console.log( "href = ", match.getAnchorHref() );
     *             console.log( "text = ", match.getAnchorText() );
     *
     *             switch( match.getType() ) {
     *                 case 'url' :
     *                     console.log( "url: ", match.getUrl() );
     *
     *                 case 'email' :
     *                     console.log( "email: ", match.getEmail() );
     *
     *                 case 'mention' :
     *                     console.log( "mention: ", match.getMention() );
     *             }
     *         }
     *     } );
     *
     * See the {@link Autolinker} class for more details on using the {@link Autolinker#replaceFn replaceFn}.
     */
    var Match = /** @class */ (function () {
        /**
         * @member Autolinker.match.Match
         * @method constructor
         * @param {Object} cfg The configuration properties for the Match
         *   instance, specified in an Object (map).
         */
        function Match(cfg) {
            /**
             * @cfg {Autolinker.AnchorTagBuilder} tagBuilder (required)
             *
             * Reference to the AnchorTagBuilder instance to use to generate an anchor
             * tag for the Match.
             */
            this.__jsduckDummyDocProp = null; // property used just to get the above doc comment into the ES5 output and documentation generator
            /**
             * @cfg {String} matchedText (required)
             *
             * The original text that was matched by the {@link Autolinker.matcher.Matcher}.
             */
            this.matchedText = ''; // default value just to get the above doc comment in the ES5 output and documentation generator
            /**
             * @cfg {Number} offset (required)
             *
             * The offset of where the match was made in the input string.
             */
            this.offset = 0; // default value just to get the above doc comment in the ES5 output and documentation generator
            this.tagBuilder = cfg.tagBuilder;
            this.matchedText = cfg.matchedText;
            this.offset = cfg.offset;
        }
        /**
         * Returns the original text that was matched.
         *
         * @return {String}
         */
        Match.prototype.getMatchedText = function () {
            return this.matchedText;
        };
        /**
         * Sets the {@link #offset} of where the match was made in the input string.
         *
         * A {@link Autolinker.matcher.Matcher} will be fed only HTML text nodes,
         * and will therefore set an original offset that is relative to the HTML
         * text node itself. However, we want this offset to be relative to the full
         * HTML input string, and thus if using {@link Autolinker#parse} (rather
         * than calling a {@link Autolinker.matcher.Matcher} directly), then this
         * offset is corrected after the Matcher itself has done its job.
         *
         * @param {Number} offset
         */
        Match.prototype.setOffset = function (offset) {
            this.offset = offset;
        };
        /**
         * Returns the offset of where the match was made in the input string. This
         * is the 0-based index of the match.
         *
         * @return {Number}
         */
        Match.prototype.getOffset = function () {
            return this.offset;
        };
        /**
         * Returns the CSS class suffix(es) for this match.
         *
         * A CSS class suffix is appended to the {@link Autolinker#className} in
         * the {@link Autolinker.AnchorTagBuilder} when a match is translated into
         * an anchor tag.
         *
         * For example, if {@link Autolinker#className} was configured as 'myLink',
         * and this method returns `[ 'url' ]`, the final class name of the element
         * will become: 'myLink myLink-url'.
         *
         * The match may provide multiple CSS class suffixes to be appended to the
         * {@link Autolinker#className} in order to facilitate better styling
         * options for different match criteria. See {@link Autolinker.match.Mention}
         * for an example.
         *
         * By default, this method returns a single array with the match's
         * {@link #getType type} name, but may be overridden by subclasses.
         *
         * @return {String[]}
         */
        Match.prototype.getCssClassSuffixes = function () {
            return [this.getType()];
        };
        /**
         * Builds and returns an {@link Autolinker.HtmlTag} instance based on the
         * Match.
         *
         * This can be used to easily generate anchor tags from matches, and either
         * return their HTML string, or modify them before doing so.
         *
         * Example Usage:
         *
         *     var tag = match.buildTag();
         *     tag.addClass( 'cordova-link' );
         *     tag.setAttr( 'target', '_system' );
         *
         *     tag.toAnchorString();  // <a href="http://google.com" class="cordova-link" target="_system">Google</a>
         *
         * Example Usage in {@link Autolinker#replaceFn}:
         *
         *     var html = Autolinker.link( "Test google.com", {
         *         replaceFn : function( match ) {
         *             var tag = match.buildTag();  // returns an {@link Autolinker.HtmlTag} instance
         *             tag.setAttr( 'rel', 'nofollow' );
         *
         *             return tag;
         *         }
         *     } );
         *
         *     // generated html:
         *     //   Test <a href="http://google.com" target="_blank" rel="nofollow">google.com</a>
         */
        Match.prototype.buildTag = function () {
            return this.tagBuilder.build(this);
        };
        return Match;
    }());

    /*! *****************************************************************************
    Copyright (c) Microsoft Corporation. All rights reserved.
    Licensed under the Apache License, Version 2.0 (the "License"); you may not use
    this file except in compliance with the License. You may obtain a copy of the
    License at http://www.apache.org/licenses/LICENSE-2.0

    THIS CODE IS PROVIDED ON AN *AS IS* BASIS, WITHOUT WARRANTIES OR CONDITIONS OF ANY
    KIND, EITHER EXPRESS OR IMPLIED, INCLUDING WITHOUT LIMITATION ANY IMPLIED
    WARRANTIES OR CONDITIONS OF TITLE, FITNESS FOR A PARTICULAR PURPOSE,
    MERCHANTABLITY OR NON-INFRINGEMENT.

    See the Apache Version 2.0 License for specific language governing permissions
    and limitations under the License.
    ***************************************************************************** */
    /* global Reflect, Promise */

    var extendStatics = function(d, b) {
        extendStatics = Object.setPrototypeOf ||
            ({ __proto__: [] } instanceof Array && function (d, b) { d.__proto__ = b; }) ||
            function (d, b) { for (var p in b) if (b.hasOwnProperty(p)) d[p] = b[p]; };
        return extendStatics(d, b);
    };

    function __extends(d, b) {
        extendStatics(d, b);
        function __() { this.constructor = d; }
        d.prototype = b === null ? Object.create(b) : (__.prototype = b.prototype, new __());
    }

    var __assign = function() {
        __assign = Object.assign || function __assign(t) {
            for (var s, i = 1, n = arguments.length; i < n; i++) {
                s = arguments[i];
                for (var p in s) if (Object.prototype.hasOwnProperty.call(s, p)) t[p] = s[p];
            }
            return t;
        };
        return __assign.apply(this, arguments);
    };

    /**
     * @class Autolinker.match.Email
     * @extends Autolinker.match.Match
     *
     * Represents a Email match found in an input string which should be Autolinked.
     *
     * See this class's superclass ({@link Autolinker.match.Match}) for more details.
     */
    var EmailMatch = /** @class */ (function (_super) {
        __extends(EmailMatch, _super);
        /**
         * @method constructor
         * @param {Object} cfg The configuration properties for the Match
         *   instance, specified in an Object (map).
         */
        function EmailMatch(cfg) {
            var _this = _super.call(this, cfg) || this;
            /**
             * @cfg {String} email (required)
             *
             * The email address that was matched.
             */
            _this.email = ''; // default value just to get the above doc comment in the ES5 output and documentation generator
            _this.email = cfg.email;
            return _this;
        }
        /**
         * Returns a string name for the type of match that this class represents.
         * For the case of EmailMatch, returns 'email'.
         *
         * @return {String}
         */
        EmailMatch.prototype.getType = function () {
            return 'email';
        };
        /**
         * Returns the email address that was matched.
         *
         * @return {String}
         */
        EmailMatch.prototype.getEmail = function () {
            return this.email;
        };
        /**
         * Returns the anchor href that should be generated for the match.
         *
         * @return {String}
         */
        EmailMatch.prototype.getAnchorHref = function () {
            return 'mailto:' + this.email;
        };
        /**
         * Returns the anchor text that should be generated for the match.
         *
         * @return {String}
         */
        EmailMatch.prototype.getAnchorText = function () {
            return this.email;
        };
        return EmailMatch;
    }(Match));

    /**
     * @class Autolinker.match.Hashtag
     * @extends Autolinker.match.Match
     *
     * Represents a Hashtag match found in an input string which should be
     * Autolinked.
     *
     * See this class's superclass ({@link Autolinker.match.Match}) for more
     * details.
     */
    var HashtagMatch = /** @class */ (function (_super) {
        __extends(HashtagMatch, _super);
        /**
         * @method constructor
         * @param {Object} cfg The configuration properties for the Match
         *   instance, specified in an Object (map).
         */
        function HashtagMatch(cfg) {
            var _this = _super.call(this, cfg) || this;
            /**
             * @cfg {String} serviceName
             *
             * The service to point hashtag matches to. See {@link Autolinker#hashtag}
             * for available values.
             */
            _this.serviceName = ''; // default value just to get the above doc comment in the ES5 output and documentation generator
            /**
             * @cfg {String} hashtag (required)
             *
             * The HashtagMatch that was matched, without the '#'.
             */
            _this.hashtag = ''; // default value just to get the above doc comment in the ES5 output and documentation generator
            _this.serviceName = cfg.serviceName;
            _this.hashtag = cfg.hashtag;
            return _this;
        }
        /**
         * Returns a string name for the type of match that this class represents.
         * For the case of HashtagMatch, returns 'hashtag'.
         *
         * @return {String}
         */
        HashtagMatch.prototype.getType = function () {
            return 'hashtag';
        };
        /**
         * Returns the configured {@link #serviceName} to point the HashtagMatch to.
         * Ex: 'facebook', 'twitter'.
         *
         * @return {String}
         */
        HashtagMatch.prototype.getServiceName = function () {
            return this.serviceName;
        };
        /**
         * Returns the matched hashtag, without the '#' character.
         *
         * @return {String}
         */
        HashtagMatch.prototype.getHashtag = function () {
            return this.hashtag;
        };
        /**
         * Returns the anchor href that should be generated for the match.
         *
         * @return {String}
         */
        HashtagMatch.prototype.getAnchorHref = function () {
            var serviceName = this.serviceName, hashtag = this.hashtag;
            switch (serviceName) {
                case 'twitter':
                    return 'https://twitter.com/hashtag/' + hashtag;
                case 'facebook':
                    return 'https://www.facebook.com/hashtag/' + hashtag;
                case 'instagram':
                    return 'https://instagram.com/explore/tags/' + hashtag;
                default: // Shouldn't happen because Autolinker's constructor should block any invalid values, but just in case.
                    throw new Error('Unknown service name to point hashtag to: ' + serviceName);
            }
        };
        /**
         * Returns the anchor text that should be generated for the match.
         *
         * @return {String}
         */
        HashtagMatch.prototype.getAnchorText = function () {
            return '#' + this.hashtag;
        };
        return HashtagMatch;
    }(Match));

    /**
     * @class Autolinker.match.Mention
     * @extends Autolinker.match.Match
     *
     * Represents a Mention match found in an input string which should be Autolinked.
     *
     * See this class's superclass ({@link Autolinker.match.Match}) for more details.
     */
    var MentionMatch = /** @class */ (function (_super) {
        __extends(MentionMatch, _super);
        /**
         * @method constructor
         * @param {Object} cfg The configuration properties for the Match
         *   instance, specified in an Object (map).
         */
        function MentionMatch(cfg) {
            var _this = _super.call(this, cfg) || this;
            /**
             * @cfg {String} serviceName
             *
             * The service to point mention matches to. See {@link Autolinker#mention}
             * for available values.
             */
            _this.serviceName = 'twitter'; // default value just to get the above doc comment in the ES5 output and documentation generator
            /**
             * @cfg {String} mention (required)
             *
             * The Mention that was matched, without the '@' character.
             */
            _this.mention = ''; // default value just to get the above doc comment in the ES5 output and documentation generator
            _this.mention = cfg.mention;
            _this.serviceName = cfg.serviceName;
            return _this;
        }
        /**
         * Returns a string name for the type of match that this class represents.
         * For the case of MentionMatch, returns 'mention'.
         *
         * @return {String}
         */
        MentionMatch.prototype.getType = function () {
            return 'mention';
        };
        /**
         * Returns the mention, without the '@' character.
         *
         * @return {String}
         */
        MentionMatch.prototype.getMention = function () {
            return this.mention;
        };
        /**
         * Returns the configured {@link #serviceName} to point the mention to.
         * Ex: 'instagram', 'twitter', 'soundcloud'.
         *
         * @return {String}
         */
        MentionMatch.prototype.getServiceName = function () {
            return this.serviceName;
        };
        /**
         * Returns the anchor href that should be generated for the match.
         *
         * @return {String}
         */
        MentionMatch.prototype.getAnchorHref = function () {
            switch (this.serviceName) {
                case 'twitter':
                    return 'https://twitter.com/' + this.mention;
                case 'instagram':
                    return 'https://instagram.com/' + this.mention;
                case 'soundcloud':
                    return 'https://soundcloud.com/' + this.mention;
                default: // Shouldn't happen because Autolinker's constructor should block any invalid values, but just in case.
                    throw new Error('Unknown service name to point mention to: ' + this.serviceName);
            }
        };
        /**
         * Returns the anchor text that should be generated for the match.
         *
         * @return {String}
         */
        MentionMatch.prototype.getAnchorText = function () {
            return '@' + this.mention;
        };
        /**
         * Returns the CSS class suffixes that should be used on a tag built with
         * the match. See {@link Autolinker.match.Match#getCssClassSuffixes} for
         * details.
         *
         * @return {String[]}
         */
        MentionMatch.prototype.getCssClassSuffixes = function () {
            var cssClassSuffixes = _super.prototype.getCssClassSuffixes.call(this), serviceName = this.getServiceName();
            if (serviceName) {
                cssClassSuffixes.push(serviceName);
            }
            return cssClassSuffixes;
        };
        return MentionMatch;
    }(Match));

    /**
     * @class Autolinker.match.Phone
     * @extends Autolinker.match.Match
     *
     * Represents a Phone number match found in an input string which should be
     * Autolinked.
     *
     * See this class's superclass ({@link Autolinker.match.Match}) for more
     * details.
     */
    var PhoneMatch = /** @class */ (function (_super) {
        __extends(PhoneMatch, _super);
        /**
         * @method constructor
         * @param {Object} cfg The configuration properties for the Match
         *   instance, specified in an Object (map).
         */
        function PhoneMatch(cfg) {
            var _this = _super.call(this, cfg) || this;
            /**
             * @protected
             * @property {String} number (required)
             *
             * The phone number that was matched, without any delimiter characters.
             *
             * Note: This is a string to allow for prefixed 0's.
             */
            _this.number = ''; // default value just to get the above doc comment in the ES5 output and documentation generator
            /**
             * @protected
             * @property  {Boolean} plusSign (required)
             *
             * `true` if the matched phone number started with a '+' sign. We'll include
             * it in the `tel:` URL if so, as this is needed for international numbers.
             *
             * Ex: '+1 (123) 456 7879'
             */
            _this.plusSign = false; // default value just to get the above doc comment in the ES5 output and documentation generator
            _this.number = cfg.number;
            _this.plusSign = cfg.plusSign;
            return _this;
        }
        /**
         * Returns a string name for the type of match that this class represents.
         * For the case of PhoneMatch, returns 'phone'.
         *
         * @return {String}
         */
        PhoneMatch.prototype.getType = function () {
            return 'phone';
        };
        /**
         * Returns the phone number that was matched as a string, without any
         * delimiter characters.
         *
         * Note: This is a string to allow for prefixed 0's.
         *
         * @return {String}
         */
        PhoneMatch.prototype.getPhoneNumber = function () {
            return this.number;
        };
        /**
         * Alias of {@link #getPhoneNumber}, returns the phone number that was
         * matched as a string, without any delimiter characters.
         *
         * Note: This is a string to allow for prefixed 0's.
         *
         * @return {String}
         */
        PhoneMatch.prototype.getNumber = function () {
            return this.getPhoneNumber();
        };
        /**
         * Returns the anchor href that should be generated for the match.
         *
         * @return {String}
         */
        PhoneMatch.prototype.getAnchorHref = function () {
            return 'tel:' + (this.plusSign ? '+' : '') + this.number;
        };
        /**
         * Returns the anchor text that should be generated for the match.
         *
         * @return {String}
         */
        PhoneMatch.prototype.getAnchorText = function () {
            return this.matchedText;
        };
        return PhoneMatch;
    }(Match));

    /**
     * @class Autolinker.match.Url
     * @extends Autolinker.match.Match
     *
     * Represents a Url match found in an input string which should be Autolinked.
     *
     * See this class's superclass ({@link Autolinker.match.Match}) for more details.
     */
    var UrlMatch = /** @class */ (function (_super) {
        __extends(UrlMatch, _super);
        /**
         * @method constructor
         * @param {Object} cfg The configuration properties for the Match
         *   instance, specified in an Object (map).
         */
        function UrlMatch(cfg) {
            var _this = _super.call(this, cfg) || this;
            /**
             * @cfg {String} url (required)
             *
             * The url that was matched.
             */
            _this.url = ''; // default value just to get the above doc comment in the ES5 output and documentation generator
            /**
             * @cfg {"scheme"/"www"/"tld"} urlMatchType (required)
             *
             * The type of URL match that this class represents. This helps to determine
             * if the match was made in the original text with a prefixed scheme (ex:
             * 'http://www.google.com'), a prefixed 'www' (ex: 'www.google.com'), or
             * was matched by a known top-level domain (ex: 'google.com').
             */
            _this.urlMatchType = 'scheme'; // default value just to get the above doc comment in the ES5 output and documentation generator
            /**
             * @cfg {Boolean} protocolUrlMatch (required)
             *
             * `true` if the URL is a match which already has a protocol (i.e.
             * 'http://'), `false` if the match was from a 'www' or known TLD match.
             */
            _this.protocolUrlMatch = false; // default value just to get the above doc comment in the ES5 output and documentation generator
            /**
             * @cfg {Boolean} protocolRelativeMatch (required)
             *
             * `true` if the URL is a protocol-relative match. A protocol-relative match
             * is a URL that starts with '//', and will be either http:// or https://
             * based on the protocol that the site is loaded under.
             */
            _this.protocolRelativeMatch = false; // default value just to get the above doc comment in the ES5 output and documentation generator
            /**
             * @cfg {Object} stripPrefix (required)
             *
             * The Object form of {@link Autolinker#cfg-stripPrefix}.
             */
            _this.stripPrefix = { scheme: true, www: true }; // default value just to get the above doc comment in the ES5 output and documentation generator
            /**
             * @cfg {Boolean} stripTrailingSlash (required)
             * @inheritdoc Autolinker#cfg-stripTrailingSlash
             */
            _this.stripTrailingSlash = true; // default value just to get the above doc comment in the ES5 output and documentation generator
            /**
             * @cfg {Boolean} decodePercentEncoding (required)
             * @inheritdoc Autolinker#cfg-decodePercentEncoding
             */
            _this.decodePercentEncoding = true; // default value just to get the above doc comment in the ES5 output and documentation generator
            /**
             * @private
             * @property {RegExp} schemePrefixRegex
             *
             * A regular expression used to remove the 'http://' or 'https://' from
             * URLs.
             */
            _this.schemePrefixRegex = /^(https?:\/\/)?/i;
            /**
             * @private
             * @property {RegExp} wwwPrefixRegex
             *
             * A regular expression used to remove the 'www.' from URLs.
             */
            _this.wwwPrefixRegex = /^(https?:\/\/)?(www\.)?/i;
            /**
             * @private
             * @property {RegExp} protocolRelativeRegex
             *
             * The regular expression used to remove the protocol-relative '//' from the {@link #url} string, for purposes
             * of {@link #getAnchorText}. A protocol-relative URL is, for example, "//yahoo.com"
             */
            _this.protocolRelativeRegex = /^\/\//;
            /**
             * @private
             * @property {Boolean} protocolPrepended
             *
             * Will be set to `true` if the 'http://' protocol has been prepended to the {@link #url} (because the
             * {@link #url} did not have a protocol)
             */
            _this.protocolPrepended = false;
            _this.urlMatchType = cfg.urlMatchType;
            _this.url = cfg.url;
            _this.protocolUrlMatch = cfg.protocolUrlMatch;
            _this.protocolRelativeMatch = cfg.protocolRelativeMatch;
            _this.stripPrefix = cfg.stripPrefix;
            _this.stripTrailingSlash = cfg.stripTrailingSlash;
            _this.decodePercentEncoding = cfg.decodePercentEncoding;
            return _this;
        }
        /**
         * Returns a string name for the type of match that this class represents.
         * For the case of UrlMatch, returns 'url'.
         *
         * @return {String}
         */
        UrlMatch.prototype.getType = function () {
            return 'url';
        };
        /**
         * Returns a string name for the type of URL match that this class
         * represents.
         *
         * This helps to determine if the match was made in the original text with a
         * prefixed scheme (ex: 'http://www.google.com'), a prefixed 'www' (ex:
         * 'www.google.com'), or was matched by a known top-level domain (ex:
         * 'google.com').
         *
         * @return {"scheme"/"www"/"tld"}
         */
        UrlMatch.prototype.getUrlMatchType = function () {
            return this.urlMatchType;
        };
        /**
         * Returns the url that was matched, assuming the protocol to be 'http://' if the original
         * match was missing a protocol.
         *
         * @return {String}
         */
        UrlMatch.prototype.getUrl = function () {
            var url = this.url;
            // if the url string doesn't begin with a protocol, assume 'http://'
            if (!this.protocolRelativeMatch && !this.protocolUrlMatch && !this.protocolPrepended) {
                url = this.url = 'http://' + url;
                this.protocolPrepended = true;
            }
            return url;
        };
        /**
         * Returns the anchor href that should be generated for the match.
         *
         * @return {String}
         */
        UrlMatch.prototype.getAnchorHref = function () {
            var url = this.getUrl();
            return url.replace(/&amp;/g, '&'); // any &amp;'s in the URL should be converted back to '&' if they were displayed as &amp; in the source html
        };
        /**
         * Returns the anchor text that should be generated for the match.
         *
         * @return {String}
         */
        UrlMatch.prototype.getAnchorText = function () {
            var anchorText = this.getMatchedText();
            if (this.protocolRelativeMatch) {
                // Strip off any protocol-relative '//' from the anchor text
                anchorText = this.stripProtocolRelativePrefix(anchorText);
            }
            if (this.stripPrefix.scheme) {
                anchorText = this.stripSchemePrefix(anchorText);
            }
            if (this.stripPrefix.www) {
                anchorText = this.stripWwwPrefix(anchorText);
            }
            if (this.stripTrailingSlash) {
                anchorText = this.removeTrailingSlash(anchorText); // remove trailing slash, if there is one
            }
            if (this.decodePercentEncoding) {
                anchorText = this.removePercentEncoding(anchorText);
            }
            return anchorText;
        };
        // ---------------------------------------
        // Utility Functionality
        /**
         * Strips the scheme prefix (such as "http://" or "https://") from the given
         * `url`.
         *
         * @private
         * @param {String} url The text of the anchor that is being generated, for
         *   which to strip off the url scheme.
         * @return {String} The `url`, with the scheme stripped.
         */
        UrlMatch.prototype.stripSchemePrefix = function (url) {
            return url.replace(this.schemePrefixRegex, '');
        };
        /**
         * Strips the 'www' prefix from the given `url`.
         *
         * @private
         * @param {String} url The text of the anchor that is being generated, for
         *   which to strip off the 'www' if it exists.
         * @return {String} The `url`, with the 'www' stripped.
         */
        UrlMatch.prototype.stripWwwPrefix = function (url) {
            return url.replace(this.wwwPrefixRegex, '$1'); // leave any scheme ($1), it one exists
        };
        /**
         * Strips any protocol-relative '//' from the anchor text.
         *
         * @private
         * @param {String} text The text of the anchor that is being generated, for which to strip off the
         *   protocol-relative prefix (such as stripping off "//")
         * @return {String} The `anchorText`, with the protocol-relative prefix stripped.
         */
        UrlMatch.prototype.stripProtocolRelativePrefix = function (text) {
            return text.replace(this.protocolRelativeRegex, '');
        };
        /**
         * Removes any trailing slash from the given `anchorText`, in preparation for the text to be displayed.
         *
         * @private
         * @param {String} anchorText The text of the anchor that is being generated, for which to remove any trailing
         *   slash ('/') that may exist.
         * @return {String} The `anchorText`, with the trailing slash removed.
         */
        UrlMatch.prototype.removeTrailingSlash = function (anchorText) {
            if (anchorText.charAt(anchorText.length - 1) === '/') {
                anchorText = anchorText.slice(0, -1);
            }
            return anchorText;
        };
        /**
         * Decodes percent-encoded characters from the given `anchorText`, in
         * preparation for the text to be displayed.
         *
         * @private
         * @param {String} anchorText The text of the anchor that is being
         *   generated, for which to decode any percent-encoded characters.
         * @return {String} The `anchorText`, with the percent-encoded characters
         *   decoded.
         */
        UrlMatch.prototype.removePercentEncoding = function (anchorText) {
            // First, convert a few of the known % encodings to the corresponding
            // HTML entities that could accidentally be interpretted as special
            // HTML characters
            var preProcessedEntityAnchorText = anchorText
                .replace(/%22/gi, '&quot;') // " char
                .replace(/%26/gi, '&amp;') // & char
                .replace(/%27/gi, '&#39;') // ' char
                .replace(/%3C/gi, '&lt;') // < char
                .replace(/%3E/gi, '&gt;'); // > char
            try {
                // Now attempt to decode the rest of the anchor text
                return decodeURIComponent(preProcessedEntityAnchorText);
            }
            catch (e) { // Invalid % escape sequence in the anchor text
                return preProcessedEntityAnchorText;
            }
        };
        return UrlMatch;
    }(Match));

    /**
     * @abstract
     * @class Autolinker.matcher.Matcher
     *
     * An abstract class and interface for individual matchers to find matches in
     * an input string with linkified versions of them.
     *
     * Note that Matchers do not take HTML into account - they must be fed the text
     * nodes of any HTML string, which is handled by {@link Autolinker#parse}.
     */
    var Matcher = /** @class */ (function () {
        /**
         * @method constructor
         * @param {Object} cfg The configuration properties for the Matcher
         *   instance, specified in an Object (map).
         */
        function Matcher(cfg) {
            /**
             * @cfg {Autolinker.AnchorTagBuilder} tagBuilder (required)
             *
             * Reference to the AnchorTagBuilder instance to use to generate HTML tags
             * for {@link Autolinker.match.Match Matches}.
             */
            this.__jsduckDummyDocProp = null; // property used just to get the above doc comment into the ES5 output and documentation generator
            this.tagBuilder = cfg.tagBuilder;
        }
        return Matcher;
    }());

    /*
     * This file builds and stores a library of the common regular expressions used
     * by the Autolinker utility.
     *
     * Other regular expressions may exist ad-hoc, but these are generally the
     * regular expressions that are shared between source files.
     */
    /**
     * Regular expression to match upper and lowercase ASCII letters
     */
    var letterRe = /[A-Za-z]/;
    /**
     * Regular expression to match ASCII digits
     */
    var digitRe = /[0-9]/;
    /**
     * Regular expression to match whitespace
     */
    var whitespaceRe = /\s/;
    /**
     * Regular expression to match quote characters
     */
    var quoteRe = /['"]/;
    /**
     * Regular expression to match the range of ASCII control characters (0-31), and
     * the backspace char (127)
     */
    var controlCharsRe = /[\x00-\x1F\x7F]/;
    /**
     * The string form of a regular expression that would match all of the
     * alphabetic ("letter") chars in the unicode character set when placed in a
     * RegExp character class (`[]`). This includes all international alphabetic
     * characters.
     *
     * These would be the characters matched by unicode regex engines `\p{L}`
     * escape ("all letters").
     *
     * Taken from the XRegExp library: http://xregexp.com/ (thanks @https://github.com/slevithan)
     * Specifically: http://xregexp.com/v/3.2.0/xregexp-all.js, the 'Letter'
     *   regex's bmp
     *
     * VERY IMPORTANT: This set of characters is defined inside of a Regular
     *   Expression literal rather than a string literal to prevent UglifyJS from
     *   compressing the unicode escape sequences into their actual unicode
     *   characters. If Uglify compresses these into the unicode characters
     *   themselves, this results in the error "Range out of order in character
     *   class" when these characters are used inside of a Regular Expression
     *   character class (`[]`). See usages of this const. Alternatively, we can set
     *   the UglifyJS option `ascii_only` to true for the build, but that doesn't
     *   help others who are pulling in Autolinker into their own build and running
     *   UglifyJS themselves.
     */
    var alphaCharsStr = /A-Za-z\xAA\xB5\xBA\xC0-\xD6\xD8-\xF6\xF8-\u02C1\u02C6-\u02D1\u02E0-\u02E4\u02EC\u02EE\u0370-\u0374\u0376\u0377\u037A-\u037D\u037F\u0386\u0388-\u038A\u038C\u038E-\u03A1\u03A3-\u03F5\u03F7-\u0481\u048A-\u052F\u0531-\u0556\u0559\u0561-\u0587\u05D0-\u05EA\u05F0-\u05F2\u0620-\u064A\u066E\u066F\u0671-\u06D3\u06D5\u06E5\u06E6\u06EE\u06EF\u06FA-\u06FC\u06FF\u0710\u0712-\u072F\u074D-\u07A5\u07B1\u07CA-\u07EA\u07F4\u07F5\u07FA\u0800-\u0815\u081A\u0824\u0828\u0840-\u0858\u08A0-\u08B4\u08B6-\u08BD\u0904-\u0939\u093D\u0950\u0958-\u0961\u0971-\u0980\u0985-\u098C\u098F\u0990\u0993-\u09A8\u09AA-\u09B0\u09B2\u09B6-\u09B9\u09BD\u09CE\u09DC\u09DD\u09DF-\u09E1\u09F0\u09F1\u0A05-\u0A0A\u0A0F\u0A10\u0A13-\u0A28\u0A2A-\u0A30\u0A32\u0A33\u0A35\u0A36\u0A38\u0A39\u0A59-\u0A5C\u0A5E\u0A72-\u0A74\u0A85-\u0A8D\u0A8F-\u0A91\u0A93-\u0AA8\u0AAA-\u0AB0\u0AB2\u0AB3\u0AB5-\u0AB9\u0ABD\u0AD0\u0AE0\u0AE1\u0AF9\u0B05-\u0B0C\u0B0F\u0B10\u0B13-\u0B28\u0B2A-\u0B30\u0B32\u0B33\u0B35-\u0B39\u0B3D\u0B5C\u0B5D\u0B5F-\u0B61\u0B71\u0B83\u0B85-\u0B8A\u0B8E-\u0B90\u0B92-\u0B95\u0B99\u0B9A\u0B9C\u0B9E\u0B9F\u0BA3\u0BA4\u0BA8-\u0BAA\u0BAE-\u0BB9\u0BD0\u0C05-\u0C0C\u0C0E-\u0C10\u0C12-\u0C28\u0C2A-\u0C39\u0C3D\u0C58-\u0C5A\u0C60\u0C61\u0C80\u0C85-\u0C8C\u0C8E-\u0C90\u0C92-\u0CA8\u0CAA-\u0CB3\u0CB5-\u0CB9\u0CBD\u0CDE\u0CE0\u0CE1\u0CF1\u0CF2\u0D05-\u0D0C\u0D0E-\u0D10\u0D12-\u0D3A\u0D3D\u0D4E\u0D54-\u0D56\u0D5F-\u0D61\u0D7A-\u0D7F\u0D85-\u0D96\u0D9A-\u0DB1\u0DB3-\u0DBB\u0DBD\u0DC0-\u0DC6\u0E01-\u0E30\u0E32\u0E33\u0E40-\u0E46\u0E81\u0E82\u0E84\u0E87\u0E88\u0E8A\u0E8D\u0E94-\u0E97\u0E99-\u0E9F\u0EA1-\u0EA3\u0EA5\u0EA7\u0EAA\u0EAB\u0EAD-\u0EB0\u0EB2\u0EB3\u0EBD\u0EC0-\u0EC4\u0EC6\u0EDC-\u0EDF\u0F00\u0F40-\u0F47\u0F49-\u0F6C\u0F88-\u0F8C\u1000-\u102A\u103F\u1050-\u1055\u105A-\u105D\u1061\u1065\u1066\u106E-\u1070\u1075-\u1081\u108E\u10A0-\u10C5\u10C7\u10CD\u10D0-\u10FA\u10FC-\u1248\u124A-\u124D\u1250-\u1256\u1258\u125A-\u125D\u1260-\u1288\u128A-\u128D\u1290-\u12B0\u12B2-\u12B5\u12B8-\u12BE\u12C0\u12C2-\u12C5\u12C8-\u12D6\u12D8-\u1310\u1312-\u1315\u1318-\u135A\u1380-\u138F\u13A0-\u13F5\u13F8-\u13FD\u1401-\u166C\u166F-\u167F\u1681-\u169A\u16A0-\u16EA\u16F1-\u16F8\u1700-\u170C\u170E-\u1711\u1720-\u1731\u1740-\u1751\u1760-\u176C\u176E-\u1770\u1780-\u17B3\u17D7\u17DC\u1820-\u1877\u1880-\u1884\u1887-\u18A8\u18AA\u18B0-\u18F5\u1900-\u191E\u1950-\u196D\u1970-\u1974\u1980-\u19AB\u19B0-\u19C9\u1A00-\u1A16\u1A20-\u1A54\u1AA7\u1B05-\u1B33\u1B45-\u1B4B\u1B83-\u1BA0\u1BAE\u1BAF\u1BBA-\u1BE5\u1C00-\u1C23\u1C4D-\u1C4F\u1C5A-\u1C7D\u1C80-\u1C88\u1CE9-\u1CEC\u1CEE-\u1CF1\u1CF5\u1CF6\u1D00-\u1DBF\u1E00-\u1F15\u1F18-\u1F1D\u1F20-\u1F45\u1F48-\u1F4D\u1F50-\u1F57\u1F59\u1F5B\u1F5D\u1F5F-\u1F7D\u1F80-\u1FB4\u1FB6-\u1FBC\u1FBE\u1FC2-\u1FC4\u1FC6-\u1FCC\u1FD0-\u1FD3\u1FD6-\u1FDB\u1FE0-\u1FEC\u1FF2-\u1FF4\u1FF6-\u1FFC\u2071\u207F\u2090-\u209C\u2102\u2107\u210A-\u2113\u2115\u2119-\u211D\u2124\u2126\u2128\u212A-\u212D\u212F-\u2139\u213C-\u213F\u2145-\u2149\u214E\u2183\u2184\u2C00-\u2C2E\u2C30-\u2C5E\u2C60-\u2CE4\u2CEB-\u2CEE\u2CF2\u2CF3\u2D00-\u2D25\u2D27\u2D2D\u2D30-\u2D67\u2D6F\u2D80-\u2D96\u2DA0-\u2DA6\u2DA8-\u2DAE\u2DB0-\u2DB6\u2DB8-\u2DBE\u2DC0-\u2DC6\u2DC8-\u2DCE\u2DD0-\u2DD6\u2DD8-\u2DDE\u2E2F\u3005\u3006\u3031-\u3035\u303B\u303C\u3041-\u3096\u309D-\u309F\u30A1-\u30FA\u30FC-\u30FF\u3105-\u312D\u3131-\u318E\u31A0-\u31BA\u31F0-\u31FF\u3400-\u4DB5\u4E00-\u9FD5\uA000-\uA48C\uA4D0-\uA4FD\uA500-\uA60C\uA610-\uA61F\uA62A\uA62B\uA640-\uA66E\uA67F-\uA69D\uA6A0-\uA6E5\uA717-\uA71F\uA722-\uA788\uA78B-\uA7AE\uA7B0-\uA7B7\uA7F7-\uA801\uA803-\uA805\uA807-\uA80A\uA80C-\uA822\uA840-\uA873\uA882-\uA8B3\uA8F2-\uA8F7\uA8FB\uA8FD\uA90A-\uA925\uA930-\uA946\uA960-\uA97C\uA984-\uA9B2\uA9CF\uA9E0-\uA9E4\uA9E6-\uA9EF\uA9FA-\uA9FE\uAA00-\uAA28\uAA40-\uAA42\uAA44-\uAA4B\uAA60-\uAA76\uAA7A\uAA7E-\uAAAF\uAAB1\uAAB5\uAAB6\uAAB9-\uAABD\uAAC0\uAAC2\uAADB-\uAADD\uAAE0-\uAAEA\uAAF2-\uAAF4\uAB01-\uAB06\uAB09-\uAB0E\uAB11-\uAB16\uAB20-\uAB26\uAB28-\uAB2E\uAB30-\uAB5A\uAB5C-\uAB65\uAB70-\uABE2\uAC00-\uD7A3\uD7B0-\uD7C6\uD7CB-\uD7FB\uF900-\uFA6D\uFA70-\uFAD9\uFB00-\uFB06\uFB13-\uFB17\uFB1D\uFB1F-\uFB28\uFB2A-\uFB36\uFB38-\uFB3C\uFB3E\uFB40\uFB41\uFB43\uFB44\uFB46-\uFBB1\uFBD3-\uFD3D\uFD50-\uFD8F\uFD92-\uFDC7\uFDF0-\uFDFB\uFE70-\uFE74\uFE76-\uFEFC\uFF21-\uFF3A\uFF41-\uFF5A\uFF66-\uFFBE\uFFC2-\uFFC7\uFFCA-\uFFCF\uFFD2-\uFFD7\uFFDA-\uFFDC/
        .source; // see note in above variable description
    /**
     * The string form of a regular expression that would match all emoji characters
     * Source: https://www.regextester.com/106421
     */
    var emojiStr = /\u00a9\u00ae\u2000-\u3300\ud83c\ud000-\udfff\ud83d\ud000-\udfff\ud83e\ud000-\udfff/
        .source;
    /**
     * The string form of a regular expression that would match all of the
     * combining mark characters in the unicode character set when placed in a
     * RegExp character class (`[]`).
     *
     * These would be the characters matched by unicode regex engines `\p{M}`
     * escape ("all marks").
     *
     * Taken from the XRegExp library: http://xregexp.com/ (thanks @https://github.com/slevithan)
     * Specifically: http://xregexp.com/v/3.2.0/xregexp-all.js, the 'Mark'
     *   regex's bmp
     *
     * VERY IMPORTANT: This set of characters is defined inside of a Regular
     *   Expression literal rather than a string literal to prevent UglifyJS from
     *   compressing the unicode escape sequences into their actual unicode
     *   characters. If Uglify compresses these into the unicode characters
     *   themselves, this results in the error "Range out of order in character
     *   class" when these characters are used inside of a Regular Expression
     *   character class (`[]`). See usages of this const. Alternatively, we can set
     *   the UglifyJS option `ascii_only` to true for the build, but that doesn't
     *   help others who are pulling in Autolinker into their own build and running
     *   UglifyJS themselves.
     */
    var marksStr = /\u0300-\u036F\u0483-\u0489\u0591-\u05BD\u05BF\u05C1\u05C2\u05C4\u05C5\u05C7\u0610-\u061A\u064B-\u065F\u0670\u06D6-\u06DC\u06DF-\u06E4\u06E7\u06E8\u06EA-\u06ED\u0711\u0730-\u074A\u07A6-\u07B0\u07EB-\u07F3\u0816-\u0819\u081B-\u0823\u0825-\u0827\u0829-\u082D\u0859-\u085B\u08D4-\u08E1\u08E3-\u0903\u093A-\u093C\u093E-\u094F\u0951-\u0957\u0962\u0963\u0981-\u0983\u09BC\u09BE-\u09C4\u09C7\u09C8\u09CB-\u09CD\u09D7\u09E2\u09E3\u0A01-\u0A03\u0A3C\u0A3E-\u0A42\u0A47\u0A48\u0A4B-\u0A4D\u0A51\u0A70\u0A71\u0A75\u0A81-\u0A83\u0ABC\u0ABE-\u0AC5\u0AC7-\u0AC9\u0ACB-\u0ACD\u0AE2\u0AE3\u0B01-\u0B03\u0B3C\u0B3E-\u0B44\u0B47\u0B48\u0B4B-\u0B4D\u0B56\u0B57\u0B62\u0B63\u0B82\u0BBE-\u0BC2\u0BC6-\u0BC8\u0BCA-\u0BCD\u0BD7\u0C00-\u0C03\u0C3E-\u0C44\u0C46-\u0C48\u0C4A-\u0C4D\u0C55\u0C56\u0C62\u0C63\u0C81-\u0C83\u0CBC\u0CBE-\u0CC4\u0CC6-\u0CC8\u0CCA-\u0CCD\u0CD5\u0CD6\u0CE2\u0CE3\u0D01-\u0D03\u0D3E-\u0D44\u0D46-\u0D48\u0D4A-\u0D4D\u0D57\u0D62\u0D63\u0D82\u0D83\u0DCA\u0DCF-\u0DD4\u0DD6\u0DD8-\u0DDF\u0DF2\u0DF3\u0E31\u0E34-\u0E3A\u0E47-\u0E4E\u0EB1\u0EB4-\u0EB9\u0EBB\u0EBC\u0EC8-\u0ECD\u0F18\u0F19\u0F35\u0F37\u0F39\u0F3E\u0F3F\u0F71-\u0F84\u0F86\u0F87\u0F8D-\u0F97\u0F99-\u0FBC\u0FC6\u102B-\u103E\u1056-\u1059\u105E-\u1060\u1062-\u1064\u1067-\u106D\u1071-\u1074\u1082-\u108D\u108F\u109A-\u109D\u135D-\u135F\u1712-\u1714\u1732-\u1734\u1752\u1753\u1772\u1773\u17B4-\u17D3\u17DD\u180B-\u180D\u1885\u1886\u18A9\u1920-\u192B\u1930-\u193B\u1A17-\u1A1B\u1A55-\u1A5E\u1A60-\u1A7C\u1A7F\u1AB0-\u1ABE\u1B00-\u1B04\u1B34-\u1B44\u1B6B-\u1B73\u1B80-\u1B82\u1BA1-\u1BAD\u1BE6-\u1BF3\u1C24-\u1C37\u1CD0-\u1CD2\u1CD4-\u1CE8\u1CED\u1CF2-\u1CF4\u1CF8\u1CF9\u1DC0-\u1DF5\u1DFB-\u1DFF\u20D0-\u20F0\u2CEF-\u2CF1\u2D7F\u2DE0-\u2DFF\u302A-\u302F\u3099\u309A\uA66F-\uA672\uA674-\uA67D\uA69E\uA69F\uA6F0\uA6F1\uA802\uA806\uA80B\uA823-\uA827\uA880\uA881\uA8B4-\uA8C5\uA8E0-\uA8F1\uA926-\uA92D\uA947-\uA953\uA980-\uA983\uA9B3-\uA9C0\uA9E5\uAA29-\uAA36\uAA43\uAA4C\uAA4D\uAA7B-\uAA7D\uAAB0\uAAB2-\uAAB4\uAAB7\uAAB8\uAABE\uAABF\uAAC1\uAAEB-\uAAEF\uAAF5\uAAF6\uABE3-\uABEA\uABEC\uABED\uFB1E\uFE00-\uFE0F\uFE20-\uFE2F/
        .source; // see note in above variable description
    /**
     * The string form of a regular expression that would match all of the
     * alphabetic ("letter") chars, emoji, and combining marks in the unicode character set
     * when placed in a RegExp character class (`[]`). This includes all
     * international alphabetic characters.
     *
     * These would be the characters matched by unicode regex engines `\p{L}\p{M}`
     * escapes and emoji characters.
     */
    var alphaCharsAndMarksStr = alphaCharsStr + emojiStr + marksStr;
    /**
     * The string form of a regular expression that would match all of the
     * decimal number chars in the unicode character set when placed in a RegExp
     * character class (`[]`).
     *
     * These would be the characters matched by unicode regex engines `\p{Nd}`
     * escape ("all decimal numbers")
     *
     * Taken from the XRegExp library: http://xregexp.com/ (thanks @https://github.com/slevithan)
     * Specifically: http://xregexp.com/v/3.2.0/xregexp-all.js, the 'Decimal_Number'
     *   regex's bmp
     *
     * VERY IMPORTANT: This set of characters is defined inside of a Regular
     *   Expression literal rather than a string literal to prevent UglifyJS from
     *   compressing the unicode escape sequences into their actual unicode
     *   characters. If Uglify compresses these into the unicode characters
     *   themselves, this results in the error "Range out of order in character
     *   class" when these characters are used inside of a Regular Expression
     *   character class (`[]`). See usages of this const. Alternatively, we can set
     *   the UglifyJS option `ascii_only` to true for the build, but that doesn't
     *   help others who are pulling in Autolinker into their own build and running
     *   UglifyJS themselves.
     */
    var decimalNumbersStr = /0-9\u0660-\u0669\u06F0-\u06F9\u07C0-\u07C9\u0966-\u096F\u09E6-\u09EF\u0A66-\u0A6F\u0AE6-\u0AEF\u0B66-\u0B6F\u0BE6-\u0BEF\u0C66-\u0C6F\u0CE6-\u0CEF\u0D66-\u0D6F\u0DE6-\u0DEF\u0E50-\u0E59\u0ED0-\u0ED9\u0F20-\u0F29\u1040-\u1049\u1090-\u1099\u17E0-\u17E9\u1810-\u1819\u1946-\u194F\u19D0-\u19D9\u1A80-\u1A89\u1A90-\u1A99\u1B50-\u1B59\u1BB0-\u1BB9\u1C40-\u1C49\u1C50-\u1C59\uA620-\uA629\uA8D0-\uA8D9\uA900-\uA909\uA9D0-\uA9D9\uA9F0-\uA9F9\uAA50-\uAA59\uABF0-\uABF9\uFF10-\uFF19/
        .source; // see note in above variable description
    /**
     * The string form of a regular expression that would match all of the
     * letters and decimal number chars in the unicode character set when placed in
     * a RegExp character class (`[]`).
     *
     * These would be the characters matched by unicode regex engines
     * `[\p{L}\p{Nd}]` escape ("all letters and decimal numbers")
     */
    var alphaNumericCharsStr = alphaCharsAndMarksStr + decimalNumbersStr;
    /**
     * The string form of a regular expression that would match all of the
     * letters, combining marks, and decimal number chars in the unicode character
     * set when placed in a RegExp character class (`[]`).
     *
     * These would be the characters matched by unicode regex engines
     * `[\p{L}\p{M}\p{Nd}]` escape ("all letters, combining marks, and decimal
     * numbers")
     */
    var alphaNumericAndMarksCharsStr = alphaCharsAndMarksStr + decimalNumbersStr;
    // Simplified IP regular expression
    var ipStr = '(?:[' + decimalNumbersStr + ']{1,3}\\.){3}[' + decimalNumbersStr + ']{1,3}';
    // Protected domain label which do not allow "-" character on the beginning and the end of a single label
    var domainLabelStr = '[' + alphaNumericAndMarksCharsStr + '](?:[' + alphaNumericAndMarksCharsStr + '\\-]{0,61}[' + alphaNumericAndMarksCharsStr + '])?';
    var getDomainLabelStr = function (group) {
        return '(?=(' + domainLabelStr + '))\\' + group;
    };
    /**
     * A function to match domain names of a URL or email address.
     * Ex: 'google', 'yahoo', 'some-other-company', etc.
     */
    var getDomainNameStr = function (group) {
        return '(?:' + getDomainLabelStr(group) + '(?:\\.' + getDomainLabelStr(group + 1) + '){0,126}|' + ipStr + ')';
    };
    /**
     * A regular expression that is simply the character class of the characters
     * that may be used in a domain name, minus the '-' or '.'
     */
    var domainNameCharRegex = new RegExp("[" + alphaNumericAndMarksCharsStr + "]");

    // NOTE: THIS IS A GENERATED FILE
    // To update with the latest TLD list, run `npm run update-tld-regex` or `yarn update-tld-regex` (depending on which you have installed)
    var tldRegex = /(?:xn--vermgensberatung-pwb|xn--vermgensberater-ctb|xn--clchc0ea0b2g2a9gcd|xn--w4r85el8fhu5dnra|northwesternmutual|travelersinsurance|vermögensberatung|xn--3oq18vl8pn36a|xn--5su34j936bgsg|xn--bck1b9a5dre4c|xn--mgbai9azgqp6j|xn--mgberp4a5d4ar|xn--xkc2dl3a5ee0h|vermögensberater|xn--fzys8d69uvgm|xn--mgba7c0bbn0a|xn--xkc2al3hye2a|americanexpress|kerryproperties|sandvikcoromant|xn--i1b6b1a6a2e|xn--kcrx77d1x4a|xn--lgbbat1ad8j|xn--mgba3a4f16a|xn--mgbaakc7dvf|xn--mgbc0a9azcg|xn--nqv7fs00ema|afamilycompany|americanfamily|bananarepublic|cancerresearch|cookingchannel|kerrylogistics|weatherchannel|xn--54b7fta0cc|xn--6qq986b3xl|xn--80aqecdr1a|xn--b4w605ferd|xn--fiq228c5hs|xn--h2breg3eve|xn--jlq61u9w7b|xn--mgba3a3ejt|xn--mgbaam7a8h|xn--mgbayh7gpa|xn--mgbb9fbpob|xn--mgbbh1a71e|xn--mgbca7dzdo|xn--mgbi4ecexp|xn--mgbx4cd0ab|xn--rvc1e0am3e|international|lifeinsurance|spreadbetting|travelchannel|wolterskluwer|xn--eckvdtc9d|xn--fpcrj9c3d|xn--fzc2c9e2c|xn--h2brj9c8c|xn--tiq49xqyj|xn--yfro4i67o|xn--ygbi2ammx|construction|lplfinancial|scholarships|versicherung|xn--3e0b707e|xn--45br5cyl|xn--80adxhks|xn--80asehdb|xn--8y0a063a|xn--gckr3f0f|xn--mgb9awbf|xn--mgbab2bd|xn--mgbgu82a|xn--mgbpl2fh|xn--mgbt3dhd|xn--mk1bu44c|xn--ngbc5azd|xn--ngbe9e0a|xn--ogbpf8fl|xn--qcka1pmc|accountants|barclaycard|blackfriday|blockbuster|bridgestone|calvinklein|contractors|creditunion|engineering|enterprises|foodnetwork|investments|kerryhotels|lamborghini|motorcycles|olayangroup|photography|playstation|productions|progressive|redumbrella|rightathome|williamhill|xn--11b4c3d|xn--1ck2e1b|xn--1qqw23a|xn--2scrj9c|xn--3bst00m|xn--3ds443g|xn--3hcrj9c|xn--42c2d9a|xn--45brj9c|xn--55qw42g|xn--6frz82g|xn--80ao21a|xn--9krt00a|xn--cck2b3b|xn--czr694b|xn--d1acj3b|xn--efvy88h|xn--estv75g|xn--fct429k|xn--fjq720a|xn--flw351e|xn--g2xx48c|xn--gecrj9c|xn--gk3at1e|xn--h2brj9c|xn--hxt814e|xn--imr513n|xn--j6w193g|xn--jvr189m|xn--kprw13d|xn--kpry57d|xn--kpu716f|xn--mgbbh1a|xn--mgbtx2b|xn--mix891f|xn--nyqy26a|xn--otu796d|xn--pbt977c|xn--pgbs0dh|xn--q9jyb4c|xn--rhqv96g|xn--rovu88b|xn--s9brj9c|xn--ses554g|xn--t60b56a|xn--vuq861b|xn--w4rs40l|xn--xhq521b|xn--zfr164b|சிங்கப்பூர்|accountant|apartments|associates|basketball|bnpparibas|boehringer|capitalone|consulting|creditcard|cuisinella|eurovision|extraspace|foundation|healthcare|immobilien|industries|management|mitsubishi|nationwide|newholland|nextdirect|onyourside|properties|protection|prudential|realestate|republican|restaurant|schaeffler|swiftcover|tatamotors|technology|telefonica|university|vistaprint|vlaanderen|volkswagen|xn--30rr7y|xn--3pxu8k|xn--45q11c|xn--4gbrim|xn--55qx5d|xn--5tzm5g|xn--80aswg|xn--90a3ac|xn--9dbq2a|xn--9et52u|xn--c2br7g|xn--cg4bki|xn--czrs0t|xn--czru2d|xn--fiq64b|xn--fiqs8s|xn--fiqz9s|xn--io0a7i|xn--kput3i|xn--mxtq1m|xn--o3cw4h|xn--pssy2u|xn--unup4y|xn--wgbh1c|xn--wgbl6a|xn--y9a3aq|accenture|alfaromeo|allfinanz|amsterdam|analytics|aquarelle|barcelona|bloomberg|christmas|community|directory|education|equipment|fairwinds|financial|firestone|fresenius|frontdoor|fujixerox|furniture|goldpoint|hisamitsu|homedepot|homegoods|homesense|honeywell|institute|insurance|kuokgroup|ladbrokes|lancaster|landrover|lifestyle|marketing|marshalls|melbourne|microsoft|panasonic|passagens|pramerica|richardli|scjohnson|shangrila|solutions|statebank|statefarm|stockholm|travelers|vacations|xn--90ais|xn--c1avg|xn--d1alf|xn--e1a4c|xn--fhbei|xn--j1aef|xn--j1amh|xn--l1acc|xn--ngbrx|xn--nqv7f|xn--p1acf|xn--tckwe|xn--vhquv|yodobashi|abudhabi|airforce|allstate|attorney|barclays|barefoot|bargains|baseball|boutique|bradesco|broadway|brussels|budapest|builders|business|capetown|catering|catholic|chrysler|cipriani|cityeats|cleaning|clinique|clothing|commbank|computer|delivery|deloitte|democrat|diamonds|discount|discover|download|engineer|ericsson|esurance|etisalat|everbank|exchange|feedback|fidelity|firmdale|football|frontier|goodyear|grainger|graphics|guardian|hdfcbank|helsinki|holdings|hospital|infiniti|ipiranga|istanbul|jpmorgan|lighting|lundbeck|marriott|maserati|mckinsey|memorial|merckmsd|mortgage|movistar|observer|partners|pharmacy|pictures|plumbing|property|redstone|reliance|saarland|samsclub|security|services|shopping|showtime|softbank|software|stcgroup|supplies|symantec|training|uconnect|vanguard|ventures|verisign|woodside|xn--90ae|xn--node|xn--p1ai|xn--qxam|yokohama|السعودية|abogado|academy|agakhan|alibaba|android|athleta|auction|audible|auspost|avianca|banamex|bauhaus|bentley|bestbuy|booking|brother|bugatti|capital|caravan|careers|cartier|channel|charity|chintai|citadel|clubmed|college|cologne|comcast|company|compare|contact|cooking|corsica|country|coupons|courses|cricket|cruises|dentist|digital|domains|exposed|express|farmers|fashion|ferrari|ferrero|finance|fishing|fitness|flights|florist|flowers|forsale|frogans|fujitsu|gallery|genting|godaddy|grocery|guitars|hamburg|hangout|hitachi|holiday|hosting|hoteles|hotmail|hyundai|iselect|ismaili|jewelry|juniper|kitchen|komatsu|lacaixa|lancome|lanxess|lasalle|latrobe|leclerc|liaison|limited|lincoln|markets|metlife|monster|netbank|netflix|network|neustar|okinawa|oldnavy|organic|origins|philips|pioneer|politie|realtor|recipes|rentals|reviews|rexroth|samsung|sandvik|schmidt|schwarz|science|shiksha|shriram|singles|staples|starhub|storage|support|surgery|systems|temasek|theater|theatre|tickets|tiffany|toshiba|trading|walmart|wanggou|watches|weather|website|wedding|whoswho|windows|winners|xfinity|yamaxun|youtube|zuerich|католик|اتصالات|الجزائر|العليان|پاکستان|كاثوليك|موبايلي|இந்தியா|abarth|abbott|abbvie|active|africa|agency|airbus|airtel|alipay|alsace|alstom|anquan|aramco|author|bayern|beauty|berlin|bharti|blanco|bostik|boston|broker|camera|career|caseih|casino|center|chanel|chrome|church|circle|claims|clinic|coffee|comsec|condos|coupon|credit|cruise|dating|datsun|dealer|degree|dental|design|direct|doctor|dunlop|dupont|durban|emerck|energy|estate|events|expert|family|flickr|futbol|gallup|garden|george|giving|global|google|gratis|health|hermes|hiphop|hockey|hotels|hughes|imamat|insure|intuit|jaguar|joburg|juegos|kaufen|kinder|kindle|kosher|lancia|latino|lawyer|lefrak|living|locker|london|luxury|madrid|maison|makeup|market|mattel|mobile|mobily|monash|mormon|moscow|museum|mutual|nagoya|natura|nissan|nissay|norton|nowruz|office|olayan|online|oracle|orange|otsuka|pfizer|photos|physio|piaget|pictet|quebec|racing|realty|reisen|repair|report|review|rocher|rogers|ryukyu|safety|sakura|sanofi|school|schule|search|secure|select|shouji|soccer|social|stream|studio|supply|suzuki|swatch|sydney|taipei|taobao|target|tattoo|tennis|tienda|tjmaxx|tkmaxx|toyota|travel|unicom|viajes|viking|villas|virgin|vision|voting|voyage|vuelos|walter|warman|webcam|xihuan|yachts|yandex|zappos|москва|онлайн|ابوظبي|ارامكو|الاردن|المغرب|امارات|فلسطين|مليسيا|भारतम्|இலங்கை|ファッション|actor|adult|aetna|amfam|amica|apple|archi|audio|autos|azure|baidu|beats|bible|bingo|black|boats|bosch|build|canon|cards|chase|cheap|cisco|citic|click|cloud|coach|codes|crown|cymru|dabur|dance|deals|delta|dodge|drive|dubai|earth|edeka|email|epost|epson|faith|fedex|final|forex|forum|gallo|games|gifts|gives|glade|glass|globo|gmail|green|gripe|group|gucci|guide|homes|honda|horse|house|hyatt|ikano|intel|irish|iveco|jetzt|koeln|kyoto|lamer|lease|legal|lexus|lilly|linde|lipsy|lixil|loans|locus|lotte|lotto|lupin|macys|mango|media|miami|money|mopar|movie|nadex|nexus|nikon|ninja|nokia|nowtv|omega|osaka|paris|parts|party|phone|photo|pizza|place|poker|praxi|press|prime|promo|quest|radio|rehab|reise|ricoh|rocks|rodeo|rugby|salon|sener|seven|sharp|shell|shoes|skype|sling|smart|smile|solar|space|sport|stada|store|study|style|sucks|swiss|tatar|tires|tirol|tmall|today|tokyo|tools|toray|total|tours|trade|trust|tunes|tushu|ubank|vegas|video|vodka|volvo|wales|watch|weber|weibo|works|world|xerox|yahoo|zippo|ایران|بازار|بھارت|سودان|سورية|همراه|भारोत|संगठन|বাংলা|భారత్|ഭാരതം|嘉里大酒店|aarp|able|adac|aero|aigo|akdn|ally|amex|arab|army|arpa|arte|asda|asia|audi|auto|baby|band|bank|bbva|beer|best|bike|bing|blog|blue|bofa|bond|book|buzz|cafe|call|camp|care|cars|casa|case|cash|cbre|cern|chat|citi|city|club|cool|coop|cyou|data|date|dclk|deal|dell|desi|diet|dish|docs|doha|duck|duns|dvag|erni|fage|fail|fans|farm|fast|fiat|fido|film|fire|fish|flir|food|ford|free|fund|game|gbiz|gent|ggee|gift|gmbh|gold|golf|goog|guge|guru|hair|haus|hdfc|help|here|hgtv|host|hsbc|icbc|ieee|imdb|immo|info|itau|java|jeep|jobs|jprs|kddi|kiwi|kpmg|kred|land|lego|lgbt|lidl|life|like|limo|link|live|loan|loft|love|ltda|luxe|maif|meet|meme|menu|mini|mint|mobi|moda|moto|name|navy|news|next|nico|nike|ollo|open|page|pars|pccw|pics|ping|pink|play|plus|pohl|porn|post|prod|prof|qpon|raid|read|reit|rent|rest|rich|rmit|room|rsvp|ruhr|safe|sale|sarl|save|saxo|scor|scot|seat|seek|sexy|shaw|shia|shop|show|silk|sina|site|skin|sncf|sohu|song|sony|spot|star|surf|talk|taxi|team|tech|teva|tiaa|tips|town|toys|tube|vana|visa|viva|vivo|vote|voto|wang|weir|wien|wiki|wine|work|xbox|yoga|zara|zero|zone|дети|сайт|بارت|بيتك|ڀارت|تونس|شبكة|عراق|عمان|موقع|भारत|ভারত|ভাৰত|ਭਾਰਤ|ભારત|ଭାରତ|ಭಾರತ|ලංකා|グーグル|クラウド|ポイント|大众汽车|组织机构|電訊盈科|香格里拉|aaa|abb|abc|aco|ads|aeg|afl|aig|anz|aol|app|art|aws|axa|bar|bbc|bbt|bcg|bcn|bet|bid|bio|biz|bms|bmw|bnl|bom|boo|bot|box|buy|bzh|cab|cal|cam|car|cat|cba|cbn|cbs|ceb|ceo|cfa|cfd|com|crs|csc|dad|day|dds|dev|dhl|diy|dnp|dog|dot|dtv|dvr|eat|eco|edu|esq|eus|fan|fit|fly|foo|fox|frl|ftr|fun|fyi|gal|gap|gdn|gea|gle|gmo|gmx|goo|gop|got|gov|hbo|hiv|hkt|hot|how|ibm|ice|icu|ifm|inc|ing|ink|int|ist|itv|jcb|jcp|jio|jll|jmp|jnj|jot|joy|kfh|kia|kim|kpn|krd|lat|law|lds|llc|lol|lpl|ltd|man|map|mba|med|men|mil|mit|mlb|mls|mma|moe|moi|mom|mov|msd|mtn|mtr|nab|nba|nec|net|new|nfl|ngo|nhk|now|nra|nrw|ntt|nyc|obi|off|one|ong|onl|ooo|org|ott|ovh|pay|pet|phd|pid|pin|pnc|pro|pru|pub|pwc|qvc|red|ren|ril|rio|rip|run|rwe|sap|sas|sbi|sbs|sca|scb|ses|sew|sex|sfr|ski|sky|soy|srl|srt|stc|tab|tax|tci|tdk|tel|thd|tjx|top|trv|tui|tvs|ubs|uno|uol|ups|vet|vig|vin|vip|wed|win|wme|wow|wtc|wtf|xin|xxx|xyz|you|yun|zip|бел|ком|қаз|мкд|мон|орг|рус|срб|укр|հայ|קום|عرب|قطر|كوم|مصر|कॉम|नेट|คอม|ไทย|ストア|セール|みんな|中文网|天主教|我爱你|新加坡|淡马锡|诺基亚|飞利浦|ac|ad|ae|af|ag|ai|al|am|ao|aq|ar|as|at|au|aw|ax|az|ba|bb|bd|be|bf|bg|bh|bi|bj|bm|bn|bo|br|bs|bt|bv|bw|by|bz|ca|cc|cd|cf|cg|ch|ci|ck|cl|cm|cn|co|cr|cu|cv|cw|cx|cy|cz|de|dj|dk|dm|do|dz|ec|ee|eg|er|es|et|eu|fi|fj|fk|fm|fo|fr|ga|gb|gd|ge|gf|gg|gh|gi|gl|gm|gn|gp|gq|gr|gs|gt|gu|gw|gy|hk|hm|hn|hr|ht|hu|id|ie|il|im|in|io|iq|ir|is|it|je|jm|jo|jp|ke|kg|kh|ki|km|kn|kp|kr|kw|ky|kz|la|lb|lc|li|lk|lr|ls|lt|lu|lv|ly|ma|mc|md|me|mg|mh|mk|ml|mm|mn|mo|mp|mq|mr|ms|mt|mu|mv|mw|mx|my|mz|na|nc|ne|nf|ng|ni|nl|no|np|nr|nu|nz|om|pa|pe|pf|pg|ph|pk|pl|pm|pn|pr|ps|pt|pw|py|qa|re|ro|rs|ru|rw|sa|sb|sc|sd|se|sg|sh|si|sj|sk|sl|sm|sn|so|sr|st|su|sv|sx|sy|sz|tc|td|tf|tg|th|tj|tk|tl|tm|tn|to|tr|tt|tv|tw|tz|ua|ug|uk|us|uy|uz|va|vc|ve|vg|vi|vn|vu|wf|ws|ye|yt|za|zm|zw|ελ|бг|ею|рф|გე|닷넷|닷컴|삼성|한국|コム|世界|中信|中国|中國|企业|佛山|信息|健康|八卦|公司|公益|台湾|台灣|商城|商店|商标|嘉里|在线|大拿|娱乐|家電|工行|广东|微博|慈善|手机|手表|招聘|政务|政府|新闻|时尚|書籍|机构|游戏|澳門|点看|珠宝|移动|网址|网店|网站|网络|联通|谷歌|购物|通販|集团|食品|餐厅|香港)/;

    // For debugging: search for other "For debugging" lines
    // import CliTable from 'cli-table';
    /**
     * @class Autolinker.matcher.Email
     * @extends Autolinker.matcher.Matcher
     *
     * Matcher to find email matches in an input string.
     *
     * See this class's superclass ({@link Autolinker.matcher.Matcher}) for more details.
     */
    var EmailMatcher = /** @class */ (function (_super) {
        __extends(EmailMatcher, _super);
        function EmailMatcher() {
            var _this = _super !== null && _super.apply(this, arguments) || this;
            /**
             * Valid characters that can be used in the "local" part of an email address,
             * i.e. the "name" part of "name@site.com"
             */
            _this.localPartCharRegex = new RegExp("[" + alphaNumericAndMarksCharsStr + "!#$%&'*+/=?^_`{|}~-]");
<<<<<<< HEAD
=======
            /**
             * Stricter TLD regex which adds a beginning and end check to ensure
             * the string is a valid TLD
             */
            _this.strictTldRegex = new RegExp("^" + tldRegex.source + "$");
            /**
             * Valid URI scheme for email address URLs
             */
            _this.mailToScheme = 'mailto:';
>>>>>>> 1c86cdd5
            return _this;
        }
        /**
         * @inheritdoc
         */
        EmailMatcher.prototype.parseMatches = function (text) {
<<<<<<< HEAD
            var tagBuilder = this.tagBuilder, localPartCharRegex = this.localPartCharRegex, matches = [], len = text.length, noCurrentEmailMatch = new CurrentEmailMatch();
            // for matching a 'mailto:' prefix
            var mailtoTransitions = {
                'm': 'a',
                'a': 'i',
                'i': 'l',
                'l': 't',
                't': 'o',
                'o': ':',
            };
            var charIdx = 0, state = 0 /* NonEmailMatch */, currentEmailMatch = noCurrentEmailMatch;
=======
            var tagBuilder = this.tagBuilder, localPartCharRegex = this.localPartCharRegex, strictTldRegex = this.strictTldRegex, mailToScheme = this.mailToScheme, matches = [], len = text.length, noCurrentEmailAddress = new CurrentEmailAddress();
            var charIdx = 0, state = 0 /* NonEmailAddress */, currentEmailAddress = noCurrentEmailAddress;
>>>>>>> 1c86cdd5
            // For debugging: search for other "For debugging" lines
            // const table = new CliTable( {
            // 	head: [ 'charIdx', 'char', 'state', 'charIdx', 'currentEmailAddress.idx', 'hasDomainDot' ]
            // } );
            while (charIdx < len) {
                var char = text.charAt(charIdx);
                // For debugging: search for other "For debugging" lines
                // table.push( 
                // 	[ charIdx, char, State[ state ], charIdx, currentEmailAddress.idx, currentEmailAddress.hasDomainDot ] 
                // );
                switch (state) {
                    case 0 /* NonEmailMatch */:
                        stateNonEmailAddress(char);
                        break;
                    case 1 /* Mailto */:
                        stateMailTo(text.charAt(charIdx - 1), char);
                        break;
                    case 2 /* LocalPart */:
                        stateLocalPart(char);
                        break;
                    case 3 /* LocalPartDot */:
                        stateLocalPartDot(char);
                        break;
                    case 4 /* AtSign */:
                        stateAtSign(char);
                        break;
                    case 5 /* DomainChar */:
                        stateDomainChar(char);
                        break;
                    case 6 /* DomainHyphen */:
                        stateDomainHyphen(char);
                        break;
                    case 7 /* DomainDot */:
                        stateDomainDot(char);
                        break;
                    default:
                        throwUnhandledCaseError(state);
                }
                // For debugging: search for other "For debugging" lines
                // table.push( 
                // 	[ charIdx, char, State[ state ], charIdx, currentEmailAddress.idx, currentEmailAddress.hasDomainDot ] 
                // );
                charIdx++;
            }
            // Capture any valid match at the end of the string
            captureMatchIfValidAndReset();
            // For debugging: search for other "For debugging" lines
            //console.log( '\n' + table.toString() );
            return matches;
            // Handles the state when we're not in an email address
            function stateNonEmailAddress(char) {
                if (char === 'm') {
                    beginEmailMatch(1 /* Mailto */);
                }
                else if (localPartCharRegex.test(char)) {
                    beginEmailMatch();
                }
            }
            // Handles if we're reading a 'mailto:' prefix on the string
            function stateMailTo(prevChar, char) {
                if (prevChar === ':') {
                    // We've reached the end of the 'mailto:' prefix
                    if (localPartCharRegex.test(char)) {
                        state = 2 /* LocalPart */;
                        currentEmailMatch = new CurrentEmailMatch(__assign({}, currentEmailMatch, { hasMailtoPrefix: true }));
                    }
                    else {
                        // we've matched 'mailto:' but didn't get anything meaningful
                        // immediately afterwards (for example, we encountered a 
                        // space character, or an '@' character which formed 'mailto:@'
                        resetToNonEmailMatchState();
                    }
                }
                else if (mailtoTransitions[prevChar] === char) ;
                else if (localPartCharRegex.test(char)) {
                    // We we're reading a prefix of 'mailto:', but encountered a
                    // different character that didn't continue the prefix
                    state = 2 /* LocalPart */;
                }
                else if (char === '.') {
                    // We we're reading a prefix of 'mailto:', but encountered a
                    // dot character
                    state = 3 /* LocalPartDot */;
                }
                else if (char === '@') {
                    // We we're reading a prefix of 'mailto:', but encountered a
                    // an @ character
                    state = 4 /* AtSign */;
                }
                else {
                    // not an email address character, return to "NonEmailAddress" state
                    resetToNonEmailMatchState();
                }
            }
            // Handles the state when we're currently in the "local part" of an 
            // email address (as opposed to the "domain part")
            function stateLocalPart(char) {
                if (char === '.') {
                    state = 3 /* LocalPartDot */;
                }
                else if (char === '@') {
                    state = 4 /* AtSign */;
                }
                else if (localPartCharRegex.test(char)) ;
                else {
                    // not an email address character, return to "NonEmailAddress" state
                    resetToNonEmailMatchState();
                }
            }
            // Handles the state where we've read 
            function stateLocalPartDot(char) {
                if (char === '.') {
                    // We read a second '.' in a row, not a valid email address 
                    // local part
                    resetToNonEmailMatchState();
                }
                else if (char === '@') {
                    // We read the '@' character immediately after a dot ('.'), not 
                    // an email address
                    resetToNonEmailMatchState();
                }
                else if (localPartCharRegex.test(char)) {
                    state = 2 /* LocalPart */;
                }
                else {
                    // Anything else, not an email address
                    resetToNonEmailMatchState();
                }
            }
            function stateAtSign(char) {
                if (domainNameCharRegex.test(char)) {
                    state = 5 /* DomainChar */;
                }
                else {
                    // Anything else, not an email address
                    resetToNonEmailMatchState();
                }
            }
            function stateDomainChar(char) {
                if (char === '.') {
                    state = 7 /* DomainDot */;
                }
                else if (char === '-') {
                    state = 6 /* DomainHyphen */;
                }
                else if (domainNameCharRegex.test(char)) ;
                else {
                    // Anything else, we potentially matched if the criteria has
                    // been met
                    captureMatchIfValidAndReset();
                }
            }
            function stateDomainHyphen(char) {
                if (char === '-' || char === '.') {
                    // Not valid to have two hyphens ("--") or hypen+dot ("-.")
                    captureMatchIfValidAndReset();
                }
                else if (domainNameCharRegex.test(char)) {
                    state = 5 /* DomainChar */;
                }
                else {
                    // Anything else
                    captureMatchIfValidAndReset();
                }
            }
            function stateDomainDot(char) {
                if (char === '.' || char === '-') {
                    // not valid to have two dots ("..") or dot+hypen (".-")
                    captureMatchIfValidAndReset();
                }
                else if (domainNameCharRegex.test(char)) {
                    state = 5 /* DomainChar */;
                    // After having read a '.' and then a valid domain character,
                    // we now know that the domain part of the email is valid, and
                    // we have found at least a partial EmailMatch (however, the
                    // email address may have additional characters from this point)
                    currentEmailMatch = new CurrentEmailMatch(__assign({}, currentEmailMatch, { hasDomainDot: true }));
                }
                else {
                    // Anything else
                    captureMatchIfValidAndReset();
                }
            }
            function beginEmailMatch(newState) {
                if (newState === void 0) { newState = 2 /* LocalPart */; }
                state = newState;
                currentEmailMatch = new CurrentEmailMatch({ idx: charIdx });
            }
            function resetToNonEmailMatchState() {
                state = 0 /* NonEmailMatch */;
                currentEmailMatch = noCurrentEmailMatch;
            }
            /**
             * Determines if the given email address has a valid TLD or not
             * @param {string} emailAddress - email address
             * @return {Boolean} - true is email have valid TLD, false otherwise
             */
            function doesEmailHaveValidTld(emailAddress) {
                var emailAddressTld = emailAddress.split('.').pop() || '';
                var emailAddressNormalized = emailAddressTld.toLowerCase();
                var isValidTld = strictTldRegex.test(emailAddressNormalized);
                return isValidTld;
            }
            /*
             * Captures the current email address as an EmailMatch if it's valid,
             * and resets the state to read another email address.
             */
            function captureMatchIfValidAndReset() {
                if (currentEmailMatch.hasDomainDot) { // we need at least one dot in the domain to be considered a valid email address
                    var matchedText = text.slice(currentEmailMatch.idx, charIdx);
                    // If we read a '.' or '-' char that ended the email address
                    // (valid domain name characters, but only valid email address
                    // characters if they are followed by something else), strip 
                    // it off now
                    if (/[-.]$/.test(matchedText)) {
                        matchedText = matchedText.slice(0, -1);
                    }
<<<<<<< HEAD
                    var emailAddress = currentEmailMatch.hasMailtoPrefix
                        ? matchedText.slice('mailto:'.length)
                        : matchedText;
                    matches.push(new EmailMatch({
                        tagBuilder: tagBuilder,
                        matchedText: matchedText,
                        offset: currentEmailMatch.idx,
                        email: emailAddress
                    }));
=======
                    // if the email address has a valid TLD, add it to the list of matches
                    if (doesEmailHaveValidTld(emailAddress)) {
                        matches.push(new EmailMatch({
                            tagBuilder: tagBuilder,
                            matchedText: matchedText,
                            offset: offset,
                            email: emailAddress
                        }));
                    }
>>>>>>> 1c86cdd5
                }
                resetToNonEmailMatchState();
            }
        };
        return EmailMatcher;
    }(Matcher));
    var CurrentEmailMatch = /** @class */ (function () {
        function CurrentEmailMatch(cfg) {
            if (cfg === void 0) { cfg = {}; }
            this.idx = cfg.idx !== undefined ? cfg.idx : -1;
            this.hasMailtoPrefix = !!cfg.hasMailtoPrefix;
            this.hasDomainDot = !!cfg.hasDomainDot;
        }
        return CurrentEmailMatch;
    }());

    /**
     * @private
     * @class Autolinker.matcher.UrlMatchValidator
     * @singleton
     *
     * Used by Autolinker to filter out false URL positives from the
     * {@link Autolinker.matcher.Url UrlMatcher}.
     *
     * Due to the limitations of regular expressions (including the missing feature
     * of look-behinds in JS regular expressions), we cannot always determine the
     * validity of a given match. This class applies a bit of additional logic to
     * filter out any false positives that have been matched by the
     * {@link Autolinker.matcher.Url UrlMatcher}.
     */
    var UrlMatchValidator = /** @class */ (function () {
        function UrlMatchValidator() {
        }
        /**
         * Determines if a given URL match found by the {@link Autolinker.matcher.Url UrlMatcher}
         * is valid. Will return `false` for:
         *
         * 1) URL matches which do not have at least have one period ('.') in the
         *    domain name (effectively skipping over matches like "abc:def").
         *    However, URL matches with a protocol will be allowed (ex: 'http://localhost')
         * 2) URL matches which do not have at least one word character in the
         *    domain name (effectively skipping over matches like "git:1.0").
         * 3) A protocol-relative url match (a URL beginning with '//') whose
         *    previous character is a word character (effectively skipping over
         *    strings like "abc//google.com")
         *
         * Otherwise, returns `true`.
         *
         * @param {String} urlMatch The matched URL, if there was one. Will be an
         *   empty string if the match is not a URL match.
         * @param {String} protocolUrlMatch The match URL string for a protocol
         *   match. Ex: 'http://yahoo.com'. This is used to match something like
         *   'http://localhost', where we won't double check that the domain name
         *   has at least one '.' in it.
         * @return {Boolean} `true` if the match given is valid and should be
         *   processed, or `false` if the match is invalid and/or should just not be
         *   processed.
         */
        UrlMatchValidator.isValid = function (urlMatch, protocolUrlMatch) {
            if ((protocolUrlMatch && !this.isValidUriScheme(protocolUrlMatch)) ||
                this.urlMatchDoesNotHaveProtocolOrDot(urlMatch, protocolUrlMatch) || // At least one period ('.') must exist in the URL match for us to consider it an actual URL, *unless* it was a full protocol match (like 'http://localhost')
                (this.urlMatchDoesNotHaveAtLeastOneWordChar(urlMatch, protocolUrlMatch) && // At least one letter character must exist in the domain name after a protocol match. Ex: skip over something like "git:1.0"
                    !this.isValidIpAddress(urlMatch)) || // Except if it's an IP address
                this.containsMultipleDots(urlMatch)) {
                return false;
            }
            return true;
        };
        UrlMatchValidator.isValidIpAddress = function (uriSchemeMatch) {
            var newRegex = new RegExp(this.hasFullProtocolRegex.source + this.ipRegex.source);
            var uriScheme = uriSchemeMatch.match(newRegex);
            return uriScheme !== null;
        };
        UrlMatchValidator.containsMultipleDots = function (urlMatch) {
            var stringBeforeSlash = urlMatch;
            if (this.hasFullProtocolRegex.test(urlMatch)) {
                stringBeforeSlash = urlMatch.split('://')[1];
            }
            return stringBeforeSlash.split('/')[0].indexOf("..") > -1;
        };
        /**
         * Determines if the URI scheme is a valid scheme to be autolinked. Returns
         * `false` if the scheme is 'javascript:' or 'vbscript:'
         *
         * @private
         * @param {String} uriSchemeMatch The match URL string for a full URI scheme
         *   match. Ex: 'http://yahoo.com' or 'mailto:a@a.com'.
         * @return {Boolean} `true` if the scheme is a valid one, `false` otherwise.
         */
        UrlMatchValidator.isValidUriScheme = function (uriSchemeMatch) {
            var uriSchemeMatchArr = uriSchemeMatch.match(this.uriSchemeRegex), uriScheme = uriSchemeMatchArr && uriSchemeMatchArr[0].toLowerCase();
            return (uriScheme !== 'javascript:' && uriScheme !== 'vbscript:');
        };
        /**
         * Determines if a URL match does not have either:
         *
         * a) a full protocol (i.e. 'http://'), or
         * b) at least one dot ('.') in the domain name (for a non-full-protocol
         *    match).
         *
         * Either situation is considered an invalid URL (ex: 'git:d' does not have
         * either the '://' part, or at least one dot in the domain name. If the
         * match was 'git:abc.com', we would consider this valid.)
         *
         * @private
         * @param {String} urlMatch The matched URL, if there was one. Will be an
         *   empty string if the match is not a URL match.
         * @param {String} protocolUrlMatch The match URL string for a protocol
         *   match. Ex: 'http://yahoo.com'. This is used to match something like
         *   'http://localhost', where we won't double check that the domain name
         *   has at least one '.' in it.
         * @return {Boolean} `true` if the URL match does not have a full protocol,
         *   or at least one dot ('.') in a non-full-protocol match.
         */
        UrlMatchValidator.urlMatchDoesNotHaveProtocolOrDot = function (urlMatch, protocolUrlMatch) {
            return (!!urlMatch && (!protocolUrlMatch || !this.hasFullProtocolRegex.test(protocolUrlMatch)) && urlMatch.indexOf('.') === -1);
        };
        /**
         * Determines if a URL match does not have at least one word character after
         * the protocol (i.e. in the domain name).
         *
         * At least one letter character must exist in the domain name after a
         * protocol match. Ex: skip over something like "git:1.0"
         *
         * @private
         * @param {String} urlMatch The matched URL, if there was one. Will be an
         *   empty string if the match is not a URL match.
         * @param {String} protocolUrlMatch The match URL string for a protocol
         *   match. Ex: 'http://yahoo.com'. This is used to know whether or not we
         *   have a protocol in the URL string, in order to check for a word
         *   character after the protocol separator (':').
         * @return {Boolean} `true` if the URL match does not have at least one word
         *   character in it after the protocol, `false` otherwise.
         */
        UrlMatchValidator.urlMatchDoesNotHaveAtLeastOneWordChar = function (urlMatch, protocolUrlMatch) {
            if (urlMatch && protocolUrlMatch) {
                return !this.hasWordCharAfterProtocolRegex.test(urlMatch);
            }
            else {
                return false;
            }
        };
        /**
         * Regex to test for a full protocol, with the two trailing slashes. Ex: 'http://'
         *
         * @private
         * @property {RegExp} hasFullProtocolRegex
         */
        UrlMatchValidator.hasFullProtocolRegex = /^[A-Za-z][-.+A-Za-z0-9]*:\/\//;
        /**
         * Regex to find the URI scheme, such as 'mailto:'.
         *
         * This is used to filter out 'javascript:' and 'vbscript:' schemes.
         *
         * @private
         * @property {RegExp} uriSchemeRegex
         */
        UrlMatchValidator.uriSchemeRegex = /^[A-Za-z][-.+A-Za-z0-9]*:/;
        /**
         * Regex to determine if at least one word char exists after the protocol (i.e. after the ':')
         *
         * @private
         * @property {RegExp} hasWordCharAfterProtocolRegex
         */
        UrlMatchValidator.hasWordCharAfterProtocolRegex = new RegExp(":[^\\s]*?[" + alphaCharsStr + "]");
        /**
         * Regex to determine if the string is a valid IP address
         *
         * @private
         * @property {RegExp} ipRegex
         */
        UrlMatchValidator.ipRegex = /[0-9][0-9]?[0-9]?\.[0-9][0-9]?[0-9]?\.[0-9][0-9]?[0-9]?\.[0-9][0-9]?[0-9]?(:[0-9]*)?\/?$/;
        return UrlMatchValidator;
    }());

    /**
     * @class Autolinker.matcher.Url
     * @extends Autolinker.matcher.Matcher
     *
     * Matcher to find URL matches in an input string.
     *
     * See this class's superclass ({@link Autolinker.matcher.Matcher}) for more details.
     */
    var UrlMatcher = /** @class */ (function (_super) {
        __extends(UrlMatcher, _super);
        /**
         * @method constructor
         * @param {Object} cfg The configuration properties for the Match instance,
         *   specified in an Object (map).
         */
        function UrlMatcher(cfg) {
            var _this = _super.call(this, cfg) || this;
            /**
             * @cfg {Object} stripPrefix (required)
             *
             * The Object form of {@link Autolinker#cfg-stripPrefix}.
             */
            _this.stripPrefix = { scheme: true, www: true }; // default value just to get the above doc comment in the ES5 output and documentation generator
            /**
             * @cfg {Boolean} stripTrailingSlash (required)
             * @inheritdoc Autolinker#stripTrailingSlash
             */
            _this.stripTrailingSlash = true; // default value just to get the above doc comment in the ES5 output and documentation generator
            /**
             * @cfg {Boolean} decodePercentEncoding (required)
             * @inheritdoc Autolinker#decodePercentEncoding
             */
            _this.decodePercentEncoding = true; // default value just to get the above doc comment in the ES5 output and documentation generator
            /**
             * @protected
             * @property {RegExp} matcherRegex
             *
             * The regular expression to match URLs with an optional scheme, port
             * number, path, query string, and hash anchor.
             *
             * Example matches:
             *
             *     http://google.com
             *     www.google.com
             *     google.com/path/to/file?q1=1&q2=2#myAnchor
             *
             *
             * This regular expression will have the following capturing groups:
             *
             * 1.  Group that matches a scheme-prefixed URL (i.e. 'http://google.com').
             *     This is used to match scheme URLs with just a single word, such as
             *     'http://localhost', where we won't double check that the domain name
             *     has at least one dot ('.') in it.
             * 2.  Group that matches a 'www.' prefixed URL. This is only matched if the
             *     'www.' text was not prefixed by a scheme (i.e.: not prefixed by
             *     'http://', 'ftp:', etc.)
             * 3.  A protocol-relative ('//') match for the case of a 'www.' prefixed
             *     URL. Will be an empty string if it is not a protocol-relative match.
             *     We need to know the character before the '//' in order to determine
             *     if it is a valid match or the // was in a string we don't want to
             *     auto-link.
             * 4.  Group that matches a known TLD (top level domain), when a scheme
             *     or 'www.'-prefixed domain is not matched.
             * 5.  A protocol-relative ('//') match for the case of a known TLD prefixed
             *     URL. Will be an empty string if it is not a protocol-relative match.
             *     See #3 for more info.
             */
            _this.matcherRegex = (function () {
                var schemeRegex = /(?:[A-Za-z][-.+A-Za-z0-9]{0,63}:(?![A-Za-z][-.+A-Za-z0-9]{0,63}:\/\/)(?!\d+\/?)(?:\/\/)?)/, // match protocol, allow in format "http://" or "mailto:". However, do not match the first part of something like 'link:http://www.google.com' (i.e. don't match "link:"). Also, make sure we don't interpret 'google.com:8000' as if 'google.com' was a protocol here (i.e. ignore a trailing port number in this regex)
                wwwRegex = /(?:www\.)/, // starting with 'www.'
                // Allow optional path, query string, and hash anchor, not ending in the following characters: "?!:,.;"
                // http://blog.codinghorror.com/the-problem-with-urls/
                urlSuffixRegex = new RegExp('[/?#](?:[' + alphaNumericAndMarksCharsStr + '\\-+&@#/%=~_()|\'$*\\[\\]?!:,.;\u2713]*[' + alphaNumericAndMarksCharsStr + '\\-+&@#/%=~_()|\'$*\\[\\]\u2713])?');
                return new RegExp([
                    '(?:',
                    '(',
                    schemeRegex.source,
                    getDomainNameStr(2),
                    ')',
                    '|',
                    '(',
                    '(//)?',
                    wwwRegex.source,
                    getDomainNameStr(6),
                    ')',
                    '|',
                    '(',
                    '(//)?',
                    getDomainNameStr(10) + '\\.',
                    tldRegex.source,
                    '(?![-' + alphaNumericCharsStr + '])',
                    ')',
                    ')',
                    '(?::[0-9]+)?',
                    '(?:' + urlSuffixRegex.source + ')?' // match for path, query string, and/or hash anchor - optional
                ].join(""), 'gi');
            })();
            /**
             * A regular expression to use to check the character before a protocol-relative
             * URL match. We don't want to match a protocol-relative URL if it is part
             * of another word.
             *
             * For example, we want to match something like "Go to: //google.com",
             * but we don't want to match something like "abc//google.com"
             *
             * This regular expression is used to test the character before the '//'.
             *
             * @protected
             * @type {RegExp} wordCharRegExp
             */
            _this.wordCharRegExp = new RegExp('[' + alphaNumericAndMarksCharsStr + ']');
            _this.stripPrefix = cfg.stripPrefix;
            _this.stripTrailingSlash = cfg.stripTrailingSlash;
            _this.decodePercentEncoding = cfg.decodePercentEncoding;
            return _this;
        }
        /**
         * @inheritdoc
         */
        UrlMatcher.prototype.parseMatches = function (text) {
            var matcherRegex = this.matcherRegex, stripPrefix = this.stripPrefix, stripTrailingSlash = this.stripTrailingSlash, decodePercentEncoding = this.decodePercentEncoding, tagBuilder = this.tagBuilder, matches = [], match;
            var _loop_1 = function () {
                var matchStr = match[0], schemeUrlMatch = match[1], wwwUrlMatch = match[4], wwwProtocolRelativeMatch = match[5], 
                //tldUrlMatch = match[ 8 ],  -- not needed at the moment
                tldProtocolRelativeMatch = match[9], offset = match.index, protocolRelativeMatch = wwwProtocolRelativeMatch || tldProtocolRelativeMatch, prevChar = text.charAt(offset - 1);
                if (!UrlMatchValidator.isValid(matchStr, schemeUrlMatch)) {
                    return "continue";
                }
                // If the match is preceded by an '@' character, then it is either
                // an email address or a username. Skip these types of matches.
                if (offset > 0 && prevChar === '@') {
                    return "continue";
                }
                // If it's a protocol-relative '//' match, but the character before the '//'
                // was a word character (i.e. a letter/number), then we found the '//' in the
                // middle of another word (such as "asdf//asdf.com"). In this case, skip the
                // match.
                if (offset > 0 && protocolRelativeMatch && this_1.wordCharRegExp.test(prevChar)) {
                    return "continue";
                }
                // If the URL ends with a question mark, don't include the question
                // mark as part of the URL. We'll assume the question mark was the
                // end of a sentence, such as: "Going to google.com?"
                if (/\?$/.test(matchStr)) {
                    matchStr = matchStr.substr(0, matchStr.length - 1);
                }
                // Handle a closing parenthesis or square bracket at the end of the 
                // match, and exclude it if there is not a matching open parenthesis 
                // or square bracket in the match itself.
                if (this_1.matchHasUnbalancedClosingParen(matchStr)) {
                    matchStr = matchStr.substr(0, matchStr.length - 1); // remove the trailing ")"
                }
                else {
                    // Handle an invalid character after the TLD
                    var pos = this_1.matchHasInvalidCharAfterTld(matchStr, schemeUrlMatch);
                    if (pos > -1) {
                        matchStr = matchStr.substr(0, pos); // remove the trailing invalid chars
                    }
                }
                // The autolinker accepts many characters in a url's scheme (like `fake://test.com`).
                // However, in cases where a URL is missing whitespace before an obvious link,
                // (for example: `nowhitespacehttp://www.test.com`), we only want the match to start
                // at the http:// part. We will check if the match contains a common scheme and then 
                // shift the match to start from there. 		
                var foundCommonScheme = ['http://', 'https://'].find(function (commonScheme) { return !!schemeUrlMatch && schemeUrlMatch.indexOf(commonScheme) !== -1; });
                if (foundCommonScheme) {
                    // If we found an overmatched URL, we want to find the index
                    // of where the match should start and shift the match to
                    // start from the beginning of the common scheme
                    var indexOfSchemeStart = matchStr.indexOf(foundCommonScheme);
                    matchStr = matchStr.substr(indexOfSchemeStart);
                    schemeUrlMatch = schemeUrlMatch.substr(indexOfSchemeStart);
                    offset = offset + indexOfSchemeStart;
                }
                var urlMatchType = schemeUrlMatch ? 'scheme' : (wwwUrlMatch ? 'www' : 'tld'), protocolUrlMatch = !!schemeUrlMatch;
                matches.push(new UrlMatch({
                    tagBuilder: tagBuilder,
                    matchedText: matchStr,
                    offset: offset,
                    urlMatchType: urlMatchType,
                    url: matchStr,
                    protocolUrlMatch: protocolUrlMatch,
                    protocolRelativeMatch: !!protocolRelativeMatch,
                    stripPrefix: stripPrefix,
                    stripTrailingSlash: stripTrailingSlash,
                    decodePercentEncoding: decodePercentEncoding,
                }));
            };
            var this_1 = this;
            while ((match = matcherRegex.exec(text)) !== null) {
                _loop_1();
            }
            return matches;
        };
        /**
         * Determines if a match found has an unmatched closing parenthesis or
         * square bracket. If so, the parenthesis or square bracket will be removed
         * from the match itself, and appended after the generated anchor tag.
         *
         * A match may have an extra closing parenthesis at the end of the match
         * because the regular expression must include parenthesis for URLs such as
         * "wikipedia.com/something_(disambiguation)", which should be auto-linked.
         *
         * However, an extra parenthesis *will* be included when the URL itself is
         * wrapped in parenthesis, such as in the case of:
         *     "(wikipedia.com/something_(disambiguation))"
         * In this case, the last closing parenthesis should *not* be part of the
         * URL itself, and this method will return `true`.
         *
         * For square brackets in URLs such as in PHP arrays, the same behavior as
         * parenthesis discussed above should happen:
         *     "[http://www.example.com/foo.php?bar[]=1&bar[]=2&bar[]=3]"
         * The closing square bracket should not be part of the URL itself, and this
         * method will return `true`.
         *
         * @protected
         * @param {String} matchStr The full match string from the {@link #matcherRegex}.
         * @return {Boolean} `true` if there is an unbalanced closing parenthesis or
         *   square bracket at the end of the `matchStr`, `false` otherwise.
         */
        UrlMatcher.prototype.matchHasUnbalancedClosingParen = function (matchStr) {
            var endChar = matchStr.charAt(matchStr.length - 1);
            var startChar;
            if (endChar === ')') {
                startChar = '(';
            }
            else if (endChar === ']') {
                startChar = '[';
            }
            else {
                return false; // not a close parenthesis or square bracket
            }
            // Find if there are the same number of open braces as close braces in
            // the URL string, minus the last character (which we have already 
            // determined to be either ')' or ']'
            var numOpenBraces = 0;
            for (var i = 0, len = matchStr.length - 1; i < len; i++) {
                var char = matchStr.charAt(i);
                if (char === startChar) {
                    numOpenBraces++;
                }
                else if (char === endChar) {
                    numOpenBraces = Math.max(numOpenBraces - 1, 0);
                }
            }
            // If the number of open braces matches the number of close braces in
            // the URL minus the last character, then the match has *unbalanced*
            // braces because of the last character. Example of unbalanced braces
            // from the regex match:
            //     "http://example.com?a[]=1]"
            if (numOpenBraces === 0) {
                return true;
            }
            return false;
        };
        /**
         * Determine if there's an invalid character after the TLD in a URL. Valid
         * characters after TLD are ':/?#'. Exclude scheme matched URLs from this
         * check.
         *
         * @protected
         * @param {String} urlMatch The matched URL, if there was one. Will be an
         *   empty string if the match is not a URL match.
         * @param {String} schemeUrlMatch The match URL string for a scheme
         *   match. Ex: 'http://yahoo.com'. This is used to match something like
         *   'http://localhost', where we won't double check that the domain name
         *   has at least one '.' in it.
         * @return {Number} the position where the invalid character was found. If
         *   no such character was found, returns -1
         */
        UrlMatcher.prototype.matchHasInvalidCharAfterTld = function (urlMatch, schemeUrlMatch) {
            if (!urlMatch) {
                return -1;
            }
            var offset = 0;
            if (schemeUrlMatch) {
                offset = urlMatch.indexOf(':');
                urlMatch = urlMatch.slice(offset);
            }
            var re = new RegExp("^((.?\/\/)?[-." + alphaNumericAndMarksCharsStr + "]*[-" + alphaNumericAndMarksCharsStr + "]\\.[-" + alphaNumericAndMarksCharsStr + "]+)");
            var res = re.exec(urlMatch);
            if (res === null) {
                return -1;
            }
            offset += res[1].length;
            urlMatch = urlMatch.slice(res[1].length);
            if (/^[^-.A-Za-z0-9:\/?#]/.test(urlMatch)) {
                return offset;
            }
            return -1;
        };
        return UrlMatcher;
    }(Matcher));

    /**
     * @class Autolinker.matcher.Hashtag
     * @extends Autolinker.matcher.Matcher
     *
     * Matcher to find HashtagMatch matches in an input string.
     */
    var HashtagMatcher = /** @class */ (function (_super) {
        __extends(HashtagMatcher, _super);
        /**
         * @method constructor
         * @param {Object} cfg The configuration properties for the Match instance,
         *   specified in an Object (map).
         */
        function HashtagMatcher(cfg) {
            var _this = _super.call(this, cfg) || this;
            /**
             * @cfg {String} serviceName
             *
             * The service to point hashtag matches to. See {@link Autolinker#hashtag}
             * for available values.
             */
            _this.serviceName = 'twitter'; // default value just to get the above doc comment in the ES5 output and documentation generator
            /**
             * The regular expression to match Hashtags. Example match:
             *
             *     #asdf
             *
             * @protected
             * @property {RegExp} matcherRegex
             */
            _this.matcherRegex = new RegExp("#[_" + alphaNumericAndMarksCharsStr + "]{1,139}(?![_" + alphaNumericAndMarksCharsStr + "])", 'g'); // lookahead used to make sure we don't match something above 139 characters
            /**
             * The regular expression to use to check the character before a username match to
             * make sure we didn't accidentally match an email address.
             *
             * For example, the string "asdf@asdf.com" should not match "@asdf" as a username.
             *
             * @protected
             * @property {RegExp} nonWordCharRegex
             */
            _this.nonWordCharRegex = new RegExp('[^' + alphaNumericAndMarksCharsStr + ']');
            _this.serviceName = cfg.serviceName;
            return _this;
        }
        /**
         * @inheritdoc
         */
        HashtagMatcher.prototype.parseMatches = function (text) {
            var matcherRegex = this.matcherRegex, nonWordCharRegex = this.nonWordCharRegex, serviceName = this.serviceName, tagBuilder = this.tagBuilder, matches = [], match;
            while ((match = matcherRegex.exec(text)) !== null) {
                var offset = match.index, prevChar = text.charAt(offset - 1);
                // If we found the match at the beginning of the string, or we found the match
                // and there is a whitespace char in front of it (meaning it is not a '#' char
                // in the middle of a word), then it is a hashtag match.
                if (offset === 0 || nonWordCharRegex.test(prevChar)) {
                    var matchedText = match[0], hashtag = match[0].slice(1); // strip off the '#' character at the beginning
                    matches.push(new HashtagMatch({
                        tagBuilder: tagBuilder,
                        matchedText: matchedText,
                        offset: offset,
                        serviceName: serviceName,
                        hashtag: hashtag
                    }));
                }
            }
            return matches;
        };
        return HashtagMatcher;
    }(Matcher));

    /**
     * @class Autolinker.matcher.Phone
     * @extends Autolinker.matcher.Matcher
     *
     * Matcher to find Phone number matches in an input string.
     *
     * See this class's superclass ({@link Autolinker.matcher.Matcher}) for more
     * details.
     */
    var PhoneMatcher = /** @class */ (function (_super) {
        __extends(PhoneMatcher, _super);
        function PhoneMatcher() {
            var _this = _super !== null && _super.apply(this, arguments) || this;
            /**
             * The regular expression to match Phone numbers. Example match:
             *
             *     (123) 456-7890
             *
             * This regular expression has the following capturing groups:
             *
             * 1 or 2. The prefixed '+' sign, if there is one.
             *
             * @protected
             * @property {RegExp} matcherRegex
             */
            _this.matcherRegex = /(?:(?:(?:(\+)?\d{1,3}[-\040.]?)?\(?\d{3}\)?[-\040.]?\d{3}[-\040.]?\d{4})|(?:(\+)(?:9[976]\d|8[987530]\d|6[987]\d|5[90]\d|42\d|3[875]\d|2[98654321]\d|9[8543210]|8[6421]|6[6543210]|5[87654321]|4[987654310]|3[9643210]|2[70]|7|1)[-\040.]?(?:\d[-\040.]?){6,12}\d+))([,;]+[0-9]+#?)*/g;
            return _this;
        }
        // ex: (123) 456-7890, 123 456 7890, 123-456-7890, +18004441234,,;,10226420346#,
        // +1 (800) 444 1234, 10226420346#, 1-800-444-1234,1022,64,20346#
        /**
         * @inheritdoc
         */
        PhoneMatcher.prototype.parseMatches = function (text) {
            var matcherRegex = this.matcherRegex, tagBuilder = this.tagBuilder, matches = [], match;
            while ((match = matcherRegex.exec(text)) !== null) {
                // Remove non-numeric values from phone number string
                var matchedText = match[0], cleanNumber = matchedText.replace(/[^0-9,;#]/g, ''), // strip out non-digit characters exclude comma semicolon and #
                plusSign = !!(match[1] || match[2]), // match[ 1 ] or match[ 2 ] is the prefixed plus sign, if there is one
                before = match.index == 0 ? '' : text.substr(match.index - 1, 1), after = text.substr(match.index + matchedText.length, 1), contextClear = !before.match(/\d/) && !after.match(/\d/);
                if (this.testMatch(match[3]) && this.testMatch(matchedText) && contextClear) {
                    matches.push(new PhoneMatch({
                        tagBuilder: tagBuilder,
                        matchedText: matchedText,
                        offset: match.index,
                        number: cleanNumber,
                        plusSign: plusSign
                    }));
                }
            }
            return matches;
        };
        PhoneMatcher.prototype.testMatch = function (text) {
            return /\D/.test(text);
        };
        return PhoneMatcher;
    }(Matcher));

    /**
     * @class Autolinker.matcher.Mention
     * @extends Autolinker.matcher.Matcher
     *
     * Matcher to find/replace username matches in an input string.
     */
    var MentionMatcher = /** @class */ (function (_super) {
        __extends(MentionMatcher, _super);
        /**
         * @method constructor
         * @param {Object} cfg The configuration properties for the Match instance,
         *   specified in an Object (map).
         */
        function MentionMatcher(cfg) {
            var _this = _super.call(this, cfg) || this;
            /**
             * @cfg {'twitter'/'instagram'/'soundcloud'} protected
             *
             * The name of service to link @mentions to.
             *
             * Valid values are: 'twitter', 'instagram', or 'soundcloud'
             */
            _this.serviceName = 'twitter'; // default value just to get the above doc comment in the ES5 output and documentation generator
            /**
             * Hash of regular expression to match username handles. Example match:
             *
             *     @asdf
             *
             * @private
             * @property {Object} matcherRegexes
             */
            _this.matcherRegexes = {
                'twitter': new RegExp("@[_" + alphaNumericAndMarksCharsStr + "]{1,50}(?![_" + alphaNumericAndMarksCharsStr + "])", 'g'),
                'instagram': new RegExp("@[_." + alphaNumericAndMarksCharsStr + "]{1,30}(?![_" + alphaNumericAndMarksCharsStr + "])", 'g'),
                'soundcloud': new RegExp("@[-_." + alphaNumericAndMarksCharsStr + "]{1,50}(?![-_" + alphaNumericAndMarksCharsStr + "])", 'g') // lookahead used to make sure we don't match something above 50 characters
            };
            /**
             * The regular expression to use to check the character before a username match to
             * make sure we didn't accidentally match an email address.
             *
             * For example, the string "asdf@asdf.com" should not match "@asdf" as a username.
             *
             * @private
             * @property {RegExp} nonWordCharRegex
             */
            _this.nonWordCharRegex = new RegExp('[^' + alphaNumericAndMarksCharsStr + ']');
            _this.serviceName = cfg.serviceName;
            return _this;
        }
        /**
         * @inheritdoc
         */
        MentionMatcher.prototype.parseMatches = function (text) {
            var serviceName = this.serviceName, matcherRegex = this.matcherRegexes[this.serviceName], nonWordCharRegex = this.nonWordCharRegex, tagBuilder = this.tagBuilder, matches = [], match;
            if (!matcherRegex) {
                return matches;
            }
            while ((match = matcherRegex.exec(text)) !== null) {
                var offset = match.index, prevChar = text.charAt(offset - 1);
                // If we found the match at the beginning of the string, or we found the match
                // and there is a whitespace char in front of it (meaning it is not an email
                // address), then it is a username match.
                if (offset === 0 || nonWordCharRegex.test(prevChar)) {
                    var matchedText = match[0].replace(/\.+$/g, ''), // strip off trailing .
                    mention = matchedText.slice(1); // strip off the '@' character at the beginning
                    matches.push(new MentionMatch({
                        tagBuilder: tagBuilder,
                        matchedText: matchedText,
                        offset: offset,
                        serviceName: serviceName,
                        mention: mention
                    }));
                }
            }
            return matches;
        };
        return MentionMatcher;
    }(Matcher));

    // For debugging: search for other "For debugging" lines
    // import CliTable from 'cli-table';
    /**
     * Parses an HTML string, calling the callbacks to notify of tags and text.
     *
     * ## History
     *
     * This file previously used a regular expression to find html tags in the input
     * text. Unfortunately, we ran into a bunch of catastrophic backtracking issues
     * with certain input text, causing Autolinker to either hang or just take a
     * really long time to parse the string.
     *
     * The current code is intended to be a O(n) algorithm that walks through
     * the string in one pass, and tries to be as cheap as possible. We don't need
     * to implement the full HTML spec, but rather simply determine where the string
     * looks like an HTML tag, and where it looks like text (so that we can autolink
     * that).
     *
     * This state machine parser is intended just to be a simple but performant
     * parser of HTML for the subset of requirements we have. We simply need to:
     *
     * 1. Determine where HTML tags are
     * 2. Determine the tag name (Autolinker specifically only cares about <a>,
     *    <script>, and <style> tags, so as not to link any text within them)
     *
     * We don't need to:
     *
     * 1. Create a parse tree
     * 2. Auto-close tags with invalid markup
     * 3. etc.
     *
     * The other intention behind this is that we didn't want to add external
     * dependencies on the Autolinker utility which would increase its size. For
     * instance, adding htmlparser2 adds 125kb to the minified output file,
     * increasing its final size from 47kb to 172kb (at the time of writing). It
     * also doesn't work exactly correctly, treating the string "<3 blah blah blah"
     * as an HTML tag.
     *
     * Reference for HTML spec:
     *
     *     https://www.w3.org/TR/html51/syntax.html#sec-tokenization
     *
     * @param {String} html The HTML to parse
     * @param {Object} callbacks
     * @param {Function} callbacks.onOpenTag Callback function to call when an open
     *   tag is parsed. Called with the tagName as its argument.
     * @param {Function} callbacks.onCloseTag Callback function to call when a close
     *   tag is parsed. Called with the tagName as its argument. If a self-closing
     *   tag is found, `onCloseTag` is called immediately after `onOpenTag`.
     * @param {Function} callbacks.onText Callback function to call when text (i.e
     *   not an HTML tag) is parsed. Called with the text (string) as its first
     *   argument, and offset (number) into the string as its second.
     */
    function parseHtml(html, _a) {
        var onOpenTag = _a.onOpenTag, onCloseTag = _a.onCloseTag, onText = _a.onText, onComment = _a.onComment, onDoctype = _a.onDoctype;
        var noCurrentTag = new CurrentTag();
        var charIdx = 0, len = html.length, state = 0 /* Data */, currentDataIdx = 0, // where the current data start index is
        currentTag = noCurrentTag; // describes the current tag that is being read
        // For debugging: search for other "For debugging" lines
        // const table = new CliTable( {
        // 	head: [ 'charIdx', 'char', 'state', 'currentDataIdx', 'currentOpenTagIdx', 'tag.type' ]
        // } );
        while (charIdx < len) {
            var char = html.charAt(charIdx);
            // For debugging: search for other "For debugging" lines
            // ALSO: Temporarily remove the 'const' keyword on the State enum
            // table.push( 
            // 	[ charIdx, char, State[ state ], currentDataIdx, currentTag.idx, currentTag.idx === -1 ? '' : currentTag.type ] 
            // );
            switch (state) {
                case 0 /* Data */:
                    stateData(char);
                    break;
                case 1 /* TagOpen */:
                    stateTagOpen(char);
                    break;
                case 2 /* EndTagOpen */:
                    stateEndTagOpen(char);
                    break;
                case 3 /* TagName */:
                    stateTagName(char);
                    break;
                case 4 /* BeforeAttributeName */:
                    stateBeforeAttributeName(char);
                    break;
                case 5 /* AttributeName */:
                    stateAttributeName(char);
                    break;
                case 6 /* AfterAttributeName */:
                    stateAfterAttributeName(char);
                    break;
                case 7 /* BeforeAttributeValue */:
                    stateBeforeAttributeValue(char);
                    break;
                case 8 /* AttributeValueDoubleQuoted */:
                    stateAttributeValueDoubleQuoted(char);
                    break;
                case 9 /* AttributeValueSingleQuoted */:
                    stateAttributeValueSingleQuoted(char);
                    break;
                case 10 /* AttributeValueUnquoted */:
                    stateAttributeValueUnquoted(char);
                    break;
                case 11 /* AfterAttributeValueQuoted */:
                    stateAfterAttributeValueQuoted(char);
                    break;
                case 12 /* SelfClosingStartTag */:
                    stateSelfClosingStartTag(char);
                    break;
                case 13 /* MarkupDeclarationOpenState */:
                    stateMarkupDeclarationOpen(char);
                    break;
                case 14 /* CommentStart */:
                    stateCommentStart(char);
                    break;
                case 15 /* CommentStartDash */:
                    stateCommentStartDash(char);
                    break;
                case 16 /* Comment */:
                    stateComment(char);
                    break;
                case 17 /* CommentEndDash */:
                    stateCommentEndDash(char);
                    break;
                case 18 /* CommentEnd */:
                    stateCommentEnd(char);
                    break;
                case 19 /* CommentEndBang */:
                    stateCommentEndBang(char);
                    break;
                case 20 /* Doctype */:
                    stateDoctype(char);
                    break;
                default:
                    throwUnhandledCaseError(state);
            }
            // For debugging: search for other "For debugging" lines
            // ALSO: Temporarily remove the 'const' keyword on the State enum
            // table.push( 
            // 	[ charIdx, char, State[ state ], currentDataIdx, currentTag.idx, currentTag.idx === -1 ? '' : currentTag.type ] 
            // );
            charIdx++;
        }
        if (currentDataIdx < charIdx) {
            emitText();
        }
        // For debugging: search for other "For debugging" lines
        // console.log( '\n' + table.toString() );
        // Called when non-tags are being read (i.e. the text around HTML †ags)
        // https://www.w3.org/TR/html51/syntax.html#data-state
        function stateData(char) {
            if (char === '<') {
                startNewTag();
            }
        }
        // Called after a '<' is read from the Data state
        // https://www.w3.org/TR/html51/syntax.html#tag-open-state
        function stateTagOpen(char) {
            if (char === '!') {
                state = 13 /* MarkupDeclarationOpenState */;
            }
            else if (char === '/') {
                state = 2 /* EndTagOpen */;
                currentTag = new CurrentTag(__assign({}, currentTag, { isClosing: true }));
            }
            else if (char === '<') {
                // start of another tag (ignore the previous, incomplete one)
                startNewTag();
            }
            else if (letterRe.test(char)) {
                // tag name start (and no '/' read)
                state = 3 /* TagName */;
                currentTag = new CurrentTag(__assign({}, currentTag, { isOpening: true }));
            }
            else {
                // Any other 
                state = 0 /* Data */;
                currentTag = noCurrentTag;
            }
        }
        // After a '<x', '</x' sequence is read (where 'x' is a letter character), 
        // this is to continue reading the tag name
        // https://www.w3.org/TR/html51/syntax.html#tag-name-state
        function stateTagName(char) {
            if (whitespaceRe.test(char)) {
                currentTag = new CurrentTag(__assign({}, currentTag, { name: captureTagName() }));
                state = 4 /* BeforeAttributeName */;
            }
            else if (char === '<') {
                // start of another tag (ignore the previous, incomplete one)
                startNewTag();
            }
            else if (char === '/') {
                currentTag = new CurrentTag(__assign({}, currentTag, { name: captureTagName() }));
                state = 12 /* SelfClosingStartTag */;
            }
            else if (char === '>') {
                currentTag = new CurrentTag(__assign({}, currentTag, { name: captureTagName() }));
                emitTagAndPreviousTextNode(); // resets to Data state as well
            }
            else if (!letterRe.test(char) && !digitRe.test(char) && char !== ':') {
                // Anything else that does not form an html tag. Note: the colon 
                // character is accepted for XML namespaced tags
                resetToDataState();
            }
        }
        // Called after the '/' is read from a '</' sequence
        // https://www.w3.org/TR/html51/syntax.html#end-tag-open-state
        function stateEndTagOpen(char) {
            if (char === '>') { // parse error. Encountered "</>". Skip it without treating as a tag
                resetToDataState();
            }
            else if (letterRe.test(char)) {
                state = 3 /* TagName */;
            }
            else {
                // some other non-tag-like character, don't treat this as a tag
                resetToDataState();
            }
        }
        // https://www.w3.org/TR/html51/syntax.html#before-attribute-name-state
        function stateBeforeAttributeName(char) {
            if (whitespaceRe.test(char)) ;
            else if (char === '/') {
                state = 12 /* SelfClosingStartTag */;
            }
            else if (char === '>') {
                emitTagAndPreviousTextNode(); // resets to Data state as well
            }
            else if (char === '<') {
                // start of another tag (ignore the previous, incomplete one)
                startNewTag();
            }
            else if (char === "=" || quoteRe.test(char) || controlCharsRe.test(char)) {
                // "Parse error" characters that, according to the spec, should be
                // appended to the attribute name, but we'll treat these characters
                // as not forming a real HTML tag
                resetToDataState();
            }
            else {
                // Any other char, start of a new attribute name
                state = 5 /* AttributeName */;
            }
        }
        // https://www.w3.org/TR/html51/syntax.html#attribute-name-state
        function stateAttributeName(char) {
            if (whitespaceRe.test(char)) {
                state = 6 /* AfterAttributeName */;
            }
            else if (char === '/') {
                state = 12 /* SelfClosingStartTag */;
            }
            else if (char === '=') {
                state = 7 /* BeforeAttributeValue */;
            }
            else if (char === '>') {
                emitTagAndPreviousTextNode(); // resets to Data state as well
            }
            else if (char === '<') {
                // start of another tag (ignore the previous, incomplete one)
                startNewTag();
            }
            else if (quoteRe.test(char)) {
                // "Parse error" characters that, according to the spec, should be
                // appended to the attribute name, but we'll treat these characters
                // as not forming a real HTML tag
                resetToDataState();
            }
        }
        // https://www.w3.org/TR/html51/syntax.html#after-attribute-name-state
        function stateAfterAttributeName(char) {
            if (whitespaceRe.test(char)) ;
            else if (char === '/') {
                state = 12 /* SelfClosingStartTag */;
            }
            else if (char === '=') {
                state = 7 /* BeforeAttributeValue */;
            }
            else if (char === '>') {
                emitTagAndPreviousTextNode();
            }
            else if (char === '<') {
                // start of another tag (ignore the previous, incomplete one)
                startNewTag();
            }
            else if (quoteRe.test(char)) {
                // "Parse error" characters that, according to the spec, should be
                // appended to the attribute name, but we'll treat these characters
                // as not forming a real HTML tag
                resetToDataState();
            }
            else {
                // Any other character, start a new attribute in the current tag
                state = 5 /* AttributeName */;
            }
        }
        // https://www.w3.org/TR/html51/syntax.html#before-attribute-value-state
        function stateBeforeAttributeValue(char) {
            if (whitespaceRe.test(char)) ;
            else if (char === "\"") {
                state = 8 /* AttributeValueDoubleQuoted */;
            }
            else if (char === "'") {
                state = 9 /* AttributeValueSingleQuoted */;
            }
            else if (/[>=`]/.test(char)) {
                // Invalid chars after an '=' for an attribute value, don't count 
                // the current tag as an HTML tag
                resetToDataState();
            }
            else if (char === '<') {
                // start of another tag (ignore the previous, incomplete one)
                startNewTag();
            }
            else {
                // Any other character, consider it an unquoted attribute value
                state = 10 /* AttributeValueUnquoted */;
            }
        }
        // https://www.w3.org/TR/html51/syntax.html#attribute-value-double-quoted-state
        function stateAttributeValueDoubleQuoted(char) {
            if (char === "\"") { // end the current double-quoted attribute
                state = 11 /* AfterAttributeValueQuoted */;
            }
        }
        // https://www.w3.org/TR/html51/syntax.html#attribute-value-single-quoted-state
        function stateAttributeValueSingleQuoted(char) {
            if (char === "'") { // end the current single-quoted attribute
                state = 11 /* AfterAttributeValueQuoted */;
            }
        }
        // https://www.w3.org/TR/html51/syntax.html#attribute-value-unquoted-state
        function stateAttributeValueUnquoted(char) {
            if (whitespaceRe.test(char)) {
                state = 4 /* BeforeAttributeName */;
            }
            else if (char === '>') {
                emitTagAndPreviousTextNode();
            }
            else if (char === '<') {
                // start of another tag (ignore the previous, incomplete one)
                startNewTag();
            }
        }
        // https://www.w3.org/TR/html51/syntax.html#after-attribute-value-quoted-state
        function stateAfterAttributeValueQuoted(char) {
            if (whitespaceRe.test(char)) {
                state = 4 /* BeforeAttributeName */;
            }
            else if (char === '/') {
                state = 12 /* SelfClosingStartTag */;
            }
            else if (char === '>') {
                emitTagAndPreviousTextNode();
            }
            else if (char === '<') {
                // start of another tag (ignore the previous, incomplete one)
                startNewTag();
            }
            else {
                // Any other character, "parse error". Spec says to switch to the
                // BeforeAttributeState and re-consume the character, as it may be
                // the start of a new attribute name
                state = 4 /* BeforeAttributeName */;
                reconsumeCurrentCharacter();
            }
        }
        // A '/' has just been read in the current tag (presumably for '/>'), and 
        // this handles the next character
        // https://www.w3.org/TR/html51/syntax.html#self-closing-start-tag-state
        function stateSelfClosingStartTag(char) {
            if (char === '>') {
                currentTag = new CurrentTag(__assign({}, currentTag, { isClosing: true }));
                emitTagAndPreviousTextNode(); // resets to Data state as well
            }
            else {
                state = 4 /* BeforeAttributeName */;
            }
        }
        // https://www.w3.org/TR/html51/syntax.html#markup-declaration-open-state
        // (HTML Comments or !DOCTYPE)
        function stateMarkupDeclarationOpen(char) {
            if (html.substr(charIdx, 2) === '--') { // html comment
                charIdx += 2; // "consume" characters
                currentTag = new CurrentTag(__assign({}, currentTag, { type: 'comment' }));
                state = 14 /* CommentStart */;
            }
            else if (html.substr(charIdx, 7).toUpperCase() === 'DOCTYPE') {
                charIdx += 7; // "consume" characters
                currentTag = new CurrentTag(__assign({}, currentTag, { type: 'doctype' }));
                state = 20 /* Doctype */;
            }
            else {
                // At this point, the spec specifies that the state machine should
                // enter the "bogus comment" state, in which case any character(s) 
                // after the '<!' that were read should become an HTML comment up
                // until the first '>' that is read (or EOF). Instead, we'll assume
                // that a user just typed '<!' as part of text data
                resetToDataState();
            }
        }
        // Handles after the sequence '<!--' has been read
        // https://www.w3.org/TR/html51/syntax.html#comment-start-state
        function stateCommentStart(char) {
            if (char === '-') {
                // We've read the sequence '<!---' at this point (3 dashes)
                state = 15 /* CommentStartDash */;
            }
            else if (char === '>') {
                // At this point, we'll assume the comment wasn't a real comment
                // so we'll just emit it as data. We basically read the sequence 
                // '<!-->'
                resetToDataState();
            }
            else {
                // Any other char, take it as part of the comment
                state = 16 /* Comment */;
            }
        }
        // We've read the sequence '<!---' at this point (3 dashes)
        // https://www.w3.org/TR/html51/syntax.html#comment-start-dash-state
        function stateCommentStartDash(char) {
            if (char === '-') {
                // We've read '<!----' (4 dashes) at this point
                state = 18 /* CommentEnd */;
            }
            else if (char === '>') {
                // At this point, we'll assume the comment wasn't a real comment
                // so we'll just emit it as data. We basically read the sequence 
                // '<!--->'
                resetToDataState();
            }
            else {
                // Anything else, take it as a valid comment
                state = 16 /* Comment */;
            }
        }
        // Currently reading the comment's text (data)
        // https://www.w3.org/TR/html51/syntax.html#comment-state
        function stateComment(char) {
            if (char === '-') {
                state = 17 /* CommentEndDash */;
            }
        }
        // When we we've read the first dash inside a comment, it may signal the
        // end of the comment if we read another dash
        // https://www.w3.org/TR/html51/syntax.html#comment-end-dash-state
        function stateCommentEndDash(char) {
            if (char === '-') {
                state = 18 /* CommentEnd */;
            }
            else {
                // Wasn't a dash, must still be part of the comment
                state = 16 /* Comment */;
            }
        }
        // After we've read two dashes inside a comment, it may signal the end of 
        // the comment if we then read a '>' char
        // https://www.w3.org/TR/html51/syntax.html#comment-end-state
        function stateCommentEnd(char) {
            if (char === '>') {
                emitTagAndPreviousTextNode();
            }
            else if (char === '!') {
                state = 19 /* CommentEndBang */;
            }
            else if (char === '-') ;
            else {
                // Anything else, switch back to the comment state since we didn't
                // read the full "end comment" sequence (i.e. '-->')
                state = 16 /* Comment */;
            }
        }
        // We've read the sequence '--!' inside of a comment
        // https://www.w3.org/TR/html51/syntax.html#comment-end-bang-state
        function stateCommentEndBang(char) {
            if (char === '-') {
                // We read the sequence '--!-' inside of a comment. The last dash
                // could signify that the comment is going to close
                state = 17 /* CommentEndDash */;
            }
            else if (char === '>') {
                // End of comment with the sequence '--!>'
                emitTagAndPreviousTextNode();
            }
            else {
                // The '--!' was not followed by a '>', continue reading the 
                // comment's text
                state = 16 /* Comment */;
            }
        }
        /**
         * For DOCTYPES in particular, we don't care about the attributes. Just
         * advance to the '>' character and emit the tag, unless we find a '<'
         * character in which case we'll start a new tag.
         *
         * Example doctype tag:
         *    <!DOCTYPE HTML PUBLIC "-//W3C//DTD HTML 4.01//EN" "http://www.w3.org/TR/html4/strict.dtd">
         *
         * Actual spec: https://www.w3.org/TR/html51/syntax.html#doctype-state
         */
        function stateDoctype(char) {
            if (char === '>') {
                emitTagAndPreviousTextNode();
            }
            else if (char === '<') {
                startNewTag();
            }
        }
        /**
         * Resets the state back to the Data state, and removes the current tag.
         *
         * We'll generally run this function whenever a "parse error" is
         * encountered, where the current tag that is being read no longer looks
         * like a real HTML tag.
         */
        function resetToDataState() {
            state = 0 /* Data */;
            currentTag = noCurrentTag;
        }
        /**
         * Starts a new HTML tag at the current index, ignoring any previous HTML
         * tag that was being read.
         *
         * We'll generally run this function whenever we read a new '<' character,
         * including when we read a '<' character inside of an HTML tag that we were
         * previously reading.
         */
        function startNewTag() {
            state = 1 /* TagOpen */;
            currentTag = new CurrentTag({ idx: charIdx });
        }
        /**
         * Once we've decided to emit an open tag, that means we can also emit the
         * text node before it.
         */
        function emitTagAndPreviousTextNode() {
            var textBeforeTag = html.slice(currentDataIdx, currentTag.idx);
            if (textBeforeTag) {
                // the html tag was the first element in the html string, or two 
                // tags next to each other, in which case we should not emit a text 
                // node
                onText(textBeforeTag, currentDataIdx);
            }
            if (currentTag.type === 'comment') {
                onComment(currentTag.idx);
            }
            else if (currentTag.type === 'doctype') {
                onDoctype(currentTag.idx);
            }
            else {
                if (currentTag.isOpening) {
                    onOpenTag(currentTag.name, currentTag.idx);
                }
                if (currentTag.isClosing) { // note: self-closing tags will emit both opening and closing
                    onCloseTag(currentTag.name, currentTag.idx);
                }
            }
            // Since we just emitted a tag, reset to the data state for the next char
            resetToDataState();
            currentDataIdx = charIdx + 1;
        }
        function emitText() {
            var text = html.slice(currentDataIdx, charIdx);
            onText(text, currentDataIdx);
            currentDataIdx = charIdx + 1;
        }
        /**
         * Captures the tag name from the start of the tag to the current character
         * index, and converts it to lower case
         */
        function captureTagName() {
            var startIdx = currentTag.idx + (currentTag.isClosing ? 2 : 1);
            return html.slice(startIdx, charIdx).toLowerCase();
        }
        /**
         * Causes the main loop to re-consume the current character, such as after
         * encountering a "parse error" that changed state and needs to reconsume
         * the same character in that new state.
         */
        function reconsumeCurrentCharacter() {
            charIdx--;
        }
    }
    var CurrentTag = /** @class */ (function () {
        function CurrentTag(cfg) {
            if (cfg === void 0) { cfg = {}; }
            this.idx = cfg.idx !== undefined ? cfg.idx : -1;
            this.type = cfg.type || 'tag';
            this.name = cfg.name || '';
            this.isOpening = !!cfg.isOpening;
            this.isClosing = !!cfg.isClosing;
        }
        return CurrentTag;
    }());

    /**
     * @class Autolinker
     * @extends Object
     *
     * Utility class used to process a given string of text, and wrap the matches in
     * the appropriate anchor (&lt;a&gt;) tags to turn them into links.
     *
     * Any of the configuration options may be provided in an Object provided
     * to the Autolinker constructor, which will configure how the {@link #link link()}
     * method will process the links.
     *
     * For example:
     *
     *     var autolinker = new Autolinker( {
     *         newWindow : false,
     *         truncate  : 30
     *     } );
     *
     *     var html = autolinker.link( "Joe went to www.yahoo.com" );
     *     // produces: 'Joe went to <a href="http://www.yahoo.com">yahoo.com</a>'
     *
     *
     * The {@link #static-link static link()} method may also be used to inline
     * options into a single call, which may be more convenient for one-off uses.
     * For example:
     *
     *     var html = Autolinker.link( "Joe went to www.yahoo.com", {
     *         newWindow : false,
     *         truncate  : 30
     *     } );
     *     // produces: 'Joe went to <a href="http://www.yahoo.com">yahoo.com</a>'
     *
     *
     * ## Custom Replacements of Links
     *
     * If the configuration options do not provide enough flexibility, a {@link #replaceFn}
     * may be provided to fully customize the output of Autolinker. This function is
     * called once for each URL/Email/Phone#/Hashtag/Mention (Twitter, Instagram, Soundcloud)
     * match that is encountered.
     *
     * For example:
     *
     *     var input = "...";  // string with URLs, Email Addresses, Phone #s, Hashtags, and Mentions (Twitter, Instagram, Soundcloud)
     *
     *     var linkedText = Autolinker.link( input, {
     *         replaceFn : function( match ) {
     *             console.log( "href = ", match.getAnchorHref() );
     *             console.log( "text = ", match.getAnchorText() );
     *
     *             switch( match.getType() ) {
     *                 case 'url' :
     *                     console.log( "url: ", match.getUrl() );
     *
     *                     if( match.getUrl().indexOf( 'mysite.com' ) === -1 ) {
     *                         var tag = match.buildTag();  // returns an `Autolinker.HtmlTag` instance, which provides mutator methods for easy changes
     *                         tag.setAttr( 'rel', 'nofollow' );
     *                         tag.addClass( 'external-link' );
     *
     *                         return tag;
     *
     *                     } else {
     *                         return true;  // let Autolinker perform its normal anchor tag replacement
     *                     }
     *
     *                 case 'email' :
     *                     var email = match.getEmail();
     *                     console.log( "email: ", email );
     *
     *                     if( email === "my@own.address" ) {
     *                         return false;  // don't auto-link this particular email address; leave as-is
     *                     } else {
     *                         return;  // no return value will have Autolinker perform its normal anchor tag replacement (same as returning `true`)
     *                     }
     *
     *                 case 'phone' :
     *                     var phoneNumber = match.getPhoneNumber();
     *                     console.log( phoneNumber );
     *
     *                     return '<a href="http://newplace.to.link.phone.numbers.to/">' + phoneNumber + '</a>';
     *
     *                 case 'hashtag' :
     *                     var hashtag = match.getHashtag();
     *                     console.log( hashtag );
     *
     *                     return '<a href="http://newplace.to.link.hashtag.handles.to/">' + hashtag + '</a>';
     *
     *                 case 'mention' :
     *                     var mention = match.getMention();
     *                     console.log( mention );
     *
     *                     return '<a href="http://newplace.to.link.mention.to/">' + mention + '</a>';
     *             }
     *         }
     *     } );
     *
     *
     * The function may return the following values:
     *
     * - `true` (Boolean): Allow Autolinker to replace the match as it normally
     *   would.
     * - `false` (Boolean): Do not replace the current match at all - leave as-is.
     * - Any String: If a string is returned from the function, the string will be
     *   used directly as the replacement HTML for the match.
     * - An {@link Autolinker.HtmlTag} instance, which can be used to build/modify
     *   an HTML tag before writing out its HTML text.
     */
    var Autolinker = /** @class */ (function () {
        /**
         * @method constructor
         * @param {Object} [cfg] The configuration options for the Autolinker instance,
         *   specified in an Object (map).
         */
        function Autolinker(cfg) {
            if (cfg === void 0) { cfg = {}; }
            /**
             * The Autolinker version number exposed on the instance itself.
             *
             * Ex: 0.25.1
             */
            this.version = Autolinker.version;
            /**
             * @cfg {Boolean/Object} [urls]
             *
             * `true` if URLs should be automatically linked, `false` if they should not
             * be. Defaults to `true`.
             *
             * Examples:
             *
             *     urls: true
             *
             *     // or
             *
             *     urls: {
             *         schemeMatches : true,
             *         wwwMatches    : true,
             *         tldMatches    : true
             *     }
             *
             * As shown above, this option also accepts an Object form with 3 properties
             * to allow for more customization of what exactly gets linked. All default
             * to `true`:
             *
             * @cfg {Boolean} [urls.schemeMatches] `true` to match URLs found prefixed
             *   with a scheme, i.e. `http://google.com`, or `other+scheme://google.com`,
             *   `false` to prevent these types of matches.
             * @cfg {Boolean} [urls.wwwMatches] `true` to match urls found prefixed with
             *   `'www.'`, i.e. `www.google.com`. `false` to prevent these types of
             *   matches. Note that if the URL had a prefixed scheme, and
             *   `schemeMatches` is true, it will still be linked.
             * @cfg {Boolean} [urls.tldMatches] `true` to match URLs with known top
             *   level domains (.com, .net, etc.) that are not prefixed with a scheme or
             *   `'www.'`. This option attempts to match anything that looks like a URL
             *   in the given text. Ex: `google.com`, `asdf.org/?page=1`, etc. `false`
             *   to prevent these types of matches.
             */
            this.urls = {}; // default value just to get the above doc comment in the ES5 output and documentation generator
            /**
             * @cfg {Boolean} [email=true]
             *
             * `true` if email addresses should be automatically linked, `false` if they
             * should not be.
             */
            this.email = true; // default value just to get the above doc comment in the ES5 output and documentation generator
            /**
             * @cfg {Boolean} [phone=true]
             *
             * `true` if Phone numbers ("(555)555-5555") should be automatically linked,
             * `false` if they should not be.
             */
            this.phone = true; // default value just to get the above doc comment in the ES5 output and documentation generator
            /**
             * @cfg {Boolean/String} [hashtag=false]
             *
             * A string for the service name to have hashtags (ex: "#myHashtag")
             * auto-linked to. The currently-supported values are:
             *
             * - 'twitter'
             * - 'facebook'
             * - 'instagram'
             *
             * Pass `false` to skip auto-linking of hashtags.
             */
            this.hashtag = false; // default value just to get the above doc comment in the ES5 output and documentation generator
            /**
             * @cfg {String/Boolean} [mention=false]
             *
             * A string for the service name to have mentions (ex: "@myuser")
             * auto-linked to. The currently supported values are:
             *
             * - 'twitter'
             * - 'instagram'
             * - 'soundcloud'
             *
             * Defaults to `false` to skip auto-linking of mentions.
             */
            this.mention = false; // default value just to get the above doc comment in the ES5 output and documentation generator
            /**
             * @cfg {Boolean} [newWindow=true]
             *
             * `true` if the links should open in a new window, `false` otherwise.
             */
            this.newWindow = true; // default value just to get the above doc comment in the ES5 output and documentation generator
            /**
             * @cfg {Boolean/Object} [stripPrefix=true]
             *
             * `true` if 'http://' (or 'https://') and/or the 'www.' should be stripped
             * from the beginning of URL links' text, `false` otherwise. Defaults to
             * `true`.
             *
             * Examples:
             *
             *     stripPrefix: true
             *
             *     // or
             *
             *     stripPrefix: {
             *         scheme : true,
             *         www    : true
             *     }
             *
             * As shown above, this option also accepts an Object form with 2 properties
             * to allow for more customization of what exactly is prevented from being
             * displayed. Both default to `true`:
             *
             * @cfg {Boolean} [stripPrefix.scheme] `true` to prevent the scheme part of
             *   a URL match from being displayed to the user. Example:
             *   `'http://google.com'` will be displayed as `'google.com'`. `false` to
             *   not strip the scheme. NOTE: Only an `'http://'` or `'https://'` scheme
             *   will be removed, so as not to remove a potentially dangerous scheme
             *   (such as `'file://'` or `'javascript:'`)
             * @cfg {Boolean} [stripPrefix.www] www (Boolean): `true` to prevent the
             *   `'www.'` part of a URL match from being displayed to the user. Ex:
             *   `'www.google.com'` will be displayed as `'google.com'`. `false` to not
             *   strip the `'www'`.
             */
            this.stripPrefix = { scheme: true, www: true }; // default value just to get the above doc comment in the ES5 output and documentation generator
            /**
             * @cfg {Boolean} [stripTrailingSlash=true]
             *
             * `true` to remove the trailing slash from URL matches, `false` to keep
             *  the trailing slash.
             *
             *  Example when `true`: `http://google.com/` will be displayed as
             *  `http://google.com`.
             */
            this.stripTrailingSlash = true; // default value just to get the above doc comment in the ES5 output and documentation generator
            /**
             * @cfg {Boolean} [decodePercentEncoding=true]
             *
             * `true` to decode percent-encoded characters in URL matches, `false` to keep
             *  the percent-encoded characters.
             *
             *  Example when `true`: `https://en.wikipedia.org/wiki/San_Jos%C3%A9` will
             *  be displayed as `https://en.wikipedia.org/wiki/San_José`.
             */
            this.decodePercentEncoding = true; // default value just to get the above doc comment in the ES5 output and documentation generator
            /**
             * @cfg {Number/Object} [truncate=0]
             *
             * ## Number Form
             *
             * A number for how many characters matched text should be truncated to
             * inside the text of a link. If the matched text is over this number of
             * characters, it will be truncated to this length by adding a two period
             * ellipsis ('..') to the end of the string.
             *
             * For example: A url like 'http://www.yahoo.com/some/long/path/to/a/file'
             * truncated to 25 characters might look something like this:
             * 'yahoo.com/some/long/pat..'
             *
             * Example Usage:
             *
             *     truncate: 25
             *
             *
             *  Defaults to `0` for "no truncation."
             *
             *
             * ## Object Form
             *
             * An Object may also be provided with two properties: `length` (Number) and
             * `location` (String). `location` may be one of the following: 'end'
             * (default), 'middle', or 'smart'.
             *
             * Example Usage:
             *
             *     truncate: { length: 25, location: 'middle' }
             *
             * @cfg {Number} [truncate.length=0] How many characters to allow before
             *   truncation will occur. Defaults to `0` for "no truncation."
             * @cfg {"end"/"middle"/"smart"} [truncate.location="end"]
             *
             * - 'end' (default): will truncate up to the number of characters, and then
             *   add an ellipsis at the end. Ex: 'yahoo.com/some/long/pat..'
             * - 'middle': will truncate and add the ellipsis in the middle. Ex:
             *   'yahoo.com/s..th/to/a/file'
             * - 'smart': for URLs where the algorithm attempts to strip out unnecessary
             *   parts first (such as the 'www.', then URL scheme, hash, etc.),
             *   attempting to make the URL human-readable before looking for a good
             *   point to insert the ellipsis if it is still too long. Ex:
             *   'yahoo.com/some..to/a/file'. For more details, see
             *   {@link Autolinker.truncate.TruncateSmart}.
             */
            this.truncate = { length: 0, location: 'end' }; // default value just to get the above doc comment in the ES5 output and documentation generator
            /**
             * @cfg {String} className
             *
             * A CSS class name to add to the generated links. This class will be added
             * to all links, as well as this class plus match suffixes for styling
             * url/email/phone/hashtag/mention links differently.
             *
             * For example, if this config is provided as "myLink", then:
             *
             * - URL links will have the CSS classes: "myLink myLink-url"
             * - Email links will have the CSS classes: "myLink myLink-email", and
             * - Phone links will have the CSS classes: "myLink myLink-phone"
             * - Hashtag links will have the CSS classes: "myLink myLink-hashtag"
             * - Mention links will have the CSS classes: "myLink myLink-mention myLink-[type]"
             *   where [type] is either "instagram", "twitter" or "soundcloud"
             */
            this.className = ''; // default value just to get the above doc comment in the ES5 output and documentation generator
            /**
             * @cfg {Function} replaceFn
             *
             * A function to individually process each match found in the input string.
             *
             * See the class's description for usage.
             *
             * The `replaceFn` can be called with a different context object (`this`
             * reference) using the {@link #context} cfg.
             *
             * This function is called with the following parameter:
             *
             * @cfg {Autolinker.match.Match} replaceFn.match The Match instance which
             *   can be used to retrieve information about the match that the `replaceFn`
             *   is currently processing. See {@link Autolinker.match.Match} subclasses
             *   for details.
             */
            this.replaceFn = null; // default value just to get the above doc comment in the ES5 output and documentation generator
            /**
             * @cfg {Object} context
             *
             * The context object (`this` reference) to call the `replaceFn` with.
             *
             * Defaults to this Autolinker instance.
             */
            this.context = undefined; // default value just to get the above doc comment in the ES5 output and documentation generator
            /**
             * @private
             * @property {Autolinker.matcher.Matcher[]} matchers
             *
             * The {@link Autolinker.matcher.Matcher} instances for this Autolinker
             * instance.
             *
             * This is lazily created in {@link #getMatchers}.
             */
            this.matchers = null;
            /**
             * @private
             * @property {Autolinker.AnchorTagBuilder} tagBuilder
             *
             * The AnchorTagBuilder instance used to build match replacement anchor tags.
             * Note: this is lazily instantiated in the {@link #getTagBuilder} method.
             */
            this.tagBuilder = null;
            // Note: when `this.something` is used in the rhs of these assignments,
            //       it refers to the default values set above the constructor
            this.urls = this.normalizeUrlsCfg(cfg.urls);
            this.email = typeof cfg.email === 'boolean' ? cfg.email : this.email;
            this.phone = typeof cfg.phone === 'boolean' ? cfg.phone : this.phone;
            this.hashtag = cfg.hashtag || this.hashtag;
            this.mention = cfg.mention || this.mention;
            this.newWindow = typeof cfg.newWindow === 'boolean' ? cfg.newWindow : this.newWindow;
            this.stripPrefix = this.normalizeStripPrefixCfg(cfg.stripPrefix);
            this.stripTrailingSlash = typeof cfg.stripTrailingSlash === 'boolean' ? cfg.stripTrailingSlash : this.stripTrailingSlash;
            this.decodePercentEncoding = typeof cfg.decodePercentEncoding === 'boolean' ? cfg.decodePercentEncoding : this.decodePercentEncoding;
            // Validate the value of the `mention` cfg
            var mention = this.mention;
            if (mention !== false && mention !== 'twitter' && mention !== 'instagram' && mention !== 'soundcloud') {
                throw new Error("invalid `mention` cfg - see docs");
            }
            // Validate the value of the `hashtag` cfg
            var hashtag = this.hashtag;
            if (hashtag !== false && hashtag !== 'twitter' && hashtag !== 'facebook' && hashtag !== 'instagram') {
                throw new Error("invalid `hashtag` cfg - see docs");
            }
            this.truncate = this.normalizeTruncateCfg(cfg.truncate);
            this.className = cfg.className || this.className;
            this.replaceFn = cfg.replaceFn || this.replaceFn;
            this.context = cfg.context || this;
        }
        /**
         * Automatically links URLs, Email addresses, Phone Numbers, Twitter handles,
         * Hashtags, and Mentions found in the given chunk of HTML. Does not link URLs
         * found within HTML tags.
         *
         * For instance, if given the text: `You should go to http://www.yahoo.com`,
         * then the result will be `You should go to &lt;a href="http://www.yahoo.com"&gt;http://www.yahoo.com&lt;/a&gt;`
         *
         * Example:
         *
         *     var linkedText = Autolinker.link( "Go to google.com", { newWindow: false } );
         *     // Produces: "Go to <a href="http://google.com">google.com</a>"
         *
         * @static
         * @param {String} textOrHtml The HTML or text to find matches within (depending
         *   on if the {@link #urls}, {@link #email}, {@link #phone}, {@link #mention},
         *   {@link #hashtag}, and {@link #mention} options are enabled).
         * @param {Object} [options] Any of the configuration options for the Autolinker
         *   class, specified in an Object (map). See the class description for an
         *   example call.
         * @return {String} The HTML text, with matches automatically linked.
         */
        Autolinker.link = function (textOrHtml, options) {
            var autolinker = new Autolinker(options);
            return autolinker.link(textOrHtml);
        };
        /**
         * Parses the input `textOrHtml` looking for URLs, email addresses, phone
         * numbers, username handles, and hashtags (depending on the configuration
         * of the Autolinker instance), and returns an array of {@link Autolinker.match.Match}
         * objects describing those matches (without making any replacements).
         *
         * Note that if parsing multiple pieces of text, it is slightly more efficient
         * to create an Autolinker instance, and use the instance-level {@link #parse}
         * method.
         *
         * Example:
         *
         *     var matches = Autolinker.parse( "Hello google.com, I am asdf@asdf.com", {
         *         urls: true,
         *         email: true
         *     } );
         *
         *     console.log( matches.length );           // 2
         *     console.log( matches[ 0 ].getType() );   // 'url'
         *     console.log( matches[ 0 ].getUrl() );    // 'google.com'
         *     console.log( matches[ 1 ].getType() );   // 'email'
         *     console.log( matches[ 1 ].getEmail() );  // 'asdf@asdf.com'
         *
         * @static
         * @param {String} textOrHtml The HTML or text to find matches within
         *   (depending on if the {@link #urls}, {@link #email}, {@link #phone},
         *   {@link #hashtag}, and {@link #mention} options are enabled).
         * @param {Object} [options] Any of the configuration options for the Autolinker
         *   class, specified in an Object (map). See the class description for an
         *   example call.
         * @return {Autolinker.match.Match[]} The array of Matches found in the
         *   given input `textOrHtml`.
         */
        Autolinker.parse = function (textOrHtml, options) {
            var autolinker = new Autolinker(options);
            return autolinker.parse(textOrHtml);
        };
        /**
         * Normalizes the {@link #urls} config into an Object with 3 properties:
         * `schemeMatches`, `wwwMatches`, and `tldMatches`, all Booleans.
         *
         * See {@link #urls} config for details.
         *
         * @private
         * @param {Boolean/Object} urls
         * @return {Object}
         */
        Autolinker.prototype.normalizeUrlsCfg = function (urls) {
            if (urls == null)
                urls = true; // default to `true`
            if (typeof urls === 'boolean') {
                return { schemeMatches: urls, wwwMatches: urls, tldMatches: urls };
            }
            else { // object form
                return {
                    schemeMatches: typeof urls.schemeMatches === 'boolean' ? urls.schemeMatches : true,
                    wwwMatches: typeof urls.wwwMatches === 'boolean' ? urls.wwwMatches : true,
                    tldMatches: typeof urls.tldMatches === 'boolean' ? urls.tldMatches : true
                };
            }
        };
        /**
         * Normalizes the {@link #stripPrefix} config into an Object with 2
         * properties: `scheme`, and `www` - both Booleans.
         *
         * See {@link #stripPrefix} config for details.
         *
         * @private
         * @param {Boolean/Object} stripPrefix
         * @return {Object}
         */
        Autolinker.prototype.normalizeStripPrefixCfg = function (stripPrefix) {
            if (stripPrefix == null)
                stripPrefix = true; // default to `true`
            if (typeof stripPrefix === 'boolean') {
                return { scheme: stripPrefix, www: stripPrefix };
            }
            else { // object form
                return {
                    scheme: typeof stripPrefix.scheme === 'boolean' ? stripPrefix.scheme : true,
                    www: typeof stripPrefix.www === 'boolean' ? stripPrefix.www : true
                };
            }
        };
        /**
         * Normalizes the {@link #truncate} config into an Object with 2 properties:
         * `length` (Number), and `location` (String).
         *
         * See {@link #truncate} config for details.
         *
         * @private
         * @param {Number/Object} truncate
         * @return {Object}
         */
        Autolinker.prototype.normalizeTruncateCfg = function (truncate) {
            if (typeof truncate === 'number') {
                return { length: truncate, location: 'end' };
            }
            else { // object, or undefined/null
                return defaults(truncate || {}, {
                    length: Number.POSITIVE_INFINITY,
                    location: 'end'
                });
            }
        };
        /**
         * Parses the input `textOrHtml` looking for URLs, email addresses, phone
         * numbers, username handles, and hashtags (depending on the configuration
         * of the Autolinker instance), and returns an array of {@link Autolinker.match.Match}
         * objects describing those matches (without making any replacements).
         *
         * This method is used by the {@link #link} method, but can also be used to
         * simply do parsing of the input in order to discover what kinds of links
         * there are and how many.
         *
         * Example usage:
         *
         *     var autolinker = new Autolinker( {
         *         urls: true,
         *         email: true
         *     } );
         *
         *     var matches = autolinker.parse( "Hello google.com, I am asdf@asdf.com" );
         *
         *     console.log( matches.length );           // 2
         *     console.log( matches[ 0 ].getType() );   // 'url'
         *     console.log( matches[ 0 ].getUrl() );    // 'google.com'
         *     console.log( matches[ 1 ].getType() );   // 'email'
         *     console.log( matches[ 1 ].getEmail() );  // 'asdf@asdf.com'
         *
         * @param {String} textOrHtml The HTML or text to find matches within
         *   (depending on if the {@link #urls}, {@link #email}, {@link #phone},
         *   {@link #hashtag}, and {@link #mention} options are enabled).
         * @return {Autolinker.match.Match[]} The array of Matches found in the
         *   given input `textOrHtml`.
         */
        Autolinker.prototype.parse = function (textOrHtml) {
            var _this = this;
            var skipTagNames = ['a', 'style', 'script'], skipTagsStackCount = 0, // used to only Autolink text outside of anchor/script/style tags. We don't want to autolink something that is already linked inside of an <a> tag, for instance
            matches = [];
            // Find all matches within the `textOrHtml` (but not matches that are
            // already nested within <a>, <style> and <script> tags)
            parseHtml(textOrHtml, {
                onOpenTag: function (tagName) {
                    if (skipTagNames.indexOf(tagName) >= 0) {
                        skipTagsStackCount++;
                    }
                },
                onText: function (text, offset) {
                    // Only process text nodes that are not within an <a>, <style> or <script> tag
                    if (skipTagsStackCount === 0) {
                        // "Walk around" common HTML entities. An '&nbsp;' (for example)
                        // could be at the end of a URL, but we don't want to 
                        // include the trailing '&' in the URL. See issue #76
                        // TODO: Handle HTML entities separately in parseHtml() and
                        // don't emit them as "text" except for &amp; entities
                        var htmlCharacterEntitiesRegex = /(&nbsp;|&#160;|&lt;|&#60;|&gt;|&#62;|&quot;|&#34;|&#39;)/gi;
                        var textSplit = splitAndCapture(text, htmlCharacterEntitiesRegex);
                        var currentOffset_1 = offset;
                        textSplit.forEach(function (splitText, i) {
                            // even number matches are text, odd numbers are html entities
                            if (i % 2 === 0) {
                                var textNodeMatches = _this.parseText(splitText, currentOffset_1);
                                matches.push.apply(matches, textNodeMatches);
                            }
                            currentOffset_1 += splitText.length;
                        });
                    }
                },
                onCloseTag: function (tagName) {
                    if (skipTagNames.indexOf(tagName) >= 0) {
                        skipTagsStackCount = Math.max(skipTagsStackCount - 1, 0); // attempt to handle extraneous </a> tags by making sure the stack count never goes below 0
                    }
                },
                onComment: function (offset) { },
                onDoctype: function (offset) { },
            });
            // After we have found all matches, remove subsequent matches that
            // overlap with a previous match. This can happen for instance with URLs,
            // where the url 'google.com/#link' would match '#link' as a hashtag.
            matches = this.compactMatches(matches);
            // And finally, remove matches for match types that have been turned
            // off. We needed to have all match types turned on initially so that
            // things like hashtags could be filtered out if they were really just
            // part of a URL match (for instance, as a named anchor).
            matches = this.removeUnwantedMatches(matches);
            return matches;
        };
        /**
         * After we have found all matches, we need to remove matches that overlap
         * with a previous match. This can happen for instance with URLs, where the
         * url 'google.com/#link' would match '#link' as a hashtag. Because the
         * '#link' part is contained in a larger match that comes before the HashTag
         * match, we'll remove the HashTag match.
         *
         * @private
         * @param {Autolinker.match.Match[]} matches
         * @return {Autolinker.match.Match[]}
         */
        Autolinker.prototype.compactMatches = function (matches) {
            // First, the matches need to be sorted in order of offset
            matches.sort(function (a, b) { return a.getOffset() - b.getOffset(); });
            for (var i = 0; i < matches.length - 1; i++) {
                var match = matches[i], offset = match.getOffset(), matchedTextLength = match.getMatchedText().length, endIdx = offset + matchedTextLength;
                if (i + 1 < matches.length) {
                    // Remove subsequent matches that equal offset with current match
                    if (matches[i + 1].getOffset() === offset) {
                        var removeIdx = matches[i + 1].getMatchedText().length > matchedTextLength ? i : i + 1;
                        matches.splice(removeIdx, 1);
                        continue;
                    }
                    // Remove subsequent matches that overlap with the current match
                    if (matches[i + 1].getOffset() < endIdx) {
                        matches.splice(i + 1, 1);
                    }
                }
            }
            return matches;
        };
        /**
         * Removes matches for matchers that were turned off in the options. For
         * example, if {@link #hashtag hashtags} were not to be matched, we'll
         * remove them from the `matches` array here.
         *
         * Note: we *must* use all Matchers on the input string, and then filter
         * them out later. For example, if the options were `{ url: false, hashtag: true }`,
         * we wouldn't want to match the text '#link' as a HashTag inside of the text
         * 'google.com/#link'. The way the algorithm works is that we match the full
         * URL first (which prevents the accidental HashTag match), and then we'll
         * simply throw away the URL match.
         *
         * @private
         * @param {Autolinker.match.Match[]} matches The array of matches to remove
         *   the unwanted matches from. Note: this array is mutated for the
         *   removals.
         * @return {Autolinker.match.Match[]} The mutated input `matches` array.
         */
        Autolinker.prototype.removeUnwantedMatches = function (matches) {
            if (!this.hashtag)
                remove(matches, function (match) { return match.getType() === 'hashtag'; });
            if (!this.email)
                remove(matches, function (match) { return match.getType() === 'email'; });
            if (!this.phone)
                remove(matches, function (match) { return match.getType() === 'phone'; });
            if (!this.mention)
                remove(matches, function (match) { return match.getType() === 'mention'; });
            if (!this.urls.schemeMatches) {
                remove(matches, function (m) { return m.getType() === 'url' && m.getUrlMatchType() === 'scheme'; });
            }
            if (!this.urls.wwwMatches) {
                remove(matches, function (m) { return m.getType() === 'url' && m.getUrlMatchType() === 'www'; });
            }
            if (!this.urls.tldMatches) {
                remove(matches, function (m) { return m.getType() === 'url' && m.getUrlMatchType() === 'tld'; });
            }
            return matches;
        };
        /**
         * Parses the input `text` looking for URLs, email addresses, phone
         * numbers, username handles, and hashtags (depending on the configuration
         * of the Autolinker instance), and returns an array of {@link Autolinker.match.Match}
         * objects describing those matches.
         *
         * This method processes a **non-HTML string**, and is used to parse and
         * match within the text nodes of an HTML string. This method is used
         * internally by {@link #parse}.
         *
         * @private
         * @param {String} text The text to find matches within (depending on if the
         *   {@link #urls}, {@link #email}, {@link #phone},
         *   {@link #hashtag}, and {@link #mention} options are enabled). This must be a non-HTML string.
         * @param {Number} [offset=0] The offset of the text node within the
         *   original string. This is used when parsing with the {@link #parse}
         *   method to generate correct offsets within the {@link Autolinker.match.Match}
         *   instances, but may be omitted if calling this method publicly.
         * @return {Autolinker.match.Match[]} The array of Matches found in the
         *   given input `text`.
         */
        Autolinker.prototype.parseText = function (text, offset) {
            if (offset === void 0) { offset = 0; }
            offset = offset || 0;
            var matchers = this.getMatchers(), matches = [];
            for (var i = 0, numMatchers = matchers.length; i < numMatchers; i++) {
                var textMatches = matchers[i].parseMatches(text);
                // Correct the offset of each of the matches. They are originally
                // the offset of the match within the provided text node, but we
                // need to correct them to be relative to the original HTML input
                // string (i.e. the one provided to #parse).
                for (var j = 0, numTextMatches = textMatches.length; j < numTextMatches; j++) {
                    textMatches[j].setOffset(offset + textMatches[j].getOffset());
                }
                matches.push.apply(matches, textMatches);
            }
            return matches;
        };
        /**
         * Automatically links URLs, Email addresses, Phone numbers, Hashtags,
         * and Mentions (Twitter, Instagram, Soundcloud) found in the given chunk of HTML. Does not link
         * URLs found within HTML tags.
         *
         * For instance, if given the text: `You should go to http://www.yahoo.com`,
         * then the result will be `You should go to
         * &lt;a href="http://www.yahoo.com"&gt;http://www.yahoo.com&lt;/a&gt;`
         *
         * This method finds the text around any HTML elements in the input
         * `textOrHtml`, which will be the text that is processed. Any original HTML
         * elements will be left as-is, as well as the text that is already wrapped
         * in anchor (&lt;a&gt;) tags.
         *
         * @param {String} textOrHtml The HTML or text to autolink matches within
         *   (depending on if the {@link #urls}, {@link #email}, {@link #phone}, {@link #hashtag}, and {@link #mention} options are enabled).
         * @return {String} The HTML, with matches automatically linked.
         */
        Autolinker.prototype.link = function (textOrHtml) {
            if (!textOrHtml) {
                return "";
            } // handle `null` and `undefined`
            var matches = this.parse(textOrHtml), newHtml = [], lastIndex = 0;
            for (var i = 0, len = matches.length; i < len; i++) {
                var match = matches[i];
                newHtml.push(textOrHtml.substring(lastIndex, match.getOffset()));
                newHtml.push(this.createMatchReturnVal(match));
                lastIndex = match.getOffset() + match.getMatchedText().length;
            }
            newHtml.push(textOrHtml.substring(lastIndex)); // handle the text after the last match
            return newHtml.join('');
        };
        /**
         * Creates the return string value for a given match in the input string.
         *
         * This method handles the {@link #replaceFn}, if one was provided.
         *
         * @private
         * @param {Autolinker.match.Match} match The Match object that represents
         *   the match.
         * @return {String} The string that the `match` should be replaced with.
         *   This is usually the anchor tag string, but may be the `matchStr` itself
         *   if the match is not to be replaced.
         */
        Autolinker.prototype.createMatchReturnVal = function (match) {
            // Handle a custom `replaceFn` being provided
            var replaceFnResult;
            if (this.replaceFn) {
                replaceFnResult = this.replaceFn.call(this.context, match); // Autolinker instance is the context
            }
            if (typeof replaceFnResult === 'string') {
                return replaceFnResult; // `replaceFn` returned a string, use that
            }
            else if (replaceFnResult === false) {
                return match.getMatchedText(); // no replacement for the match
            }
            else if (replaceFnResult instanceof HtmlTag) {
                return replaceFnResult.toAnchorString();
            }
            else { // replaceFnResult === true, or no/unknown return value from function
                // Perform Autolinker's default anchor tag generation
                var anchorTag = match.buildTag(); // returns an Autolinker.HtmlTag instance
                return anchorTag.toAnchorString();
            }
        };
        /**
         * Lazily instantiates and returns the {@link Autolinker.matcher.Matcher}
         * instances for this Autolinker instance.
         *
         * @private
         * @return {Autolinker.matcher.Matcher[]}
         */
        Autolinker.prototype.getMatchers = function () {
            if (!this.matchers) {
                var tagBuilder = this.getTagBuilder();
                var matchers = [
                    new HashtagMatcher({ tagBuilder: tagBuilder, serviceName: this.hashtag }),
                    new EmailMatcher({ tagBuilder: tagBuilder }),
                    new PhoneMatcher({ tagBuilder: tagBuilder }),
                    new MentionMatcher({ tagBuilder: tagBuilder, serviceName: this.mention }),
                    new UrlMatcher({ tagBuilder: tagBuilder, stripPrefix: this.stripPrefix, stripTrailingSlash: this.stripTrailingSlash, decodePercentEncoding: this.decodePercentEncoding })
                ];
                return (this.matchers = matchers);
            }
            else {
                return this.matchers;
            }
        };
        /**
         * Returns the {@link #tagBuilder} instance for this Autolinker instance,
         * lazily instantiating it if it does not yet exist.
         *
         * @private
         * @return {Autolinker.AnchorTagBuilder}
         */
        Autolinker.prototype.getTagBuilder = function () {
            var tagBuilder = this.tagBuilder;
            if (!tagBuilder) {
                tagBuilder = this.tagBuilder = new AnchorTagBuilder({
                    newWindow: this.newWindow,
                    truncate: this.truncate,
                    className: this.className
                });
            }
            return tagBuilder;
        };
        /**
         * @static
         * @property {String} version
         *
         * The Autolinker version number in the form major.minor.patch
         *
         * Ex: 0.25.1
         */
        Autolinker.version = '3.1.0';
        /**
         * For backwards compatibility with Autolinker 1.x, the AnchorTagBuilder
         * class is provided as a static on the Autolinker class.
         */
        Autolinker.AnchorTagBuilder = AnchorTagBuilder;
        /**
         * For backwards compatibility with Autolinker 1.x, the HtmlTag class is
         * provided as a static on the Autolinker class.
         */
        Autolinker.HtmlTag = HtmlTag;
        /**
         * For backwards compatibility with Autolinker 1.x, the Matcher classes are
         * provided as statics on the Autolinker class.
         */
        Autolinker.matcher = {
            Email: EmailMatcher,
            Hashtag: HashtagMatcher,
            Matcher: Matcher,
            Mention: MentionMatcher,
            Phone: PhoneMatcher,
            Url: UrlMatcher
        };
        /**
         * For backwards compatibility with Autolinker 1.x, the Match classes are
         * provided as statics on the Autolinker class.
         */
        Autolinker.match = {
            Email: EmailMatch,
            Hashtag: HashtagMatch,
            Match: Match,
            Mention: MentionMatch,
            Phone: PhoneMatch,
            Url: UrlMatch
        };
        return Autolinker;
    }());

    return Autolinker;

}));


//# sourceMappingURL=Autolinker.js.map<|MERGE_RESOLUTION|>--- conflicted
+++ resolved
@@ -1,6 +1,6 @@
 /*!
  * Autolinker.js
- * 3.1.0
+ * 3.0.5
  *
  * Copyright(c) 2019 Gregory Jacobs <greg@greg-jacobs.com>
  * MIT License
@@ -1819,8 +1819,6 @@
              * i.e. the "name" part of "name@site.com"
              */
             _this.localPartCharRegex = new RegExp("[" + alphaNumericAndMarksCharsStr + "!#$%&'*+/=?^_`{|}~-]");
-<<<<<<< HEAD
-=======
             /**
              * Stricter TLD regex which adds a beginning and end check to ensure
              * the string is a valid TLD
@@ -1830,29 +1828,14 @@
              * Valid URI scheme for email address URLs
              */
             _this.mailToScheme = 'mailto:';
->>>>>>> 1c86cdd5
             return _this;
         }
         /**
          * @inheritdoc
          */
         EmailMatcher.prototype.parseMatches = function (text) {
-<<<<<<< HEAD
-            var tagBuilder = this.tagBuilder, localPartCharRegex = this.localPartCharRegex, matches = [], len = text.length, noCurrentEmailMatch = new CurrentEmailMatch();
-            // for matching a 'mailto:' prefix
-            var mailtoTransitions = {
-                'm': 'a',
-                'a': 'i',
-                'i': 'l',
-                'l': 't',
-                't': 'o',
-                'o': ':',
-            };
-            var charIdx = 0, state = 0 /* NonEmailMatch */, currentEmailMatch = noCurrentEmailMatch;
-=======
             var tagBuilder = this.tagBuilder, localPartCharRegex = this.localPartCharRegex, strictTldRegex = this.strictTldRegex, mailToScheme = this.mailToScheme, matches = [], len = text.length, noCurrentEmailAddress = new CurrentEmailAddress();
             var charIdx = 0, state = 0 /* NonEmailAddress */, currentEmailAddress = noCurrentEmailAddress;
->>>>>>> 1c86cdd5
             // For debugging: search for other "For debugging" lines
             // const table = new CliTable( {
             // 	head: [ 'charIdx', 'char', 'state', 'charIdx', 'currentEmailAddress.idx', 'hasDomainDot' ]
@@ -1864,28 +1847,25 @@
                 // 	[ charIdx, char, State[ state ], charIdx, currentEmailAddress.idx, currentEmailAddress.hasDomainDot ] 
                 // );
                 switch (state) {
-                    case 0 /* NonEmailMatch */:
+                    case 0 /* NonEmailAddress */:
                         stateNonEmailAddress(char);
                         break;
-                    case 1 /* Mailto */:
-                        stateMailTo(text.charAt(charIdx - 1), char);
-                        break;
-                    case 2 /* LocalPart */:
+                    case 1 /* LocalPart */:
                         stateLocalPart(char);
                         break;
-                    case 3 /* LocalPartDot */:
+                    case 2 /* LocalPartDot */:
                         stateLocalPartDot(char);
                         break;
-                    case 4 /* AtSign */:
+                    case 3 /* AtSign */:
                         stateAtSign(char);
                         break;
-                    case 5 /* DomainChar */:
+                    case 4 /* DomainChar */:
                         stateDomainChar(char);
                         break;
-                    case 6 /* DomainHyphen */:
+                    case 5 /* DomainHyphen */:
                         stateDomainHyphen(char);
                         break;
-                    case 7 /* DomainDot */:
+                    case 6 /* DomainDot */:
                         stateDomainDot(char);
                         break;
                     default:
@@ -1904,62 +1884,23 @@
             return matches;
             // Handles the state when we're not in an email address
             function stateNonEmailAddress(char) {
-                if (char === 'm') {
-                    beginEmailMatch(1 /* Mailto */);
-                }
-                else if (localPartCharRegex.test(char)) {
-                    beginEmailMatch();
-                }
-            }
-            // Handles if we're reading a 'mailto:' prefix on the string
-            function stateMailTo(prevChar, char) {
-                if (prevChar === ':') {
-                    // We've reached the end of the 'mailto:' prefix
-                    if (localPartCharRegex.test(char)) {
-                        state = 2 /* LocalPart */;
-                        currentEmailMatch = new CurrentEmailMatch(__assign({}, currentEmailMatch, { hasMailtoPrefix: true }));
-                    }
-                    else {
-                        // we've matched 'mailto:' but didn't get anything meaningful
-                        // immediately afterwards (for example, we encountered a 
-                        // space character, or an '@' character which formed 'mailto:@'
-                        resetToNonEmailMatchState();
-                    }
-                }
-                else if (mailtoTransitions[prevChar] === char) ;
-                else if (localPartCharRegex.test(char)) {
-                    // We we're reading a prefix of 'mailto:', but encountered a
-                    // different character that didn't continue the prefix
-                    state = 2 /* LocalPart */;
-                }
-                else if (char === '.') {
-                    // We we're reading a prefix of 'mailto:', but encountered a
-                    // dot character
-                    state = 3 /* LocalPartDot */;
-                }
-                else if (char === '@') {
-                    // We we're reading a prefix of 'mailto:', but encountered a
-                    // an @ character
-                    state = 4 /* AtSign */;
-                }
-                else {
-                    // not an email address character, return to "NonEmailAddress" state
-                    resetToNonEmailMatchState();
+                if (localPartCharRegex.test(char)) {
+                    beginEmailAddress();
                 }
             }
             // Handles the state when we're currently in the "local part" of an 
             // email address (as opposed to the "domain part")
             function stateLocalPart(char) {
                 if (char === '.') {
-                    state = 3 /* LocalPartDot */;
+                    state = 2 /* LocalPartDot */;
                 }
                 else if (char === '@') {
-                    state = 4 /* AtSign */;
+                    state = 3 /* AtSign */;
                 }
                 else if (localPartCharRegex.test(char)) ;
                 else {
                     // not an email address character, return to "NonEmailAddress" state
-                    resetToNonEmailMatchState();
+                    resetToNonEmailAddressState();
                 }
             }
             // Handles the state where we've read 
@@ -1967,36 +1908,36 @@
                 if (char === '.') {
                     // We read a second '.' in a row, not a valid email address 
                     // local part
-                    resetToNonEmailMatchState();
+                    resetToNonEmailAddressState();
                 }
                 else if (char === '@') {
                     // We read the '@' character immediately after a dot ('.'), not 
                     // an email address
-                    resetToNonEmailMatchState();
+                    resetToNonEmailAddressState();
                 }
                 else if (localPartCharRegex.test(char)) {
-                    state = 2 /* LocalPart */;
+                    state = 1 /* LocalPart */;
                 }
                 else {
                     // Anything else, not an email address
-                    resetToNonEmailMatchState();
+                    resetToNonEmailAddressState();
                 }
             }
             function stateAtSign(char) {
                 if (domainNameCharRegex.test(char)) {
-                    state = 5 /* DomainChar */;
+                    state = 4 /* DomainChar */;
                 }
                 else {
                     // Anything else, not an email address
-                    resetToNonEmailMatchState();
+                    resetToNonEmailAddressState();
                 }
             }
             function stateDomainChar(char) {
                 if (char === '.') {
-                    state = 7 /* DomainDot */;
+                    state = 6 /* DomainDot */;
                 }
                 else if (char === '-') {
-                    state = 6 /* DomainHyphen */;
+                    state = 5 /* DomainHyphen */;
                 }
                 else if (domainNameCharRegex.test(char)) ;
                 else {
@@ -2011,7 +1952,7 @@
                     captureMatchIfValidAndReset();
                 }
                 else if (domainNameCharRegex.test(char)) {
-                    state = 5 /* DomainChar */;
+                    state = 4 /* DomainChar */;
                 }
                 else {
                     // Anything else
@@ -2024,26 +1965,25 @@
                     captureMatchIfValidAndReset();
                 }
                 else if (domainNameCharRegex.test(char)) {
-                    state = 5 /* DomainChar */;
+                    state = 4 /* DomainChar */;
                     // After having read a '.' and then a valid domain character,
                     // we now know that the domain part of the email is valid, and
                     // we have found at least a partial EmailMatch (however, the
                     // email address may have additional characters from this point)
-                    currentEmailMatch = new CurrentEmailMatch(__assign({}, currentEmailMatch, { hasDomainDot: true }));
+                    currentEmailAddress = new CurrentEmailAddress(__assign({}, currentEmailAddress, { hasDomainDot: true }));
                 }
                 else {
                     // Anything else
                     captureMatchIfValidAndReset();
                 }
             }
-            function beginEmailMatch(newState) {
-                if (newState === void 0) { newState = 2 /* LocalPart */; }
-                state = newState;
-                currentEmailMatch = new CurrentEmailMatch({ idx: charIdx });
-            }
-            function resetToNonEmailMatchState() {
-                state = 0 /* NonEmailMatch */;
-                currentEmailMatch = noCurrentEmailMatch;
+            function beginEmailAddress() {
+                state = 1 /* LocalPart */;
+                currentEmailAddress = new CurrentEmailAddress({ idx: charIdx });
+            }
+            function resetToNonEmailAddressState() {
+                state = 0 /* NonEmailAddress */;
+                currentEmailAddress = noCurrentEmailAddress;
             }
             /**
              * Determines if the given email address has a valid TLD or not
@@ -2061,26 +2001,26 @@
              * and resets the state to read another email address.
              */
             function captureMatchIfValidAndReset() {
-                if (currentEmailMatch.hasDomainDot) { // we need at least one dot in the domain to be considered a valid email address
-                    var matchedText = text.slice(currentEmailMatch.idx, charIdx);
+                if (currentEmailAddress.hasDomainDot) { // we need at least one dot in the domain to be considered a valid email address
+                    var offset = currentEmailAddress.idx;
+                    var emailAddress = text.slice(offset, charIdx);
                     // If we read a '.' or '-' char that ended the email address
                     // (valid domain name characters, but only valid email address
                     // characters if they are followed by something else), strip 
                     // it off now
-                    if (/[-.]$/.test(matchedText)) {
-                        matchedText = matchedText.slice(0, -1);
+                    if (/[-.]$/.test(emailAddress)) {
+                        emailAddress = emailAddress.slice(0, -1);
                     }
-<<<<<<< HEAD
-                    var emailAddress = currentEmailMatch.hasMailtoPrefix
-                        ? matchedText.slice('mailto:'.length)
-                        : matchedText;
-                    matches.push(new EmailMatch({
-                        tagBuilder: tagBuilder,
-                        matchedText: matchedText,
-                        offset: currentEmailMatch.idx,
-                        email: emailAddress
-                    }));
-=======
+                    var matchedText = emailAddress;
+                    // get the characters immediately preceding the email match
+                    var potentialMailToSchemeOffset = offset - mailToScheme.length;
+                    var potentialMailToScheme = text.slice(potentialMailToSchemeOffset, offset);
+                    if (potentialMailToScheme === mailToScheme) {
+                        // if the email match is preceded by the 'mailTo:' scheme, 
+                        // include those characters in the matched text
+                        offset = potentialMailToSchemeOffset;
+                        matchedText = text.slice(offset, charIdx);
+                    }
                     // if the email address has a valid TLD, add it to the list of matches
                     if (doesEmailHaveValidTld(emailAddress)) {
                         matches.push(new EmailMatch({
@@ -2090,21 +2030,19 @@
                             email: emailAddress
                         }));
                     }
->>>>>>> 1c86cdd5
-                }
-                resetToNonEmailMatchState();
+                }
+                resetToNonEmailAddressState();
             }
         };
         return EmailMatcher;
     }(Matcher));
-    var CurrentEmailMatch = /** @class */ (function () {
-        function CurrentEmailMatch(cfg) {
+    var CurrentEmailAddress = /** @class */ (function () {
+        function CurrentEmailAddress(cfg) {
             if (cfg === void 0) { cfg = {}; }
             this.idx = cfg.idx !== undefined ? cfg.idx : -1;
-            this.hasMailtoPrefix = !!cfg.hasMailtoPrefix;
             this.hasDomainDot = !!cfg.hasDomainDot;
         }
-        return CurrentEmailMatch;
+        return CurrentEmailAddress;
     }());
 
     /**
@@ -4189,7 +4127,7 @@
          *
          * Ex: 0.25.1
          */
-        Autolinker.version = '3.1.0';
+        Autolinker.version = '3.0.5';
         /**
          * For backwards compatibility with Autolinker 1.x, the AnchorTagBuilder
          * class is provided as a static on the Autolinker class.
