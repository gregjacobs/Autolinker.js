/*!
 * Autolinker.js
<<<<<<< HEAD
 * 0.12.0
=======
 * 0.11.3
>>>>>>> e184aea4
 *
 * Copyright(c) 2014 Gregory Jacobs <greg@greg-jacobs.com>
 * MIT Licensed. http://www.opensource.org/licenses/mit-license.php
 *
 * https://github.com/gregjacobs/Autolinker.js
 */
/*global define, module */
( function( root, factory ) {

	if( typeof define === 'function' && define.amd ) {
		define( factory );             // Define as AMD module if an AMD loader is present (ex: RequireJS).
	} else if( typeof exports !== 'undefined' ) {
		module.exports = factory();    // Define as CommonJS module for Node.js, if available.
	} else {
		root.Autolinker = factory();   // Finally, define as a browser global if no module loader.
	}
}( this, function() {

	/**
	 * @class Autolinker
	 * @extends Object
	 * 
	 * Utility class used to process a given string of text, and wrap the URLs, email addresses, and Twitter handles in 
	 * the appropriate anchor (&lt;a&gt;) tags to turn them into links.
	 * 
	 * Any of the configuration options may be provided in an Object (map) provided to the Autolinker constructor, which
	 * will configure how the {@link #link link()} method will process the links.
	 * 
	 * For example:
	 * 
	 *     var autolinker = new Autolinker( {
	 *         newWindow : false,
	 *         truncate  : 30
	 *     } );
	 *     
	 *     var html = autolinker.link( "Joe went to www.yahoo.com" );
	 *     // produces: 'Joe went to <a href="http://www.yahoo.com">yahoo.com</a>'
	 * 
	 * 
	 * The {@link #static-link static link()} method may also be used to inline options into a single call, which may
	 * be more convenient for one-off uses. For example:
	 * 
	 *     var html = Autolinker.link( "Joe went to www.yahoo.com", {
	 *         newWindow : false,
	 *         truncate  : 30
	 *     } );
	 *     // produces: 'Joe went to <a href="http://www.yahoo.com">yahoo.com</a>'
	 * 
	 * 
	 * ## Custom Replacements of Links
	 * 
	 * If the configuration options do not provide enough flexibility, a {@link #replaceFn} may be provided to fully customize
	 * the output of Autolinker. This function is called once for each URL/Email/Twitter handle match that is encountered.
	 * 
	 * For example:
	 * 
	 * var input = "...";  // string with URLs, Email Addresses, and Twitter Handles
	 * 
	 * var linkedText = Autolinker.link( input, {
	 *     replaceFn : function( autolinker, match ) {
	 *         console.log( "href = ", match.getAnchorHref() );
	 *         console.log( "text = ", match.getAnchorText() );
	 *     
	 *         switch( match.getType() ) {
	 *             case 'url' : 
	 *                 console.log( "url: ", match.getUrl() );
	 *                 return true;  // let Autolinker perform its normal anchor tag replacement
	 *                 
	 *             case 'email' :
	 *                 var email = match.getEmail();
	 *                 console.log( "email: ", email );
	 *                 
	 *                 if( email === "my@own.address" ) {
	 *                     return false;  // don't auto-link this particular email address; leave as-is
	 *                 } else {
	 *                     return;  // no return value will have Autolinker perform its normal anchor tag replacement (same as returning `true`)
	 *                 }
	 *             
	 *             case 'twitter' :
	 *                 var twitterHandle = match.getTwitterHandle();
	 *                 console.log( twitterHandle );
	 *                 
	 *                 return '<a href="http://newplace.to.link.twitter.handles.to/">' + twitterHandle + '</a>';
	 *         }
	 *     }
	 * } );
	 * 
	 * 
	 * The function may return the following values:
	 * 
	 * - `true` (Boolean): Allow Autolinker to replace the match as it normally would.
	 * - `false` (Boolean): Do not replace the current match at all - leave as-is.
	 * - Any string: If a string is returned from the function, the string will be used directly as the replacement HTML for
	 *   the match.
	 * 
	 * @constructor
	 * @param {Object} [config] The configuration options for the Autolinker instance, specified in an Object (map).
	 */
	var Autolinker = function( cfg ) {
		Autolinker.Util.assign( this, cfg );  // assign the properties of `cfg` onto the Autolinker instance. Prototype properties will be used for missing configs.
	};
	
	
	Autolinker.prototype = {
		constructor : Autolinker,  // fix constructor property
		
		/**
		 * @cfg {Boolean} urls
		 * 
		 * `true` if miscellaneous URLs should be automatically linked, `false` if they should not be.
		 */
		urls : true,
		
		/**
		 * @cfg {Boolean} email
		 * 
		 * `true` if email addresses should be automatically linked, `false` if they should not be.
		 */
		email : true,
		
		/**
		 * @cfg {Boolean} twitter
		 * 
		 * `true` if Twitter handles ("@example") should be automatically linked, `false` if they should not be.
		 */
		twitter : true,
		
		/**
		 * @cfg {Boolean} newWindow
		 * 
		 * `true` if the links should open in a new window, `false` otherwise.
		 */
		newWindow : true,
		
		/**
		 * @cfg {Boolean} stripPrefix
		 * 
		 * `true` if 'http://' or 'https://' and/or the 'www.' should be stripped from the beginning of URL links' text, 
		 * `false` otherwise.
		 */
		stripPrefix : true,
		
		/**
		 * @cfg {Number} truncate
		 * 
		 * A number for how many characters long URLs/emails/twitter handles should be truncated to inside the text of 
		 * a link. If the URL/email/twitter is over this number of characters, it will be truncated to this length by 
		 * adding a two period ellipsis ('..') to the end of the string.
		 * 
		 * For example: A url like 'http://www.yahoo.com/some/long/path/to/a/file' truncated to 25 characters might look
		 * something like this: 'yahoo.com/some/long/pat..'
		 */
		
		/**
		 * @cfg {String} className
		 * 
		 * A CSS class name to add to the generated links. This class will be added to all links, as well as this class
		 * plus url/email/twitter suffixes for styling url/email/twitter links differently.
		 * 
		 * For example, if this config is provided as "myLink", then:
		 * 
		 * 1) URL links will have the CSS classes: "myLink myLink-url"
		 * 2) Email links will have the CSS classes: "myLink myLink-email", and
		 * 3) Twitter links will have the CSS classes: "myLink myLink-twitter"
		 */
		className : "",
			
		/**
		 * @cfg {Function} replaceFn
		 * 
		 * A function to individually process each URL/Email/Twitter match found in the input string.
		 * 
		 * See the class's description for usage.
		 */
		
		
		/**
		 * @private
		 * @property {RegExp} htmlCharacterEntitiesRegex
		 *
		 * The regular expression that matches common HTML character entities.
		 * 
		 * Ignoring &amp; as it could be part of a query string -- handling it separately.
		 */
		htmlCharacterEntitiesRegex: /(&nbsp;|&#160;|&lt;|&#60;|&gt;|&#62;)/gi,
		
		/**
		 * @private
		 * @property {RegExp} matcherRegex
		 * 
		 * The regular expression that matches URLs, email addresses, and Twitter handles.
		 * 
		 * This regular expression has the following capturing groups:
		 * 
		 * 1. Group that is used to determine if there is a Twitter handle match (i.e. @someTwitterUser). Simply check for its 
		 *    existence to determine if there is a Twitter handle match. The next couple of capturing groups give information 
		 *    about the Twitter handle match.
		 * 2. The whitespace character before the @sign in a Twitter handle. This is needed because there are no lookbehinds in
		 *    JS regular expressions, and can be used to reconstruct the original string in a replace().
		 * 3. The Twitter handle itself in a Twitter match. If the match is '@someTwitterUser', the handle is 'someTwitterUser'.
		 * 4. Group that matches an email address. Used to determine if the match is an email address, as well as holding the full 
		 *    address. Ex: 'me@my.com'
		 * 5. Group that matches a URL in the input text. Ex: 'http://google.com', 'www.google.com', or just 'google.com'.
		 *    This also includes a path, url parameters, or hash anchors. Ex: google.com/path/to/file?q1=1&q2=2#myAnchor
		 * 6. A protocol-relative ('//') match for the case of a 'www.' prefixed URL. Will be an empty string if it is not a 
		 *    protocol-relative match. We need to know the character before the '//' in order to determine if it is a valid match
		 *    or the // was in a string we don't want to auto-link.
		 * 7. A protocol-relative ('//') match for the case of a known TLD prefixed URL. Will be an empty string if it is not a 
		 *    protocol-relative match. See #6 for more info. 
		 */
		matcherRegex : (function() {
			var twitterRegex = /(^|[^\w])@(\w{1,15})/,              // For matching a twitter handle. Ex: @gregory_jacobs
			    
			    emailRegex = /(?:[\-;:&=\+\$,\w\.]+@)/,             // something@ for email addresses (a.k.a. local-part)
			    
			    protocolRegex = /(?:[A-Za-z]{3,9}:(?:\/\/)?)/,      // match protocol, allow in format http:// or mailto:
			    wwwRegex = /(?:www\.)/,                             // starting with 'www.'
			    domainNameRegex = /[A-Za-z0-9\.\-]*[A-Za-z0-9\-]/,  // anything looking at all like a domain, non-unicode domains, not ending in a period
			    tldRegex = /\.(?:international|construction|contractors|enterprises|photography|productions|foundation|immobilien|industries|management|properties|technology|christmas|community|directory|education|equipment|institute|marketing|solutions|vacations|bargains|boutique|builders|catering|cleaning|clothing|computer|democrat|diamonds|graphics|holdings|lighting|partners|plumbing|supplies|training|ventures|academy|careers|company|cruises|domains|exposed|flights|florist|gallery|guitars|holiday|kitchen|neustar|okinawa|recipes|rentals|reviews|shiksha|singles|support|systems|agency|berlin|camera|center|coffee|condos|dating|estate|events|expert|futbol|kaufen|luxury|maison|monash|museum|nagoya|photos|repair|report|social|supply|tattoo|tienda|travel|viajes|villas|vision|voting|voyage|actor|build|cards|cheap|codes|dance|email|glass|house|mango|ninja|parts|photo|shoes|solar|today|tokyo|tools|watch|works|aero|arpa|asia|best|bike|blue|buzz|camp|club|cool|coop|farm|fish|gift|guru|info|jobs|kiwi|kred|land|limo|link|menu|mobi|moda|name|pics|pink|post|qpon|rich|ruhr|sexy|tips|vote|voto|wang|wien|wiki|zone|bar|bid|biz|cab|cat|ceo|com|edu|gov|int|kim|mil|net|onl|org|pro|pub|red|tel|uno|wed|xxx|xyz|ac|ad|ae|af|ag|ai|al|am|an|ao|aq|ar|as|at|au|aw|ax|az|ba|bb|bd|be|bf|bg|bh|bi|bj|bm|bn|bo|br|bs|bt|bv|bw|by|bz|ca|cc|cd|cf|cg|ch|ci|ck|cl|cm|cn|co|cr|cu|cv|cw|cx|cy|cz|de|dj|dk|dm|do|dz|ec|ee|eg|er|es|et|eu|fi|fj|fk|fm|fo|fr|ga|gb|gd|ge|gf|gg|gh|gi|gl|gm|gn|gp|gq|gr|gs|gt|gu|gw|gy|hk|hm|hn|hr|ht|hu|id|ie|il|im|in|io|iq|ir|is|it|je|jm|jo|jp|ke|kg|kh|ki|km|kn|kp|kr|kw|ky|kz|la|lb|lc|li|lk|lr|ls|lt|lu|lv|ly|ma|mc|md|me|mg|mh|mk|ml|mm|mn|mo|mp|mq|mr|ms|mt|mu|mv|mw|mx|my|mz|na|nc|ne|nf|ng|ni|nl|no|np|nr|nu|nz|om|pa|pe|pf|pg|ph|pk|pl|pm|pn|pr|ps|pt|pw|py|qa|re|ro|rs|ru|rw|sa|sb|sc|sd|se|sg|sh|si|sj|sk|sl|sm|sn|so|sr|st|su|sv|sx|sy|sz|tc|td|tf|tg|th|tj|tk|tl|tm|tn|to|tp|tr|tt|tv|tw|tz|ua|ug|uk|us|uy|uz|va|vc|ve|vg|vi|vn|vu|wf|ws|ye|yt|za|zm|zw)\b/,   // match our known top level domains (TLDs)
			    
			    // Allow optional path, query string, and hash anchor, not ending in the following characters: "!:,.;"
			    // http://blog.codinghorror.com/the-problem-with-urls/
			    urlSuffixRegex = /(?:[\-A-Za-z0-9+&@#\/%?=~_()|!:,.;]*[\-A-Za-z0-9+&@#\/%=~_()|])?/;  // note: optional part of the full regex
			
			return new RegExp( [
				'(',  // *** Capturing group $1, which can be used to check for a twitter handle match. Use group $3 for the actual twitter handle though. $2 may be used to reconstruct the original string in a replace() 
					// *** Capturing group $2, which matches the whitespace character before the '@' sign (needed because of no lookbehinds), and 
					// *** Capturing group $3, which matches the actual twitter handle
					twitterRegex.source,
				')',
				
				'|',
				
				'(',  // *** Capturing group $4, which is used to determine an email match
					emailRegex.source,
					domainNameRegex.source,
					tldRegex.source,
				')',
				
				'|',
				
				'(',  // *** Capturing group $5, which is used to match a URL
					'(?:', // parens to cover match for protocol (optional), and domain
						'(?:',  // non-capturing paren for a protocol-prefixed url (ex: http://google.com)
							protocolRegex.source,
							domainNameRegex.source,
						')',
						
						'|',
						
						'(?:',  // non-capturing paren for a 'www.' prefixed url (ex: www.google.com)
							'(.?//)?',  // *** Capturing group $6 for an optional protocol-relative URL. Must be at the beginning of the string or start with a non-word character
							wwwRegex.source,
							domainNameRegex.source,
						')',
						
						'|',
						
						'(?:',  // non-capturing paren for known a TLD url (ex: google.com)
							'(.?//)?',  // *** Capturing group $7 for an optional protocol-relative URL. Must be at the beginning of the string or start with a non-word character
							domainNameRegex.source,
							tldRegex.source,
						')',
					')',
					
					urlSuffixRegex.source,  // match for path, query string, and/or hash anchor
				')'
			].join( "" ), 'gi' );
		} )(),
		
		/**
		 * @private
		 * @property {RegExp} invalidProtocolRelMatchRegex
		 * 
		 * The regular expression used to check a potential protocol-relative URL match, coming from the {@link #matcherRegex}. 
		 * A protocol-relative URL is, for example, "//yahoo.com"
		 * 
		 * This regular expression is used in conjunction with the {@link #matcherRegex}, and checks to see if there is a word character
		 * before the '//' in order to determine if we should actually autolink a protocol-relative URL. This is needed because there
		 * is no negative look-behind in JavaScript regular expressions. 
		 * 
		 * For instance, we want to autolink something like "//google.com", but we don't want to autolink something 
		 * like "abc//google.com"
		 */
		invalidProtocolRelMatchRegex : /^[\w]\/\//,
		
		/**
		 * @private
		 * @property {RegExp} charBeforeProtocolRelMatchRegex
		 * 
		 * The regular expression used to retrieve the character before a protocol-relative URL match.
		 * 
		 * This is used in conjunction with the {@link #matcherRegex}, which needs to grab the character before a protocol-relative
		 * '//' due to the lack of a negative look-behind in JavaScript regular expressions. The character before the match is stripped
		 * from the URL.
		 */
		charBeforeProtocolRelMatchRegex : /^(.)?\/\//,
		
		
		/**
		 * Automatically links URLs, email addresses, and Twitter handles found in the given chunk of HTML. 
		 * Does not link URLs found within HTML tags.
		 * 
		 * For instance, if given the text: `You should go to http://www.yahoo.com`, then the result
		 * will be `You should go to &lt;a href="http://www.yahoo.com"&gt;http://www.yahoo.com&lt;/a&gt;`
		 * 
		 * @method link
		 * @param {String} textOrHtml The HTML or text to link URLs, email addresses, and Twitter handles within.
		 * @return {String} The HTML, with URLs/emails/twitter handles automatically linked.
		 */
		link : function( textOrHtml ) {
			var me = this,  // for closure
			    htmlParser = this.getHtmlParser(),
			    htmlCharacterEntitiesRegex = this.htmlCharacterEntitiesRegex,
			    anchorTagStackCount = 0,  // used to only process text around anchor tags, and any inner text/html they may have
			    resultHtml = [];
			
			htmlParser.parse( textOrHtml, {
				// Process HTML nodes in the input `textOrHtml`
				processHtmlNode : function( tagText, tagName, isClosingTag ) {
					if( tagName === 'a' ) {
						if( !isClosingTag ) {  // it's the start <a> tag
							anchorTagStackCount++;
						} else {   // it's the end </a> tag
							anchorTagStackCount = Math.max( anchorTagStackCount - 1, 0 );  // attempt to handle extraneous </a> tags by making sure the stack count never goes below 0
						}
					}
					
					resultHtml.push( tagText );  // now add the text of the tag itself verbatim
				},
				
				// Process text nodes in the input `textOrHtml`
				processTextNode : function( text ) {
					if( anchorTagStackCount === 0 ) {
						// If we're not within an <a> tag, process the text node
						var unescapedText = Autolinker.Util.splitAndCapture( text, htmlCharacterEntitiesRegex );  // split at HTML entities, but include the HTML entities in the results array
						
						for ( var i = 0, len = unescapedText.length; i < len; i++ ) {
							var textToProcess = unescapedText[ i ],
							    processedTextNode = me.processTextNode( textToProcess );
							
							resultHtml.push( processedTextNode );
						}
						
					} else {
						// `text` is within an <a> tag, simply append the text - we do not want to autolink anything 
						// already within an <a>...</a> tag
						resultHtml.push( text );
					}
				}
			} );
			
			return resultHtml.join( "" );
		},
		
		
		/**
		 * Lazily instantiates and returns the {@link #htmlParser} instance for this Autolinker instance.
		 * 
		 * @protected
		 * @return {Autolinker.SimpleHtmlParser}
		 */
		getHtmlParser : function() {
			var htmlParser = this.htmlParser;
			
			if( !htmlParser ) {
				htmlParser = this.htmlParser = new Autolinker.HtmlParser();
			}
			return htmlParser;
		},
		
		
		/**
		 * Lazily instantiates and returns the {@link #anchorTagBuilder} instance for this Autolinker instance.
		 * 
		 * @return {Autolinker.AnchorTagBuilder}
		 */
		getAnchorTagBuilder : function() {
			var anchorTagBuilder = this.anchorTagBuilder;
			
			if( !anchorTagBuilder ) {
				anchorTagBuilder = this.anchorTagBuilder = new Autolinker.AnchorTagBuilder( {
					newWindow   : this.newWindow,
					stripPrefix : this.stripPrefix,
					truncate    : this.truncate,
					className   : this.className
				} );
			}
			
			return anchorTagBuilder;
		},
		
		
		/**
		 * Processes the given HTML to auto-link URLs/emails/Twitter handles.
		 * 
		 * Finds the text around any HTML elements in the input `html`, which will be the text that is processed.
		 * Any original HTML elements will be left as-is, as well as the text that is already wrapped in anchor tags.
		 * 
		 * @private
		 * @method processHtml
		 * @param {String} html The input text or HTML to process in order to auto-link.
		 * @return {String}
		 */
		processHtml : function( html ) {
			
<<<<<<< HEAD
=======
			while( ( currentResult = htmlRegex.exec( html ) ) !== null ) {
				var tagText = currentResult[ 0 ],
				    tagName = currentResult[ 2 ],
				    isClosingTag = !!currentResult[ 1 ];
				
				inBetweenTagsText = html.substring( lastIndex, currentResult.index );
				lastIndex = currentResult.index + tagText.length;
	
				//split at html entities
				unescapedText = inBetweenTagsText.split( htmlCharacterEntities );
	
				for ( i = 0; i < unescapedText.length; i++ ) {
					textToProcess = unescapedText[i];
	
					// Process around anchor tags, and any inner text / html they may have
					if( tagName === 'a' ) {
						if( !isClosingTag ) {  // it's the start <a> tag
							anchorTagStackCount++;
							resultHtml.push( this.processTextNode( textToProcess ) );
	
						} else {   // it's the end </a> tag
							anchorTagStackCount = Math.max( anchorTagStackCount - 1, 0 );  // attempt to handle extraneous </a> tags by making sure the stack count never goes below 0
							if( anchorTagStackCount === 0 ) {
								resultHtml.push( textToProcess );  // We hit the matching </a> tag, simply add all of the text from the start <a> tag to the end </a> tag without linking it
							}
						}
	
					} else if( anchorTagStackCount === 0 ) {   // not within an anchor tag, link the "in between" text
						resultHtml.push( this.processTextNode( textToProcess ) );
	
					} else {
						// if we have a tag that is in between anchor tags (ex: <a href="..."><b>google.com</b></a>),
						// just append the inner text
						resultHtml.push( textToProcess );
					}
				}
				
				resultHtml.push( tagText );  // now add the text of the tag itself verbatim
			}
			
			// Process any remaining text after the last HTML element. Will process all of the text if there were no HTML elements.
			if( lastIndex < html.length ) {
				//split at html entities
				unescapedText = html.substring( lastIndex ).split( htmlCharacterEntities );
	
				for ( i = 0; i < unescapedText.length; i++ ) {
					textToProcess = unescapedText[i];
					var processedTextNode = this.processTextNode( textToProcess );
					resultHtml.push( processedTextNode );
				}
			}
			
			return resultHtml.join( "" );
>>>>>>> e184aea4
		},
		
		
		/**
		 * Process the text that lies inbetween HTML tags. This method does the actual wrapping of URLs with
		 * anchor tags.
		 * 
		 * @private
		 * @param {String} text The text to auto-link.
		 * @return {String} The text with anchor tags auto-filled.
		 */
		processTextNode : function( text ) {
			var me = this,  // for closure
			    charBeforeProtocolRelMatchRegex = this.charBeforeProtocolRelMatchRegex;
			
			return text.replace( this.matcherRegex, function( matchStr, $1, $2, $3, $4, $5, $6, $7 ) {
				var twitterMatch = $1,
				    twitterHandlePrefixWhitespaceChar = $2,  // The whitespace char before the @ sign in a Twitter handle match. This is needed because of no lookbehinds in JS regexes.
				    twitterHandle = $3,      // The actual twitterUser (i.e the word after the @ sign in a Twitter handle match)
				    emailAddressMatch = $4,  // For both determining if it is an email address, and stores the actual email address
				    urlMatch = $5,           // The matched URL string
				    protocolRelativeMatch = $6 || $7,  // The '//' for a protocol-relative match, with the character that comes before the '//'
				    
				    prefixStr = "",       // A string to use to prefix the anchor tag that is created. This is needed for the Twitter handle match
				    suffixStr = "",       // A string to suffix the anchor tag that is created. This is used if there is a trailing parenthesis that should not be auto-linked.
				    
				    match;  // Will be an Autolinker.match.Match object
				
				
				// Return out with no changes for match types that are disabled (url, email, twitter), or for matches that are 
				// invalid (false positives from the matcherRegex, which can't use look-behinds since they are unavailable in JS).
				if( !me.isValidMatch( twitterMatch, emailAddressMatch, urlMatch, protocolRelativeMatch ) ) {
					return matchStr;
				}
				
				// Handle a closing parenthesis at the end of the match, and exclude it if there is not a matching open parenthesis
				// in the match itself. 
				if( me.matchHasUnbalancedClosingParen( matchStr ) ) {
					matchStr = matchStr.substr( 0, matchStr.length - 1 );  // remove the trailing ")"
					suffixStr = ")";  // this will be added after the generated <a> tag
				}
				
				
				if( emailAddressMatch ) {
					match = new Autolinker.match.Email( { email: emailAddressMatch } );
					
				} else if( twitterMatch ) {
					// fix up the `matchStr` if there was a preceding whitespace char, which was needed to determine the match 
					// itself (since there are no look-behinds in JS regexes)
					if( twitterHandlePrefixWhitespaceChar ) {
						prefixStr = twitterHandlePrefixWhitespaceChar;
						matchStr = matchStr.slice( 1 );  // remove the prefixed whitespace char from the match
					}
					match = new Autolinker.match.Twitter( { twitterHandle: twitterHandle } );
					
				} else {  // url match
					// If it's a protocol-relative '//' match, remove the character before the '//' (which the matcherRegex needed
					// to match due to the lack of a negative look-behind in JavaScript regular expressions)
					if( protocolRelativeMatch ) {
						var charBeforeMatch = protocolRelativeMatch.match( charBeforeProtocolRelMatchRegex )[ 1 ] || "";
						
						if( charBeforeMatch ) {  // fix up the `matchStr` if there was a preceding char before a protocol-relative match, which was needed to determine the match itself (since there are no look-behinds in JS regexes)
							prefixStr = charBeforeMatch;
							matchStr = matchStr.slice( 1 );  // remove the prefixed char from the match
						}
					}
					match = new Autolinker.match.Url( { url: matchStr, protocolRelativeMatch: protocolRelativeMatch } );
				}
	
				// Generate the replacement text for the match
				var matchReturnVal = me.createMatchReturnVal( match, matchStr );
				return prefixStr + matchReturnVal + suffixStr;
			} );
		},
		
		
		/**
		 * Determines if a given match found by {@link #processTextNode} is valid. Will return `false` for:
		 * 
		 * 1) Disabled link types (i.e. having a Twitter match, but {@link #twitter} matching is disabled)
		 * 2) URL matches which do not have at least have one period ('.') in the domain name (effectively skipping over 
		 *    matches like "abc:def")
		 * 3) A protocol-relative url match (a URL beginning with '//') whose previous character is a word character 
		 *    (effectively skipping over strings like "abc//google.com")
		 * 
		 * Otherwise, returns `true`.
		 * 
		 * @private
		 * @param {String} twitterMatch The matched Twitter handle, if there was one. Will be empty string if the match is not a 
		 *   Twitter match.
		 * @param {String} emailAddressMatch The matched Email address, if there was one. Will be empty string if the match is not 
		 *   an Email address match.
		 * @param {String} urlMatch The matched URL, if there was one. Will be an empty string if the match is not a URL match.
		 * @param {String} protocolRelativeMatch The protocol-relative string for a URL match (i.e. '//'), possibly with a preceding
		 *   character (ex, a space, such as: ' //', or a letter, such as: 'a//'). The match is invalid if there is a word character
		 *   preceding the '//'.
		 * @return {Boolean} `true` if the match given is valid and should be processed, or `false` if the match is invalid and/or 
		 *   should just not be processed (such as, if it's a Twitter match, but {@link #twitter} matching is disabled}.
		 */
		isValidMatch : function( twitterMatch, emailAddressMatch, urlMatch, protocolRelativeMatch ) {
			if( 
			    ( twitterMatch && !this.twitter ) || ( emailAddressMatch && !this.email ) || ( urlMatch && !this.urls ) ||
			    ( urlMatch && urlMatch.indexOf( '.' ) === -1 ) ||  // At least one period ('.') must exist in the URL match for us to consider it an actual URL
			    ( urlMatch && /^[A-Za-z]{3,9}:/.test( urlMatch ) && !/:.*?[A-Za-z]/.test( urlMatch ) ) ||     // At least one letter character must exist in the domain name after a protocol match. Ex: skip over something like "git:1.0"
			    ( protocolRelativeMatch && this.invalidProtocolRelMatchRegex.test( protocolRelativeMatch ) )  // a protocol-relative match which has a word character in front of it (so we can skip something like "abc//google.com")
			) {
				return false;
			}
			
			return true;
		},
		
		
		/**
		 * Determines if a match found has an unmatched closing parenthesis. If so, this parenthesis will be removed
		 * from the match itself, and appended after the generated anchor tag in {@link #processTextNode}.
		 * 
		 * A match may have an extra closing parenthesis at the end of the match because the regular expression must include parenthesis
		 * for URLs such as "wikipedia.com/something_(disambiguation)", which should be auto-linked. 
		 * 
		 * However, an extra parenthesis *will* be included when the URL itself is wrapped in parenthesis, such as in the case of
		 * "(wikipedia.com/something_(disambiguation))". In this case, the last closing parenthesis should *not* be part of the URL 
		 * itself, and this method will return `true`.
		 * 
		 * @private
		 * @param {String} matchStr The full match string from the {@link #matcherRegex}.
		 * @return {Boolean} `true` if there is an unbalanced closing parenthesis at the end of the `matchStr`, `false` otherwise.
		 */
		matchHasUnbalancedClosingParen : function( matchStr ) {
			var lastChar = matchStr.charAt( matchStr.length - 1 );
			
			if( lastChar === ')' ) {
				var openParensMatch = matchStr.match( /\(/g ),
				    closeParensMatch = matchStr.match( /\)/g ),
				    numOpenParens = ( openParensMatch && openParensMatch.length ) || 0,
				    numCloseParens = ( closeParensMatch && closeParensMatch.length ) || 0;
				
				if( numOpenParens < numCloseParens ) {
					return true;
				}
			}
			
			return false;
		},
		
		
		/**
		 * Creates the return string value for a given match in the input string, for the {@link #processTextNode} method.
		 * 
		 * This method handles the {@link #replaceFn}, if one was provided.
		 * 
		 * @private
		 * @param {Autolinker.match.Match} match The Match object that represents the match.
		 * @param {String} matchStr The original match string, after having been preprocessed to fix match edge cases (see
		 *   the `prefixStr` and `suffixStr` vars in {@link #processTextNode}.
		 * @return {String} The string that the `match` should be replaced with. This is usually the anchor tag string, but
		 *   may be the `matchStr` itself if the match is not to be replaced.
		 */
		createMatchReturnVal : function( match, matchStr ) {
			// Handle a custom `replaceFn` being provided
			var replaceFnResult;
			if( this.replaceFn ) {
				replaceFnResult = this.replaceFn.call( this, this, match );  // Autolinker instance is the context, and the first arg
			}
			
			if( typeof replaceFnResult === 'string' ) {
				return replaceFnResult;  // `replaceFn` returned a string, use that
				
			} else if( replaceFnResult === false ) {
				return matchStr;  // no replacement for the match
			
			} else {  // replaceFnResult === true, or no/unknown return value from function
				// Perform Autolinker's default anchor tag generation
				var anchorTagBuilder = this.getAnchorTagBuilder(),
				    anchorTag = anchorTagBuilder.createAnchorTag( match.getType(), match.getAnchorHref(), match.getAnchorText() );  // return an Autolinker.HtmlTag instance
				
				return anchorTag.toString();
			}
		}
	
	};
	
	
	/**
	 * Automatically links URLs, email addresses, and Twitter handles found in the given chunk of HTML. 
	 * Does not link URLs found within HTML tags.
	 * 
	 * For instance, if given the text: `You should go to http://www.yahoo.com`, then the result
	 * will be `You should go to &lt;a href="http://www.yahoo.com"&gt;http://www.yahoo.com&lt;/a&gt;`
	 * 
	 * Example:
	 * 
	 *     var linkedText = Autolinker.link( "Go to google.com", { newWindow: false } );
	 *     // Produces: "Go to <a href="http://google.com">google.com</a>"
	 * 
	 * @static
	 * @method link
	 * @param {String} html The HTML text to link URLs within.
	 * @param {Object} [options] Any of the configuration options for the Autolinker class, specified in an Object (map).
	 *   See the class description for an example call.
	 * @return {String} The HTML text, with URLs automatically linked
	 */
	Autolinker.link = function( text, options ) {
		var autolinker = new Autolinker( options );
		return autolinker.link( text );
	};
	
	
	// Namespace for `match` classes
	Autolinker.match = {};
	/*jshint eqnull:true, boss:true */
	/**
	 * @class Autolinker.Util
	 * @singleton
	 * 
	 * A few utility methods for Autolinker.
	 */
	Autolinker.Util = {
		
		/**
		 * @property {Function} abstractMethod
		 * 
		 * A function object which represents an abstract method.
		 */
		abstractMethod : function() { throw "abstract"; },
		
		
		/**
		 * Assigns (shallow copies) the properties of `src` onto `dest`.
		 * 
		 * @param {Object} dest The destination object.
		 * @param {Object} src The source object.
		 * @return {Object} The destination object.
		 */
		assign : function( dest, src ) {
			for( var prop in src ) {
				if( src.hasOwnProperty( prop ) ) {
					dest[ prop ] = src[ prop ];
				}
			}
			
			return dest;
		},
		
		
		/**
		 * Extends `superclass` to create a new subclass, adding the `protoProps` to the new subclass's prototype.
		 * 
		 * @param {Function} superclass The constructor function for the superclass.
		 * @param {Object} protoProps The methods/properties to add to the subclass's prototype. This may contain the
		 *   special property `constructor`, which will be used as the new subclass's constructor function.
		 * @return {Function} The new subclass function.
		 */
		extend : function( superclass, protoProps ) {
			var superclassProto = superclass.prototype;
			
			var F = function() {};
			F.prototype = superclassProto;
			
			var subclass;
			if( protoProps.hasOwnProperty( 'constructor' ) ) {
				subclass = protoProps.constructor;
			} else {
				subclass = function() { superclassProto.constructor.apply( this, arguments ); };
			}
			
			var subclassProto = subclass.prototype = new F();  // set up prototype chain
			subclassProto.constructor = subclass;  // fix constructor property
			subclassProto.superclass = superclassProto;
			
			delete protoProps.constructor;  // don't re-assign constructor property to the prototype, since a new function may have been created (`subclass`), which is now already there
			Autolinker.Util.assign( subclassProto, protoProps );
			
			return subclass;
		},
		
		
		/**
		 * Truncates the `str` at `len - ellipsisChars.length`, and adds the `ellipsisChars` to the
		 * end of the string (by default, two periods: '..'). If the `str` length does not exceed 
		 * `len`, the string will be returned unchanged.
		 * 
		 * @param {String} str The string to truncate and add an ellipsis to.
		 * @param {Number} truncateLen The length to truncate the string at.
		 * @param {String} [ellipsisChars=..] The ellipsis character(s) to add to the end of `str`
		 *   when truncated. Defaults to '..'
		 */
		ellipsis : function( str, truncateLen, ellipsisChars ) {
			if( str.length > truncateLen ) {
				ellipsisChars = ( ellipsisChars == null ) ? '..' : ellipsisChars;
				str = str.substring( 0, truncateLen - ellipsisChars.length ) + ellipsisChars;
			}
			return str;
		},
		
		
		/**
		 * Supports `Array.prototype.indexOf()` functionality for old IE (IE8 and below).
		 * 
		 * @param {Array} arr The array to find an element of.
		 * @param {*} element The element to find in the array, and return the index of.
		 * @return {Number} The index of the `element`, or -1 if it was not found.
		 */
		indexOf : function( arr, element ) {
			if( Array.prototype.indexOf ) {
				return arr.indexOf( element );
				
			} else {
				for( var i = 0, len = arr.length; i < len; i++ ) {
					if( arr[ i ] === element ) return i;
				}
				return -1;
			}
		},
		
		
		
		/**
		 * Performs the functionality of what modern browsers do when `String.prototype.split()` is called
		 * with a regular expression that contains capturing parenthesis.
		 * 
		 * For example:
		 * 
		 *     // Modern browsers: 
		 *     "a,b,c".split( /(,)/ );  // --> [ 'a', ',', 'b', ',', 'c' ]
		 *     
		 *     // Old IE (including IE8):
		 *     "a,b,c".split( /(,)/ );  // --> [ 'a', 'b', 'c' ]
		 *     
		 * This method emulates the functionality of modern browsers for the old IE case.
		 * 
		 * @param {String} str The string to split.
		 * @param {RegExp} splitRegex The regular expression to split the input `str` on. The splitting
		 *   character(s) will be spliced into the array, as in the "modern browsers" example in the 
		 *   description of this method. 
		 *   Note #1: the supplied regular expression **must** have the 'g' flag specified.
		 *   Note #2: for simplicity's sake, the regular expression does not need 
		 *   to contain capturing parenthesis - it will be assumed that any match has them.
		 * @return {String[]} The split array of strings, with the splitting character(s) included.
		 */
		splitAndCapture : function( str, splitRegex ) {
			if( !splitRegex.global ) throw new Error( "`splitRegex` must have the 'g' flag set" );
			
			var result = [],
			    lastIdx = 0,
			    match;
			
			while( match = splitRegex.exec( str ) ) {
				result.push( str.substring( lastIdx, match.index ) );
				result.push( match[ 0 ] );  // push the splitting char(s)
				
				lastIdx = match.index + match[ 0 ].length;
			}
			result.push( str.substring( lastIdx ) );
			
			return result;
		}
		
	};
	/**
	 * @class Autolinker.HtmlParser
	 * @extends Object
	 * 
	 * An HTML parser which simply walks an HTML string and calls the provided visitor functions to process HTML 
	 * and text nodes.
	 * 
	 * Autolinker uses this to only link URLs/emails/Twitter handles in text nodes, basically ignoring HTML tags.
	 */
	Autolinker.HtmlParser = Autolinker.Util.extend( Object, {
		
		/**
		 * @private
		 * @property {RegExp} htmlRegex
		 * 
		 * The regular expression used to pull out HTML tags from a string. Handles namespaced HTML tags and
		 * attribute names, as specified by http://www.w3.org/TR/html-markup/syntax.html.
		 * 
		 * Capturing groups:
		 * 
		 * 1. If it is an end tag, this group will have the '/'.
		 * 2. The tag name.
		 */
		htmlRegex : (function() {
			var tagNameRegex = /[0-9a-zA-Z:]+/,
			    attrNameRegex = /[^\s\0"'>\/=\x01-\x1F\x7F]+/,   // the unicode range accounts for excluding control chars, and the delete char
			    attrValueRegex = /(?:".*?"|'.*?'|[^'"=<>`\s]+)/, // double quoted, single quoted, or unquoted attribute values
			    nameEqualsValueRegex = attrNameRegex.source + '(?:\\s*=\\s*' + attrValueRegex.source + ')?';  // optional '=[value]'
			
			return new RegExp( [
				'<(?:!|(/))?',  // Beginning of a tag. Either '<' for a start tag, '</' for an end tag, or <! for the <!DOCTYPE ...> tag. The slash or an empty string is Capturing Group 1.
				
					// The tag name (Capturing Group 2)
					'(' + tagNameRegex.source + ')',
					
					// Zero or more attributes following the tag name
					'(?:',
						'\\s+',  // one or more whitespace chars before an attribute
						
						// Either:
						// A. tag="value", or 
						// B. "value" alone (for <!DOCTYPE> tag. Ex: <!DOCTYPE html PUBLIC "-//W3C//DTD XHTML 1.0 Strict//EN" "http://www.w3.org/TR/xhtml1/DTD/xhtml1-strict.dtd">) 
						'(?:', nameEqualsValueRegex, '|', attrValueRegex.source + ')',
					')*',
					
					'\\s*/?',  // any trailing spaces and optional '/' before the closing '>'
				'>'
			].join( "" ), 'g' );
		} )(),
		
		
		/**
		 * Walks an HTML string, calling the `options.processHtmlNode` function for each HTML tag that is encountered, and calling
		 * the `options.processTextNode` function when each text around HTML tags is encountered.
		 * 
		 * @param {String} html The HTML to parse.
		 * @param {Object} [options] An Object (map) which may contain the following properties:
		 * 
		 * @param {Function} [options.processHtmlNode] A visitor function which allows processing of an encountered HTML node.
		 *   This function is called with the following arguments:
		 * @param {String} [options.processHtmlNode.tagText] The HTML tag text that was found.
		 * @param {String} [options.processHtmlNode.tagName] The tag name for the HTML tag that was found. Ex: 'a' for an anchor tag.
		 * @param {String} [options.processHtmlNode.isClosingTag] `true` if the tag is a closing tag (ex: &lt;/a&gt;), `false` otherwise.
		 *  
		 * @param {Function} [options.processTextNode] A visitor function which allows processing of an encountered text node.
		 *   This function is called with the following arguments:
		 * @param {String} [options.processTextNode.text] The text node that was matched.
		 */
		parse : function( html, options ) {
			options = options || {};
			
			var processHtmlNodeVisitor = options.processHtmlNode || function() {},
			    processTextNodeVisitor = options.processTextNode || function() {},
			    htmlRegex = this.htmlRegex,
			    currentResult,
			    lastIndex = 0;
			
			// Loop over the HTML string, ignoring HTML tags, and processing the text that lies between them,
			// wrapping the URLs in anchor tags
			while( ( currentResult = htmlRegex.exec( html ) ) !== null ) {
				var tagText = currentResult[ 0 ],
				    tagName = currentResult[ 2 ],
				    isClosingTag = !!currentResult[ 1 ],
				    inBetweenTagsText = html.substring( lastIndex, currentResult.index );
				
				if( inBetweenTagsText ) {
					processTextNodeVisitor( inBetweenTagsText );
				}
				
				processHtmlNodeVisitor( tagText, tagName, isClosingTag );
				
				lastIndex = currentResult.index + tagText.length;
			}
			
			// Process any remaining text after the last HTML element. Will process all of the text if there were no HTML elements.
			if( lastIndex < html.length ) {
				var text = html.substring( lastIndex );
				
				if( text ) {
					processTextNodeVisitor( text );
				}
			}
		}
		
	} );
	/*jshint boss:true */
	/**
	 * @class Autolinker.HtmlTag
	 * @extends Object
	 * 
	 * Represents an HTML tag, which can be used to build HTML tags piece-by-piece programmatically.
	 */
	Autolinker.HtmlTag = Autolinker.Util.extend( Object, {
		
		/**
		 * @cfg {String} tagName
		 * 
		 * The tag name. Ex: 'a', 'button', etc.
		 * 
		 * Not required at instantiation time, but should be set using {@link #setTagName} before {@link #toString}
		 * is executed.
		 */
		
		/**
		 * @cfg {Object.<String, String>} attrs
		 * 
		 * An key/value Object (map) of attributes to create the tag with. The keys are the attribute names, and the
		 * values are the attribute values.
		 */
		
		/**
		 * @cfg {String} innerHtml
		 * 
		 * The inner HTML for the tag. 
		 * 
		 * Note the camel case name on `innerHtml`. Acronyms are camelCased in this utility (such as not to run into the acronym 
		 * naming inconsistency that the DOM developers created with `XMLHttpRequest`). You may alternatively use {@link #innerHTML}
		 * if you prefer, but this one is recommended.
		 */
		
		/**
		 * @cfg {String} innerHTML
		 * 
		 * Alias of {@link #innerHtml}, accepted for consistency with the browser DOM api, but prefer the camelCased version
		 * for acronym names.
		 */
		
		
		/**
		 * @protected
		 * @property {RegExp} whitespaceRegex
		 * 
		 * Regular expression used to match whitespace in a string of CSS classes.
		 */
		whitespaceRegex : /\s+/,
		
		
		/**
		 * @constructor
		 * @param {Object} [cfg] The configuration properties for this class, in an Object (map)
		 */
		constructor : function( cfg ) {
			Autolinker.Util.assign( this, cfg );
			
			this.innerHtml = this.innerHtml || this.innerHTML;  // accept either the camelCased form or the fully capitalized acronym
		},
		
		
		/**
		 * Sets the tag name that will be used to generate the tag with.
		 * 
		 * @param {String} tagName
		 * @return {Autolinker.HtmlTag} This HtmlTag instance, so that method calls may be chained.
		 */
		setTagName : function( tagName ) {
			this.tagName = tagName;
			return this;
		},
		
		
		/**
		 * Retrieves the tag name.
		 * 
		 * @return {String}
		 */
		getTagName : function() {
			return this.tagName || "";
		},
		
		
		/**
		 * Sets an attribute on the HtmlTag.
		 * 
		 * @param {String} attrName The attribute name to set.
		 * @param {String} attrValue The attribute value to set.
		 * @return {Autolinker.HtmlTag} This HtmlTag instance, so that method calls may be chained.
		 */
		setAttr : function( attrName, attrValue ) {
			var tagAttrs = this.getAttrs();
			tagAttrs[ attrName ] = attrValue;
			
			return this;
		},
		
		
		/**
		 * Retrieves an attribute from the HtmlTag. If the attribute does not exist, returns `undefined`.
		 * 
		 * @param {String} name The attribute name to retrieve.
		 * @return {String} The attribute's value, or `undefined` if it does not exist on the HtmlTag.
		 */
		getAttr : function( attrName ) {
			return this.getAttrs()[ attrName ];
		},
		
		
		/**
		 * Sets one or more attributes on the HtmlTag.
		 * 
		 * @param {Object.<String, String>} attrs A key/value Object (map) of the attributes to set.
		 * @return {Autolinker.HtmlTag} This HtmlTag instance, so that method calls may be chained.
		 */
		setAttrs : function( attrs ) {
			var tagAttrs = this.getAttrs();
			Autolinker.Util.assign( tagAttrs, attrs );
			
			return this;
		},
		
		
		/**
		 * Retrieves the attributes Object (map) for the HtmlTag.
		 * 
		 * @return {Object.<String, String>} A key/value object of the attributes for the HtmlTag.
		 */
		getAttrs : function() {
			return this.attrs || ( this.attrs = {} );
		},
		
		
		/**
		 * Sets the provided `cssClass`, overwriting any current CSS classes on the HtmlTag.
		 * 
		 * @param {String} cssClass One or more space-separated CSS classes to set (overwrite).
		 * @return {Autolinker.HtmlTag} This HtmlTag instance, so that method calls may be chained.
		 */
		setClass : function( cssClass ) {
			return this.setAttr( 'class', cssClass );
		},
		
		
		/**
		 * Convenience method to add one or more CSS classes to the HtmlTag. Will not add duplicate CSS classes.
		 * 
		 * @param {String} cssClass One or more space-separated CSS classes to add.
		 * @return {Autolinker.HtmlTag} This HtmlTag instance, so that method calls may be chained.
		 */
		addClass : function( cssClass ) {
			var classAttr = this.getClass(),
			    whitespaceRegex = this.whitespaceRegex,
			    indexOf = Autolinker.Util.indexOf,  // to support IE8 and below
			    classes = ( !classAttr ) ? [] : classAttr.split( whitespaceRegex ),
			    newClasses = cssClass.split( whitespaceRegex ),
			    newClass;
			
			while( newClass = newClasses.shift() ) {
				if( indexOf( classes, newClass ) === -1 ) {
					classes.push( newClass );
				}
			}
			
			this.getAttrs()[ 'class' ] = classes.join( " " );
			return this;
		},
		
		
		/**
		 * Convenience method to remove one or more CSS classes from the HtmlTag.
		 * 
		 * @param {String} cssClass One or more space-separated CSS classes to remove.
		 * @return {Autolinker.HtmlTag} This HtmlTag instance, so that method calls may be chained.
		 */
		removeClass : function( cssClass ) {
			var classAttr = this.getClass(),
			    whitespaceRegex = this.whitespaceRegex,
			    indexOf = Autolinker.Util.indexOf,  // to support IE8 and below
			    classes = ( !classAttr ) ? [] : classAttr.split( whitespaceRegex ),
			    removeClasses = cssClass.split( whitespaceRegex ),
			    removeClass;
			
			while( classes.length && ( removeClass = removeClasses.shift() ) ) {
				var idx = indexOf( classes, removeClass );
				if( idx !== -1 ) {
					classes.splice( idx, 1 );
				}
			}
			
			this.getAttrs()[ 'class' ] = classes.join( " " );
			return this;
		},
		
		
		/**
		 * Convenience method to retrieve the CSS class(es) for the HtmlTag, which will each be separated by spaces when
		 * there are multiple.
		 * 
		 * @return {String}
		 */
		getClass : function() {
			return this.getAttrs()[ 'class' ] || "";
		},
		
		
		/**
		 * Convenience method to check if the tag has a CSS class or not.
		 * 
		 * @param {String} cssClass The CSS class to check for.
		 * @return {Boolean} `true` if the HtmlTag has the CSS class, `false` otherwise.
		 */
		hasClass : function( cssClass ) {
			return ( ' ' + this.getClass() + ' ' ).indexOf( ' ' + cssClass + ' ' ) !== -1;
		},
		
		
		/**
		 * Sets the inner HTML for the tag.
		 * 
		 * @param {String} html The inner HTML to set.
		 * @return {Autolinker.HtmlTag} This HtmlTag instance, so that method calls may be chained.
		 */
		setInnerHtml : function( html ) {
			this.innerHtml = html;
			
			return this;
		},
		
		
		/**
		 * Retrieves the inner HTML for the tag.
		 * 
		 * @return {String}
		 */
		getInnerHtml : function() {
			return this.innerHtml || "";
		},
		
		
		/**
		 * Override of superclass method used to generate the HTML string for the tag.
		 * 
		 * @return {String}
		 */
		toString : function() {
			var tagName = this.getTagName(),
			    attrsStr = this.buildAttrsStr();
			
			attrsStr = ( attrsStr ) ? ' ' + attrsStr : '';  // prepend a space if there are actually attributes
			
			return [ '<', tagName, attrsStr, '>', this.getInnerHtml(), '</', tagName, '>' ].join( "" );
		},
		
		
		/**
		 * Support method for {@link #toString}, returns the string space-separated key="value" pairs, used to populate 
		 * the stringified HtmlTag.
		 * 
		 * @protected
		 * @return {String} Example return: `attr1="value1" attr2="value2"`
		 */
		buildAttrsStr : function() {
			if( !this.attrs ) return "";  // no `attrs` Object (map) has been set, return empty string
			
			var attrs = this.getAttrs(),
			    attrsArr = [];
			
			for( var prop in attrs ) {
				if( attrs.hasOwnProperty( prop ) ) {
					attrsArr.push( prop + '="' + attrs[ prop ] + '"' );
				}
			}
			return attrsArr.join( " " );
		}
		
	} );
	/*jshint sub:true */
	/**
	 * @private
	 * @class Autolinker.AnchorTagBuilder
	 * @extends Object
	 * 
	 * Builds anchor (&lt;a&gt;) tags for the Autolinker utility when a match is found.
	 */
	Autolinker.AnchorTagBuilder = Autolinker.Util.extend( Object, {
		
		/**
		 * @cfg {Boolean} newWindow
		 * 
		 * See {@link Autolinker#newWindow} for details.
		 */
		
		/**
		 * @cfg {Boolean} stripPrefix
		 * 
		 * See {@link Autolinker#stripPrefix} for details.
		 */
		
		/**
		 * @cfg {Number} truncate
		 * 
		 * See {@link Autolinker#truncate} for details.
		 */
		
		/**
		 * @cfg {String} className
		 * 
		 * See {@link Autolinker#className} for details.
		 */
		
	
		/**
		 * @private
		 * @property {RegExp} urlPrefixRegex
		 * 
		 * A regular expression used to remove the 'http://' or 'https://' and/or the 'www.' from URLs.
		 */
		urlPrefixRegex: /^(https?:\/\/)?(www\.)?/i,
		
		
		/**
		 * @constructor
		 * @param {Object} [cfg] The configuration options for the AnchorTagBuilder instance, specified in an Object (map).
		 */
		constructor : function( cfg ) {
			Autolinker.Util.assign( this, cfg );
		},
		
		
		/**
		 * Generates the actual anchor (&lt;a&gt;) tag to use in place of a source url/email/twitter link.
		 * 
		 * @param {"url"/"email"/"twitter"} matchType The type of match that an anchor tag is being generated for.
		 * @param {String} anchorHref The href for the anchor tag.
		 * @param {String} anchorText The anchor tag's text (i.e. what will be displayed).
		 * @return {Autolinker.HtmlTag} The HtmlTag instance for the anchor tag.
		 */
		createAnchorTag : function( matchType, anchorHref, anchorText ) {
			var tag = new Autolinker.HtmlTag( {
				tagName   : 'a',
				attrs     : this.createAttrs( matchType, anchorHref ),
				innerHtml : this.processAnchorText( anchorText )
			} );
			
			return tag;
		},
		
		
		/**
		 * Creates the Object (map) of the HTML attributes for the anchor (&lt;a&gt;) tag being generated.
		 * 
		 * @protected
		 * @param {"url"/"email"/"twitter"} matchType The type of match that an anchor tag is being generated for.
		 * @param {String} href The href for the anchor tag.
		 * @return {Object} A key/value Object (map) of the anchor tag's attributes. 
		 */
		createAttrs : function( matchType, anchorHref ) {
			var attrs = {
				'href' : anchorHref  // we'll always have the `href` attribute
			};
			
			var cssClass = this.createCssClass( matchType );
			if( cssClass ) {
				attrs[ 'class' ] = cssClass;
			}
			if( this.newWindow ) {
				attrs[ 'target' ] = "_blank";
			}
			
			return attrs;
		},
		
		
		/**
		 * Creates the CSS class that will be used for a given anchor tag, based on the `matchType` and the {@link #className}
		 * config.
		 * 
		 * @private
		 * @param {"url"/"email"/"twitter"} matchType The type of match that an anchor tag is being generated for.
		 * @return {String} The CSS class string for the link. Example return: "myLink myLink-url". If no {@link #className}
		 *   was configured, returns an empty string.
		 */
		createCssClass : function( matchType ) {
			var className = this.className;
			
			if( !className ) 
				return "";
			else
				return className + " " + className + "-" + matchType;  // ex: "myLink myLink-url", "myLink myLink-email", or "myLink myLink-twitter"
		},
		
		
		/**
		 * Processes the `anchorText` by stripping the URL prefix (if {@link #stripPrefix} is `true`), removing
		 * any trailing slash, and truncating the text according to the {@link #truncate} config.
		 * 
		 * @private
		 * @param {String} anchorText The anchor tag's text (i.e. what will be displayed).
		 * @return {String} The processed `anchorText`.
		 */
		processAnchorText : function( anchorText ) {
			if( this.stripPrefix ) {
				anchorText = this.stripUrlPrefix( anchorText );
			}
			anchorText = this.removeTrailingSlash( anchorText );  // remove trailing slash, if there is one
			anchorText = this.doTruncate( anchorText );
			
			return anchorText;
		},
		
		
		/**
		 * Strips the URL prefix (such as "http://" or "https://") from the given text.
		 * 
		 * @private
		 * @param {String} text The text of the anchor that is being generated, for which to strip off the
		 *   url prefix (such as stripping off "http://")
		 * @return {String} The `anchorText`, with the prefix stripped.
		 */
		stripUrlPrefix : function( text ) {
			return text.replace( this.urlPrefixRegex, '' );
		},
		
		
		/**
		 * Removes any trailing slash from the given `anchorText`, in preparation for the text to be displayed.
		 * 
		 * @private
		 * @param {String} anchorText The text of the anchor that is being generated, for which to remove any trailing
		 *   slash ('/') that may exist.
		 * @return {String} The `anchorText`, with the trailing slash removed.
		 */
		removeTrailingSlash : function( anchorText ) {
			if( anchorText.charAt( anchorText.length - 1 ) === '/' ) {
				anchorText = anchorText.slice( 0, -1 );
			}
			return anchorText;
		},
		
		
		/**
		 * Performs the truncation of the `anchorText`, if the `anchorText` is longer than the {@link #truncate} option.
		 * Truncates the text to 2 characters fewer than the {@link #truncate} option, and adds ".." to the end.
		 * 
		 * @private
		 * @param {String} text The anchor tag's text (i.e. what will be displayed).
		 * @return {String} The truncated anchor text.
		 */
		doTruncate : function( anchorText ) {
			return Autolinker.Util.ellipsis( anchorText, this.truncate || Number.POSITIVE_INFINITY );
		}
		
	} );
	/**
	 * @private
	 * @abstract
	 * @class Autolinker.match.Match
	 * 
	 * Represents a match found in an input string which should be Autolinked.
	 */
	Autolinker.match.Match = Autolinker.Util.extend( Object, {
		
		/**
		 * @constructor
		 * @param {Object} cfg The configuration properties for the Match instance, specified in an Object (map).
		 */
		constructor : function( cfg ) {
			Autolinker.Util.assign( this, cfg );
		},
	
		
		/**
		 * Returns a string name for the type of match that this class represents.
		 * 
		 * @abstract
		 * @return {String}
		 */
		getType : Autolinker.Util.abstractMethod,
		
	
		/**
		 * Returns the anchor href that should be generated for the match.
		 * 
		 * @abstract
		 * @return {String}
		 */
		getAnchorHref : Autolinker.Util.abstractMethod,
		
		
		/**
		 * Returns the anchor text that should be generated for the match.
		 * 
		 * @abstract
		 * @return {String}
		 */
		getAnchorText : Autolinker.Util.abstractMethod
	
	} );
	/**
	 * @private
	 * @class Autolinker.match.Email
	 * 
	 * Represents a Email match found in an input string which should be Autolinked.
	 */
	Autolinker.match.Email = Autolinker.Util.extend( Autolinker.match.Match, {
		
		/**
		 * @cfg {String} email (required)
		 * 
		 * The email address that was matched.
		 */
		
	
		/**
		 * Returns a string name for the type of match that this class represents.
		 * 
		 * @return {String}
		 */
		getType : function() {
			return 'email';
		},
		
		
		/**
		 * Returns the email address that was matched.
		 * 
		 * @return {String}
		 */
		getEmail : function() {
			return this.email;
		},
		
	
		/**
		 * Returns the anchor href that should be generated for the match.
		 * 
		 * @return {String}
		 */
		getAnchorHref : function() {
			return 'mailto:' + this.email;
		},
		
		
		/**
		 * Returns the anchor text that should be generated for the match.
		 * 
		 * @return {String}
		 */
		getAnchorText : function() {
			return this.email;
		}
		
	} );
	/**
	 * @private
	 * @class Autolinker.match.Twitter
	 * 
	 * Represents a Twitter match found in an input string which should be Autolinked.
	 */
	Autolinker.match.Twitter = Autolinker.Util.extend( Autolinker.match.Match, {
		
		/**
		 * @cfg {String} twitterHandle (required)
		 * 
		 * The Twitter handle that was matched.
		 */
		
	
		/**
		 * Returns the type of match that this class represents.
		 * 
		 * @return {String}
		 */
		getType : function() {
			return 'twitter';
		},
		
		
		/**
		 * Returns a string name for the type of match that this class represents.
		 * 
		 * @return {String}
		 */
		getTwitterHandle : function() {
			return this.twitterHandle;
		},
		
	
		/**
		 * Returns the anchor href that should be generated for the match.
		 * 
		 * @return {String}
		 */
		getAnchorHref : function() {
			return 'https://twitter.com/' + this.twitterHandle;
		},
		
		
		/**
		 * Returns the anchor text that should be generated for the match.
		 * 
		 * @return {String}
		 */
		getAnchorText : function() {
			return '@' + this.twitterHandle;
		}
		
	} );
	/**
	 * @private
	 * @class Autolinker.match.Twitter
	 * 
	 * Represents a Url match found in an input string which should be Autolinked.
	 */
	Autolinker.match.Url = Autolinker.Util.extend( Autolinker.match.Match, {
		
		/**
		 * @cfg {String} url (required)
		 * 
		 * The url that was matched.
		 */
		
		/**
		 * @cfg {Boolean} protocolRelativeMatch (required)
		 * 
		 * `true` if the URL is a protocol-relative match. A protocol-relative match is a URL that starts with '//',
		 * and will be either http:// or https:// based on the protocol that the site is loaded under.
		 */
		
		
		/**
		 * @private
		 * @property {RegExp} protocolRelativeRegex
		 * 
		 * The regular expression used to remove the protocol-relative '//' from the {@link #url} string, for purposes
		 * of {@link #getAnchorText}. A protocol-relative URL is, for example, "//yahoo.com"
		 */
		protocolRelativeRegex : /^\/\//,
		
		/**
		 * @protected
		 * @property {RegExp} checkForProtocolRegex
		 * 
		 * A regular expression used to check if the {@link #url} is missing a protocol (in which case, 'http://'
		 * will be added).
		 */
		checkForProtocolRegex: /^[A-Za-z]{3,9}:/,
		
	
		/**
		 * Returns a string name for the type of match that this class represents.
		 * 
		 * @return {String}
		 */
		getType : function() {
			return 'url';
		},
		
		
		/**
		 * Returns the url that was matched, assuming the protocol to be 'http://' if the match
		 * was missing a protocol.
		 * 
		 * @return {String}
		 */
		getUrl : function() {
			var url = this.url;
			
			// if the url string doesn't begin with a protocol, assume http://
			if( !this.protocolRelativeMatch && !this.checkForProtocolRegex.test( url ) ) {
				url = this.url = 'http://' + url;
			}
			
			return url;
		},
		
	
		/**
		 * Returns the anchor href that should be generated for the match.
		 * 
		 * @return {String}
		 */
		getAnchorHref : function() {
			var url = this.getUrl();
			return url.replace('&amp;', '&');
		},
		
		
		/**
		 * Returns the anchor text that should be generated for the match.
		 * 
		 * @return {String}
		 */
		getAnchorText : function() {
			var url = this.getUrl();
			
			if( this.protocolRelativeMatch ) {
				// Strip off any protocol-relative '//' from the anchor text
				url = url.replace( this.protocolRelativeRegex, '' );
			}
			
			return url;
		}
		
	} );

	return Autolinker;

} ) );<|MERGE_RESOLUTION|>--- conflicted
+++ resolved
@@ -1,10 +1,6 @@
 /*!
  * Autolinker.js
-<<<<<<< HEAD
  * 0.12.0
-=======
- * 0.11.3
->>>>>>> e184aea4
  *
  * Copyright(c) 2014 Gregory Jacobs <greg@greg-jacobs.com>
  * MIT Licensed. http://www.opensource.org/licenses/mit-license.php
@@ -411,62 +407,6 @@
 		 */
 		processHtml : function( html ) {
 			
-<<<<<<< HEAD
-=======
-			while( ( currentResult = htmlRegex.exec( html ) ) !== null ) {
-				var tagText = currentResult[ 0 ],
-				    tagName = currentResult[ 2 ],
-				    isClosingTag = !!currentResult[ 1 ];
-				
-				inBetweenTagsText = html.substring( lastIndex, currentResult.index );
-				lastIndex = currentResult.index + tagText.length;
-	
-				//split at html entities
-				unescapedText = inBetweenTagsText.split( htmlCharacterEntities );
-	
-				for ( i = 0; i < unescapedText.length; i++ ) {
-					textToProcess = unescapedText[i];
-	
-					// Process around anchor tags, and any inner text / html they may have
-					if( tagName === 'a' ) {
-						if( !isClosingTag ) {  // it's the start <a> tag
-							anchorTagStackCount++;
-							resultHtml.push( this.processTextNode( textToProcess ) );
-	
-						} else {   // it's the end </a> tag
-							anchorTagStackCount = Math.max( anchorTagStackCount - 1, 0 );  // attempt to handle extraneous </a> tags by making sure the stack count never goes below 0
-							if( anchorTagStackCount === 0 ) {
-								resultHtml.push( textToProcess );  // We hit the matching </a> tag, simply add all of the text from the start <a> tag to the end </a> tag without linking it
-							}
-						}
-	
-					} else if( anchorTagStackCount === 0 ) {   // not within an anchor tag, link the "in between" text
-						resultHtml.push( this.processTextNode( textToProcess ) );
-	
-					} else {
-						// if we have a tag that is in between anchor tags (ex: <a href="..."><b>google.com</b></a>),
-						// just append the inner text
-						resultHtml.push( textToProcess );
-					}
-				}
-				
-				resultHtml.push( tagText );  // now add the text of the tag itself verbatim
-			}
-			
-			// Process any remaining text after the last HTML element. Will process all of the text if there were no HTML elements.
-			if( lastIndex < html.length ) {
-				//split at html entities
-				unescapedText = html.substring( lastIndex ).split( htmlCharacterEntities );
-	
-				for ( i = 0; i < unescapedText.length; i++ ) {
-					textToProcess = unescapedText[i];
-					var processedTextNode = this.processTextNode( textToProcess );
-					resultHtml.push( processedTextNode );
-				}
-			}
-			
-			return resultHtml.join( "" );
->>>>>>> e184aea4
 		},
 		
 		
