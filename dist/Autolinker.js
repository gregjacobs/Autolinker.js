(function (root, factory) {
  if (typeof define === 'function' && define.amd) {
    // AMD. Register as an anonymous module.
    define([], function () {
      return (root.returnExportsGlobal = factory());
    });
  } else if (typeof exports === 'object') {
    // Node. Does not work with strict CommonJS, but
    // only CommonJS-like enviroments that support module.exports,
    // like Node.
    module.exports = factory();
  } else {
    root['Autolinker'] = factory();
  }
}(this, function () {

	/*!
	 * Autolinker.js
	 * 0.12.4
	 *
	 * Copyright(c) 2014 Gregory Jacobs <greg@greg-jacobs.com>
	 * MIT Licensed. http://www.opensource.org/licenses/mit-license.php
	 *
	 * https://github.com/gregjacobs/Autolinker.js
	 */
	/**
	 * @class Autolinker
	 * @extends Object
	 * 
	 * Utility class used to process a given string of text, and wrap the URLs, email addresses, and Twitter handles in 
	 * the appropriate anchor (&lt;a&gt;) tags to turn them into links.
	 * 
	 * Any of the configuration options may be provided in an Object (map) provided to the Autolinker constructor, which
	 * will configure how the {@link #link link()} method will process the links.
	 * 
	 * For example:
	 * 
	 *     var autolinker = new Autolinker( {
	 *         newWindow : false,
	 *         truncate  : 30
	 *     } );
	 *     
	 *     var html = autolinker.link( "Joe went to www.yahoo.com" );
	 *     // produces: 'Joe went to <a href="http://www.yahoo.com">yahoo.com</a>'
	 * 
	 * 
	 * The {@link #static-link static link()} method may also be used to inline options into a single call, which may
	 * be more convenient for one-off uses. For example:
	 * 
	 *     var html = Autolinker.link( "Joe went to www.yahoo.com", {
	 *         newWindow : false,
	 *         truncate  : 30
	 *     } );
	 *     // produces: 'Joe went to <a href="http://www.yahoo.com">yahoo.com</a>'
	 * 
	 * 
	 * ## Custom Replacements of Links
	 * 
	 * If the configuration options do not provide enough flexibility, a {@link #replaceFn} may be provided to fully customize
	 * the output of Autolinker. This function is called once for each URL/Email/Twitter handle match that is encountered.
	 * 
	 * For example:
	 * 
	 *     var input = "...";  // string with URLs, Email Addresses, and Twitter Handles
	 *     
	 *     var linkedText = Autolinker.link( input, {
	 *         replaceFn : function( autolinker, match ) {
	 *             console.log( "href = ", match.getAnchorHref() );
	 *             console.log( "text = ", match.getAnchorText() );
	 *         
	 *             switch( match.getType() ) {
	 *                 case 'url' : 
	 *                     console.log( "url: ", match.getUrl() );
	 *                     
	 *                     if( match.getUrl().indexOf( 'mysite.com' ) === -1 ) {
	 *                         var tag = autolinker.getTagBuilder().build( match );  // returns an `Autolinker.HtmlTag` instance, which provides mutator methods for easy changes
	 *                         tag.setAttr( 'rel', 'nofollow' );
	 *                         tag.addClass( 'external-link' );
	 *                         
	 *                         return tag;
	 *                         
	 *                     } else {
	 *                         return true;  // let Autolinker perform its normal anchor tag replacement
	 *                     }
	 *                     
	 *                 case 'email' :
	 *                     var email = match.getEmail();
	 *                     console.log( "email: ", email );
	 *                     
	 *                     if( email === "my@own.address" ) {
	 *                         return false;  // don't auto-link this particular email address; leave as-is
	 *                     } else {
	 *                         return;  // no return value will have Autolinker perform its normal anchor tag replacement (same as returning `true`)
	 *                     }
	 *                 
	 *                 case 'twitter' :
	 *                     var twitterHandle = match.getTwitterHandle();
	 *                     console.log( twitterHandle );
	 *                     
	 *                     return '<a href="http://newplace.to.link.twitter.handles.to/">' + twitterHandle + '</a>';
	 *             }
	 *         }
	 *     } );
	 * 
	 * 
	 * The function may return the following values:
	 * 
	 * - `true` (Boolean): Allow Autolinker to replace the match as it normally would.
	 * - `false` (Boolean): Do not replace the current match at all - leave as-is.
	 * - Any String: If a string is returned from the function, the string will be used directly as the replacement HTML for
	 *   the match.
	 * - An {@link Autolinker.HtmlTag} instance, which can be used to build/modify an HTML tag before writing out its HTML text.
	 * 
	 * @constructor
	 * @param {Object} [config] The configuration options for the Autolinker instance, specified in an Object (map).
	 */
	var Autolinker = function( cfg ) {
		Autolinker.Util.assign( this, cfg );  // assign the properties of `cfg` onto the Autolinker instance. Prototype properties will be used for missing configs.
	};


	Autolinker.prototype = {
		constructor : Autolinker,  // fix constructor property

		/**
		 * @cfg {Boolean} urls
		 * 
		 * `true` if miscellaneous URLs should be automatically linked, `false` if they should not be.
		 */
		urls : true,

		/**
		 * @cfg {Boolean} email
		 * 
		 * `true` if email addresses should be automatically linked, `false` if they should not be.
		 */
		email : true,

		/**
		 * @cfg {Boolean} twitter
		 * 
		 * `true` if Twitter handles ("@example") should be automatically linked, `false` if they should not be.
		 */
		twitter : true,

		/**
		 * @cfg {Boolean} newWindow
		 * 
		 * `true` if the links should open in a new window, `false` otherwise.
		 */
		newWindow : true,

		/**
		 * @cfg {Boolean} stripPrefix
		 * 
		 * `true` if 'http://' or 'https://' and/or the 'www.' should be stripped from the beginning of URL links' text, 
		 * `false` otherwise.
		 */
		stripPrefix : true,

		/**
		 * @cfg {Number} truncate
		 * 
		 * A number for how many characters long URLs/emails/twitter handles should be truncated to inside the text of 
		 * a link. If the URL/email/twitter is over this number of characters, it will be truncated to this length by 
		 * adding a two period ellipsis ('..') to the end of the string.
		 * 
		 * For example: A url like 'http://www.yahoo.com/some/long/path/to/a/file' truncated to 25 characters might look
		 * something like this: 'yahoo.com/some/long/pat..'
		 */

		/**
		 * @cfg {String} className
		 * 
		 * A CSS class name to add to the generated links. This class will be added to all links, as well as this class
		 * plus url/email/twitter suffixes for styling url/email/twitter links differently.
		 * 
		 * For example, if this config is provided as "myLink", then:
		 * 
		 * - URL links will have the CSS classes: "myLink myLink-url"
		 * - Email links will have the CSS classes: "myLink myLink-email", and
		 * - Twitter links will have the CSS classes: "myLink myLink-twitter"
		 */
		className : "",

		/**
		 * @cfg {Function} replaceFn
		 * 
		 * A function to individually process each URL/Email/Twitter match found in the input string.
		 * 
		 * See the class's description for usage.
		 * 
		 * This function is called with the following parameters:
		 * 
		 * @cfg {Autolinker} replaceFn.autolinker The Autolinker instance, which may be used to retrieve child objects from (such
		 *   as the instance's {@link #getTagBuilder tag builder}).
		 * @cfg {Autolinker.match.Match} replaceFn.match The Match instance which can be used to retrieve information about the
		 *   {@link Autolinker.match.Url URL}/{@link Autolinker.match.Email email}/{@link Autolinker.match.Twitter Twitter}
		 *   match that the `replaceFn` is currently processing.
		 */


		/**
		 * @private
		 * @property {RegExp} htmlCharacterEntitiesRegex
		 *
		 * The regular expression that matches common HTML character entities.
		 * 
		 * Ignoring &amp; as it could be part of a query string -- handling it separately.
		 */
		htmlCharacterEntitiesRegex: /(&nbsp;|&#160;|&lt;|&#60;|&gt;|&#62;)/gi,

		/**
		 * @private
		 * @property {RegExp} matcherRegex
		 * 
		 * The regular expression that matches URLs, email addresses, and Twitter handles.
		 * 
		 * This regular expression has the following capturing groups:
		 * 
		 * 1. Group that is used to determine if there is a Twitter handle match (i.e. \@someTwitterUser). Simply check for its 
		 *    existence to determine if there is a Twitter handle match. The next couple of capturing groups give information 
		 *    about the Twitter handle match.
		 * 2. The whitespace character before the \@sign in a Twitter handle. This is needed because there are no lookbehinds in
		 *    JS regular expressions, and can be used to reconstruct the original string in a replace().
		 * 3. The Twitter handle itself in a Twitter match. If the match is '@someTwitterUser', the handle is 'someTwitterUser'.
		 * 4. Group that matches an email address. Used to determine if the match is an email address, as well as holding the full 
		 *    address. Ex: 'me@my.com'
		 * 5. Group that matches a URL in the input text. Ex: 'http://google.com', 'www.google.com', or just 'google.com'.
		 *    This also includes a path, url parameters, or hash anchors. Ex: google.com/path/to/file?q1=1&q2=2#myAnchor
		 * 6. A protocol-relative ('//') match for the case of a 'www.' prefixed URL. Will be an empty string if it is not a 
		 *    protocol-relative match. We need to know the character before the '//' in order to determine if it is a valid match
		 *    or the // was in a string we don't want to auto-link.
		 * 7. A protocol-relative ('//') match for the case of a known TLD prefixed URL. Will be an empty string if it is not a 
		 *    protocol-relative match. See #6 for more info. 
		 */
		matcherRegex : (function() {
			var twitterRegex = /(^|[^\w])@(\w{1,15})/,              // For matching a twitter handle. Ex: @gregory_jacobs

			    emailRegex = /(?:[\-;:&=\+\$,\w\.]+@)/,             // something@ for email addresses (a.k.a. local-part)

			    protocolRegex = /(?:[A-Za-z]{3,9}:(?![A-Za-z]{3,9}:\/\/)(?:\/\/)?)/,      // match protocol, allow in format http:// or mailto:
			    wwwRegex = /(?:www\.)/,                             // starting with 'www.'
			    domainNameRegex = /[A-Za-z0-9\.\-]*[A-Za-z0-9\-]/,  // anything looking at all like a domain, non-unicode domains, not ending in a period
			    tldRegex = /\.(?:international|construction|contractors|enterprises|photography|productions|foundation|immobilien|industries|management|properties|technology|christmas|community|directory|education|equipment|institute|marketing|solutions|vacations|bargains|boutique|builders|catering|cleaning|clothing|computer|democrat|diamonds|graphics|holdings|lighting|partners|plumbing|supplies|training|ventures|academy|careers|company|cruises|domains|exposed|flights|florist|gallery|guitars|holiday|kitchen|neustar|okinawa|recipes|rentals|reviews|shiksha|singles|support|systems|agency|berlin|camera|center|coffee|condos|dating|estate|events|expert|futbol|kaufen|luxury|maison|monash|museum|nagoya|photos|repair|report|social|supply|tattoo|tienda|travel|viajes|villas|vision|voting|voyage|actor|build|cards|cheap|codes|dance|email|glass|house|mango|ninja|parts|photo|shoes|solar|today|tokyo|tools|watch|works|aero|arpa|asia|best|bike|blue|buzz|camp|club|cool|coop|farm|fish|gift|guru|info|jobs|kiwi|kred|land|limo|link|menu|mobi|moda|name|pics|pink|post|qpon|rich|ruhr|sexy|tips|vote|voto|wang|wien|wiki|zone|bar|bid|biz|cab|cat|ceo|com|edu|gov|int|kim|mil|net|onl|org|pro|pub|red|tel|uno|wed|xxx|xyz|ac|ad|ae|af|ag|ai|al|am|an|ao|aq|ar|as|at|au|aw|ax|az|ba|bb|bd|be|bf|bg|bh|bi|bj|bm|bn|bo|br|bs|bt|bv|bw|by|bz|ca|cc|cd|cf|cg|ch|ci|ck|cl|cm|cn|co|cr|cu|cv|cw|cx|cy|cz|de|dj|dk|dm|do|dz|ec|ee|eg|er|es|et|eu|fi|fj|fk|fm|fo|fr|ga|gb|gd|ge|gf|gg|gh|gi|gl|gm|gn|gp|gq|gr|gs|gt|gu|gw|gy|hk|hm|hn|hr|ht|hu|id|ie|il|im|in|io|iq|ir|is|it|je|jm|jo|jp|ke|kg|kh|ki|km|kn|kp|kr|kw|ky|kz|la|lb|lc|li|lk|lr|ls|lt|lu|lv|ly|ma|mc|md|me|mg|mh|mk|ml|mm|mn|mo|mp|mq|mr|ms|mt|mu|mv|mw|mx|my|mz|na|nc|ne|nf|ng|ni|nl|no|np|nr|nu|nz|om|pa|pe|pf|pg|ph|pk|pl|pm|pn|pr|ps|pt|pw|py|qa|re|ro|rs|ru|rw|sa|sb|sc|sd|se|sg|sh|si|sj|sk|sl|sm|sn|so|sr|st|su|sv|sx|sy|sz|tc|td|tf|tg|th|tj|tk|tl|tm|tn|to|tp|tr|tt|tv|tw|tz|ua|ug|uk|us|uy|uz|va|vc|ve|vg|vi|vn|vu|wf|ws|ye|yt|za|zm|zw)\b/,   // match our known top level domains (TLDs)

			    // Allow optional path, query string, and hash anchor, not ending in the following characters: "!:,.;"
			    // http://blog.codinghorror.com/the-problem-with-urls/
<<<<<<< HEAD
			    urlSuffixRegex = /(?:[\-A-Za-z0-9+&@#\/%?=~_()|!:,.;\$\*]*[\-A-Za-z0-9+&@#\/%=~_()|\$\*])?/;  // note: optional part of the full regex

=======
			    urlSuffixRegex = /(?:[\-A-Za-z0-9+&@#\/%?=~_()|!:,.;'\$\*]*[\-A-Za-z0-9+&@#\/%=~_()|'\$\*])?/;  // note: optional part of the full regex
			
>>>>>>> 3a6a328c
			return new RegExp( [
				'(',  // *** Capturing group $1, which can be used to check for a twitter handle match. Use group $3 for the actual twitter handle though. $2 may be used to reconstruct the original string in a replace() 
					// *** Capturing group $2, which matches the whitespace character before the '@' sign (needed because of no lookbehinds), and 
					// *** Capturing group $3, which matches the actual twitter handle
					twitterRegex.source,
				')',

				'|',

				'(',  // *** Capturing group $4, which is used to determine an email match
					emailRegex.source,
					domainNameRegex.source,
					tldRegex.source,
				')',

				'|',

				'(',  // *** Capturing group $5, which is used to match a URL
					'(?:', // parens to cover match for protocol (optional), and domain
						'(?:',  // non-capturing paren for a protocol-prefixed url (ex: http://google.com)
							protocolRegex.source,
							domainNameRegex.source,
						')',

						'|',

						'(?:',  // non-capturing paren for a 'www.' prefixed url (ex: www.google.com)
							'(.?//)?',  // *** Capturing group $6 for an optional protocol-relative URL. Must be at the beginning of the string or start with a non-word character
							wwwRegex.source,
							domainNameRegex.source,
						')',

						'|',

						'(?:',  // non-capturing paren for known a TLD url (ex: google.com)
							'(.?//)?',  // *** Capturing group $7 for an optional protocol-relative URL. Must be at the beginning of the string or start with a non-word character
							domainNameRegex.source,
							tldRegex.source,
						')',
					')',

					urlSuffixRegex.source,  // match for path, query string, and/or hash anchor
				')'
			].join( "" ), 'gi' );
		} )(),

		/**
		 * @private
		 * @property {RegExp} invalidProtocolRelMatchRegex
		 * 
		 * The regular expression used to check a potential protocol-relative URL match, coming from the {@link #matcherRegex}. 
		 * A protocol-relative URL is, for example, "//yahoo.com"
		 * 
		 * This regular expression is used in conjunction with the {@link #matcherRegex}, and checks to see if there is a word character
		 * before the '//' in order to determine if we should actually autolink a protocol-relative URL. This is needed because there
		 * is no negative look-behind in JavaScript regular expressions. 
		 * 
		 * For instance, we want to autolink something like "//google.com", but we don't want to autolink something 
		 * like "abc//google.com"
		 */
		invalidProtocolRelMatchRegex : /^[\w]\/\//,

		/**
		 * @private
		 * @property {RegExp} charBeforeProtocolRelMatchRegex
		 * 
		 * The regular expression used to retrieve the character before a protocol-relative URL match.
		 * 
		 * This is used in conjunction with the {@link #matcherRegex}, which needs to grab the character before a protocol-relative
		 * '//' due to the lack of a negative look-behind in JavaScript regular expressions. The character before the match is stripped
		 * from the URL.
		 */
		charBeforeProtocolRelMatchRegex : /^(.)?\/\//,

		/**
		 * @private
		 * @property {Autolinker.HtmlParser} htmlParser
		 * 
		 * The HtmlParser instance used to skip over HTML tags, while finding text nodes to process. This is lazily instantiated
		 * in the {@link #getHtmlParser} method.
		 */

		/**
		 * @private
		 * @property {Autolinker.AnchorTagBuilder} tagBuilder
		 * 
		 * The AnchorTagBuilder instance used to build the URL/email/Twitter replacement anchor tags. This is lazily instantiated
		 * in the {@link #getTagBuilder} method.
		 */


		/**
		 * Automatically links URLs, email addresses, and Twitter handles found in the given chunk of HTML. 
		 * Does not link URLs found within HTML tags.
		 * 
		 * For instance, if given the text: `You should go to http://www.yahoo.com`, then the result
		 * will be `You should go to &lt;a href="http://www.yahoo.com"&gt;http://www.yahoo.com&lt;/a&gt;`
		 * 
		 * This method finds the text around any HTML elements in the input `textOrHtml`, which will be the text that is processed.
		 * Any original HTML elements will be left as-is, as well as the text that is already wrapped in anchor (&lt;a&gt;) tags.
		 * 
		 * @param {String} textOrHtml The HTML or text to link URLs, email addresses, and Twitter handles within (depending on if
		 *   the {@link #urls}, {@link #email}, and {@link #twitter} options are enabled).
		 * @return {String} The HTML, with URLs/emails/Twitter handles automatically linked.
		 */
		link : function( textOrHtml ) {
			var me = this,  // for closure
			    htmlParser = this.getHtmlParser(),
			    htmlCharacterEntitiesRegex = this.htmlCharacterEntitiesRegex,
			    anchorTagStackCount = 0,  // used to only process text around anchor tags, and any inner text/html they may have
			    resultHtml = [];

			htmlParser.parse( textOrHtml, {
				// Process HTML nodes in the input `textOrHtml`
				processHtmlNode : function( tagText, tagName, isClosingTag ) {
					if( tagName === 'a' ) {
						if( !isClosingTag ) {  // it's the start <a> tag
							anchorTagStackCount++;
						} else {   // it's the end </a> tag
							anchorTagStackCount = Math.max( anchorTagStackCount - 1, 0 );  // attempt to handle extraneous </a> tags by making sure the stack count never goes below 0
						}
					}
					resultHtml.push( tagText );  // now add the text of the tag itself verbatim
				},

				// Process text nodes in the input `textOrHtml`
				processTextNode : function( text ) {
					if( anchorTagStackCount === 0 ) {
						// If we're not within an <a> tag, process the text node
						var unescapedText = Autolinker.Util.splitAndCapture( text, htmlCharacterEntitiesRegex );  // split at HTML entities, but include the HTML entities in the results array

						for ( var i = 0, len = unescapedText.length; i < len; i++ ) {
							var textToProcess = unescapedText[ i ],
							    processedTextNode = me.processTextNode( textToProcess );

							resultHtml.push( processedTextNode );
						}

					} else {
						// `text` is within an <a> tag, simply append the text - we do not want to autolink anything 
						// already within an <a>...</a> tag
						resultHtml.push( text );
					}
				}
			} );

			return resultHtml.join( "" );
		},


		/**
		 * Lazily instantiates and returns the {@link #htmlParser} instance for this Autolinker instance.
		 * 
		 * @protected
		 * @return {Autolinker.HtmlParser}
		 */
		getHtmlParser : function() {
			var htmlParser = this.htmlParser;

			if( !htmlParser ) {
				htmlParser = this.htmlParser = new Autolinker.HtmlParser();
			}

			return htmlParser;
		},


		/**
		 * Returns the {@link #tagBuilder} instance for this Autolinker instance, lazily instantiating it
		 * if it does not yet exist.
		 * 
		 * This method may be used in a {@link #replaceFn} to generate the {@link Autolinker.HtmlTag HtmlTag} instance that 
		 * Autolinker would normally generate, and then allow for modifications before returning it. For example:
		 * 
		 *     var html = Autolinker.link( "Test google.com", {
		 *         replaceFn : function( autolinker, match ) {
		 *             var tag = autolinker.getTagBuilder().build( match );  // returns an {@link Autolinker.HtmlTag} instance
		 *             tag.setAttr( 'rel', 'nofollow' );
		 *             
		 *             return tag;
		 *         }
		 *     } );
		 *     
		 *     // generated html:
		 *     //   Test <a href="http://google.com" target="_blank" rel="nofollow">google.com</a>
		 * 
		 * @return {Autolinker.AnchorTagBuilder}
		 */
		getTagBuilder : function() {
			var tagBuilder = this.tagBuilder;

			if( !tagBuilder ) {
				tagBuilder = this.tagBuilder = new Autolinker.AnchorTagBuilder( {
					newWindow   : this.newWindow,
					truncate    : this.truncate,
					className   : this.className
				} );
			}

			return tagBuilder;
		},


		/**
		 * Process the text that lies inbetween HTML tags. This method does the actual wrapping of URLs with
		 * anchor tags.
		 * 
		 * @private
		 * @param {String} text The text to auto-link.
		 * @return {String} The text with anchor tags auto-filled.
		 */
		processTextNode : function( text ) {
			var me = this;  // for closure

			return text.replace( this.matcherRegex, function( matchStr, $1, $2, $3, $4, $5, $6, $7 ) {
				var matchDescObj = me.processCandidateMatch.apply( me, arguments );  // match description object

				// Return out with no changes for match types that are disabled (url, email, twitter), or for matches that are 
				// invalid (false positives from the matcherRegex, which can't use look-behinds since they are unavailable in JS).
				if( !matchDescObj ) {
					return matchStr;

				} else {
					// Generate the replacement text for the match
					var matchReturnVal = me.createMatchReturnVal( matchDescObj.match, matchDescObj.matchStr );
					return matchDescObj.prefixStr + matchReturnVal + matchDescObj.suffixStr;
				}
			} );
		},


		/**
		 * Processes a candidate match from the {@link #matcherRegex}. 
		 * 
		 * Not all matches found by the regex are actual URL/email/Twitter matches, as determined by {@link #isValidMatch}. In
		 * this case, the method returns `null`. Otherwise, a valid Object with `prefixStr`, `match`, and `suffixStr` is returned.
		 * 
		 * @private
		 * @param {String} matchStr The full match that was found by the {@link #matcherRegex}.
		 * @param {String} twitterMatch The matched text of a Twitter handle, if the match is a Twitter match.
		 * @param {String} twitterHandlePrefixWhitespaceChar The whitespace char before the @ sign in a Twitter handle match. This 
		 *   is needed because of no lookbehinds in JS regexes, and is need to re-include the character for the anchor tag replacement.
		 * @param {String} twitterHandle The actual Twitter user (i.e the word after the @ sign in a Twitter match).
		 * @param {String} emailAddressMatch The matched email address for an email address match.
		 * @param {String} urlMatch The matched URL string for a URL match.
		 * @param {String} wwwProtocolRelativeMatch The '//' for a protocol-relative match from a 'www' url, with the character that 
		 *   comes before the '//'.
		 * @param {String} tldProtocolRelativeMatch The '//' for a protocol-relative match from a TLD (top level domain) match, with 
		 *   the character that comes before the '//'.
		 *   
		 * @return {Object} A "match description object". This will be `null` if the match was invalid, or if a match type is disabled.
		 *   Otherwise, this will be an Object (map) with the following properties:
		 * @return {String} return.prefixStr The char(s) that should be prepended to the replacement string. These are char(s) that
		 *   were needed to be included from the regex match that were ignored by processing code, and should be re-inserted into 
		 *   the replacement stream.
		 * @return {String} return.suffixStr The char(s) that should be appended to the replacement string. These are char(s) that
		 *   were needed to be included from the regex match that were ignored by processing code, and should be re-inserted into 
		 *   the replacement stream.
		 * @return {String} return.matchStr The `matchStr`, fixed up to remove characters that are no longer needed (which have been
		 *   added to `prefixStr` and `suffixStr`).
		 * @return {Autolinker.match.Match} return.match The Match object that represents the match that was found.
		 */
		processCandidateMatch : function( 
			matchStr, twitterMatch, twitterHandlePrefixWhitespaceChar, twitterHandle, 
			emailAddressMatch, urlMatch, wwwProtocolRelativeMatch, tldProtocolRelativeMatch
		) {
			var protocolRelativeMatch = wwwProtocolRelativeMatch || tldProtocolRelativeMatch,
			    match,  // Will be an Autolinker.match.Match object

			    prefixStr = "",       // A string to use to prefix the anchor tag that is created. This is needed for the Twitter handle match
			    suffixStr = "";       // A string to suffix the anchor tag that is created. This is used if there is a trailing parenthesis that should not be auto-linked.


			// Return out with `null` for match types that are disabled (url, email, twitter), or for matches that are 
			// invalid (false positives from the matcherRegex, which can't use look-behinds since they are unavailable in JS).
			if( !this.isValidMatch( twitterMatch, emailAddressMatch, urlMatch, protocolRelativeMatch ) ) {
				return null;
			}

			// Handle a closing parenthesis at the end of the match, and exclude it if there is not a matching open parenthesis
			// in the match itself. 
			if( this.matchHasUnbalancedClosingParen( matchStr ) ) {
				matchStr = matchStr.substr( 0, matchStr.length - 1 );  // remove the trailing ")"
				suffixStr = ")";  // this will be added after the generated <a> tag
			}


			if( emailAddressMatch ) {
				match = new Autolinker.match.Email( { matchedText: matchStr, email: emailAddressMatch } );

			} else if( twitterMatch ) {
				// fix up the `matchStr` if there was a preceding whitespace char, which was needed to determine the match 
				// itself (since there are no look-behinds in JS regexes)
				if( twitterHandlePrefixWhitespaceChar ) {
					prefixStr = twitterHandlePrefixWhitespaceChar;
					matchStr = matchStr.slice( 1 );  // remove the prefixed whitespace char from the match
				}
				match = new Autolinker.match.Twitter( { matchedText: matchStr, twitterHandle: twitterHandle } );

			} else {  // url match
				// If it's a protocol-relative '//' match, remove the character before the '//' (which the matcherRegex needed
				// to match due to the lack of a negative look-behind in JavaScript regular expressions)
				if( protocolRelativeMatch ) {
					var charBeforeMatch = protocolRelativeMatch.match( this.charBeforeProtocolRelMatchRegex )[ 1 ] || "";

					if( charBeforeMatch ) {  // fix up the `matchStr` if there was a preceding char before a protocol-relative match, which was needed to determine the match itself (since there are no look-behinds in JS regexes)
						prefixStr = charBeforeMatch;
						matchStr = matchStr.slice( 1 );  // remove the prefixed char from the match
					}
				}

				match = new Autolinker.match.Url( {
					matchedText : matchStr,
					url : matchStr,
					protocolRelativeMatch : protocolRelativeMatch,
					stripPrefix : this.stripPrefix
				} );
			}

			return {
				prefixStr : prefixStr,
				suffixStr : suffixStr,
				matchStr  : matchStr,
				match     : match
			};
		},




		/**
		 * Determines if a given match found by {@link #processTextNode} is valid. Will return `false` for:
		 * 
		 * 1) Disabled link types (i.e. having a Twitter match, but {@link #twitter} matching is disabled)
		 * 2) URL matches which do not have at least have one period ('.') in the domain name (effectively skipping over 
		 *    matches like "abc:def")
		 * 3) A protocol-relative url match (a URL beginning with '//') whose previous character is a word character 
		 *    (effectively skipping over strings like "abc//google.com")
		 * 
		 * Otherwise, returns `true`.
		 * 
		 * @private
		 * @param {String} twitterMatch The matched Twitter handle, if there was one. Will be empty string if the match is not a 
		 *   Twitter match.
		 * @param {String} emailAddressMatch The matched Email address, if there was one. Will be empty string if the match is not 
		 *   an Email address match.
		 * @param {String} urlMatch The matched URL, if there was one. Will be an empty string if the match is not a URL match.
		 * @param {String} protocolRelativeMatch The protocol-relative string for a URL match (i.e. '//'), possibly with a preceding
		 *   character (ex, a space, such as: ' //', or a letter, such as: 'a//'). The match is invalid if there is a word character
		 *   preceding the '//'.
		 * @return {Boolean} `true` if the match given is valid and should be processed, or `false` if the match is invalid and/or 
		 *   should just not be processed (such as, if it's a Twitter match, but {@link #twitter} matching is disabled}.
		 */
		isValidMatch : function( twitterMatch, emailAddressMatch, urlMatch, protocolRelativeMatch ) {
			if( 
			    ( twitterMatch && !this.twitter ) || ( emailAddressMatch && !this.email ) || ( urlMatch && !this.urls ) ||
			    ( urlMatch && urlMatch.indexOf( '.' ) === -1 ) ||  // At least one period ('.') must exist in the URL match for us to consider it an actual URL
			    ( urlMatch && /^[A-Za-z]{3,9}:/.test( urlMatch ) && !/:.*?[A-Za-z]/.test( urlMatch ) ) ||     // At least one letter character must exist in the domain name after a protocol match. Ex: skip over something like "git:1.0"
			    ( protocolRelativeMatch && this.invalidProtocolRelMatchRegex.test( protocolRelativeMatch ) )  // a protocol-relative match which has a word character in front of it (so we can skip something like "abc//google.com")
			) {
				return false;
			}

			return true;
		},


		/**
		 * Determines if a match found has an unmatched closing parenthesis. If so, this parenthesis will be removed
		 * from the match itself, and appended after the generated anchor tag in {@link #processTextNode}.
		 * 
		 * A match may have an extra closing parenthesis at the end of the match because the regular expression must include parenthesis
		 * for URLs such as "wikipedia.com/something_(disambiguation)", which should be auto-linked. 
		 * 
		 * However, an extra parenthesis *will* be included when the URL itself is wrapped in parenthesis, such as in the case of
		 * "(wikipedia.com/something_(disambiguation))". In this case, the last closing parenthesis should *not* be part of the URL 
		 * itself, and this method will return `true`.
		 * 
		 * @private
		 * @param {String} matchStr The full match string from the {@link #matcherRegex}.
		 * @return {Boolean} `true` if there is an unbalanced closing parenthesis at the end of the `matchStr`, `false` otherwise.
		 */
		matchHasUnbalancedClosingParen : function( matchStr ) {
			var lastChar = matchStr.charAt( matchStr.length - 1 );

			if( lastChar === ')' ) {
				var openParensMatch = matchStr.match( /\(/g ),
				    closeParensMatch = matchStr.match( /\)/g ),
				    numOpenParens = ( openParensMatch && openParensMatch.length ) || 0,
				    numCloseParens = ( closeParensMatch && closeParensMatch.length ) || 0;

				if( numOpenParens < numCloseParens ) {
					return true;
				}
			}

			return false;
		},


		/**
		 * Creates the return string value for a given match in the input string, for the {@link #processTextNode} method.
		 * 
		 * This method handles the {@link #replaceFn}, if one was provided.
		 * 
		 * @private
		 * @param {Autolinker.match.Match} match The Match object that represents the match.
		 * @param {String} matchStr The original match string, after having been preprocessed to fix match edge cases (see
		 *   the `prefixStr` and `suffixStr` vars in {@link #processTextNode}.
		 * @return {String} The string that the `match` should be replaced with. This is usually the anchor tag string, but
		 *   may be the `matchStr` itself if the match is not to be replaced.
		 */
		createMatchReturnVal : function( match, matchStr ) {
			// Handle a custom `replaceFn` being provided
			var replaceFnResult;
			if( this.replaceFn ) {
				replaceFnResult = this.replaceFn.call( this, this, match );  // Autolinker instance is the context, and the first arg
			}

			if( typeof replaceFnResult === 'string' ) {
				return replaceFnResult;  // `replaceFn` returned a string, use that

			} else if( replaceFnResult === false ) {
				return matchStr;  // no replacement for the match

			} else if( replaceFnResult instanceof Autolinker.HtmlTag ) {
				return replaceFnResult.toString();

			} else {  // replaceFnResult === true, or no/unknown return value from function
				// Perform Autolinker's default anchor tag generation
				var tagBuilder = this.getTagBuilder(),
				    anchorTag = tagBuilder.build( match );  // returns an Autolinker.HtmlTag instance

				return anchorTag.toString();
			}
		}

	};


	/**
	 * Automatically links URLs, email addresses, and Twitter handles found in the given chunk of HTML. 
	 * Does not link URLs found within HTML tags.
	 * 
	 * For instance, if given the text: `You should go to http://www.yahoo.com`, then the result
	 * will be `You should go to &lt;a href="http://www.yahoo.com"&gt;http://www.yahoo.com&lt;/a&gt;`
	 * 
	 * Example:
	 * 
	 *     var linkedText = Autolinker.link( "Go to google.com", { newWindow: false } );
	 *     // Produces: "Go to <a href="http://google.com">google.com</a>"
	 * 
	 * @static
	 * @param {String} textOrHtml The HTML or text to find URLs, email addresses, and Twitter handles within (depending on if
	 *   the {@link #urls}, {@link #email}, and {@link #twitter} options are enabled).
	 * @param {Object} [options] Any of the configuration options for the Autolinker class, specified in an Object (map).
	 *   See the class description for an example call.
	 * @return {String} The HTML text, with URLs automatically linked
	 */
	Autolinker.link = function( textOrHtml, options ) {
		var autolinker = new Autolinker( options );
		return autolinker.link( textOrHtml );
	};


	// Namespace for `match` classes
	Autolinker.match = {};
	/*global Autolinker */
	/*jshint eqnull:true, boss:true */
	/**
	 * @class Autolinker.Util
	 * @singleton
	 * 
	 * A few utility methods for Autolinker.
	 */
	Autolinker.Util = {

		/**
		 * @property {Function} abstractMethod
		 * 
		 * A function object which represents an abstract method.
		 */
		abstractMethod : function() { throw "abstract"; },


		/**
		 * Assigns (shallow copies) the properties of `src` onto `dest`.
		 * 
		 * @param {Object} dest The destination object.
		 * @param {Object} src The source object.
		 * @return {Object} The destination object (`dest`)
		 */
		assign : function( dest, src ) {
			for( var prop in src ) {
				if( src.hasOwnProperty( prop ) ) {
					dest[ prop ] = src[ prop ];
				}
			}

			return dest;
		},


		/**
		 * Extends `superclass` to create a new subclass, adding the `protoProps` to the new subclass's prototype.
		 * 
		 * @param {Function} superclass The constructor function for the superclass.
		 * @param {Object} protoProps The methods/properties to add to the subclass's prototype. This may contain the
		 *   special property `constructor`, which will be used as the new subclass's constructor function.
		 * @return {Function} The new subclass function.
		 */
		extend : function( superclass, protoProps ) {
			var superclassProto = superclass.prototype;

			var F = function() {};
			F.prototype = superclassProto;

			var subclass;
			if( protoProps.hasOwnProperty( 'constructor' ) ) {
				subclass = protoProps.constructor;
			} else {
				subclass = function() { superclassProto.constructor.apply( this, arguments ); };
			}

			var subclassProto = subclass.prototype = new F();  // set up prototype chain
			subclassProto.constructor = subclass;  // fix constructor property
			subclassProto.superclass = superclassProto;

			delete protoProps.constructor;  // don't re-assign constructor property to the prototype, since a new function may have been created (`subclass`), which is now already there
			Autolinker.Util.assign( subclassProto, protoProps );

			return subclass;
		},


		/**
		 * Truncates the `str` at `len - ellipsisChars.length`, and adds the `ellipsisChars` to the
		 * end of the string (by default, two periods: '..'). If the `str` length does not exceed 
		 * `len`, the string will be returned unchanged.
		 * 
		 * @param {String} str The string to truncate and add an ellipsis to.
		 * @param {Number} truncateLen The length to truncate the string at.
		 * @param {String} [ellipsisChars=..] The ellipsis character(s) to add to the end of `str`
		 *   when truncated. Defaults to '..'
		 */
		ellipsis : function( str, truncateLen, ellipsisChars ) {
			if( str.length > truncateLen ) {
				ellipsisChars = ( ellipsisChars == null ) ? '..' : ellipsisChars;
				str = str.substring( 0, truncateLen - ellipsisChars.length ) + ellipsisChars;
			}
			return str;
		},


		/**
		 * Supports `Array.prototype.indexOf()` functionality for old IE (IE8 and below).
		 * 
		 * @param {Array} arr The array to find an element of.
		 * @param {*} element The element to find in the array, and return the index of.
		 * @return {Number} The index of the `element`, or -1 if it was not found.
		 */
		indexOf : function( arr, element ) {
			if( Array.prototype.indexOf ) {
				return arr.indexOf( element );

			} else {
				for( var i = 0, len = arr.length; i < len; i++ ) {
					if( arr[ i ] === element ) return i;
				}
				return -1;
			}
		},



		/**
		 * Performs the functionality of what modern browsers do when `String.prototype.split()` is called
		 * with a regular expression that contains capturing parenthesis.
		 * 
		 * For example:
		 * 
		 *     // Modern browsers: 
		 *     "a,b,c".split( /(,)/ );  // --> [ 'a', ',', 'b', ',', 'c' ]
		 *     
		 *     // Old IE (including IE8):
		 *     "a,b,c".split( /(,)/ );  // --> [ 'a', 'b', 'c' ]
		 *     
		 * This method emulates the functionality of modern browsers for the old IE case.
		 * 
		 * @param {String} str The string to split.
		 * @param {RegExp} splitRegex The regular expression to split the input `str` on. The splitting
		 *   character(s) will be spliced into the array, as in the "modern browsers" example in the 
		 *   description of this method. 
		 *   Note #1: the supplied regular expression **must** have the 'g' flag specified.
		 *   Note #2: for simplicity's sake, the regular expression does not need 
		 *   to contain capturing parenthesis - it will be assumed that any match has them.
		 * @return {String[]} The split array of strings, with the splitting character(s) included.
		 */
		splitAndCapture : function( str, splitRegex ) {
			if( !splitRegex.global ) throw new Error( "`splitRegex` must have the 'g' flag set" );

			var result = [],
			    lastIdx = 0,
			    match;

			while( match = splitRegex.exec( str ) ) {
				result.push( str.substring( lastIdx, match.index ) );
				result.push( match[ 0 ] );  // push the splitting char(s)

				lastIdx = match.index + match[ 0 ].length;
			}
			result.push( str.substring( lastIdx ) );

			return result;
		}

	};
	/*global Autolinker */
	/**
	 * @private
	 * @class Autolinker.HtmlParser
	 * @extends Object
	 * 
	 * An HTML parser implementation which simply walks an HTML string and calls the provided visitor functions to process 
	 * HTML and text nodes.
	 * 
	 * Autolinker uses this to only link URLs/emails/Twitter handles within text nodes, basically ignoring HTML tags.
	 */
	Autolinker.HtmlParser = Autolinker.Util.extend( Object, {

		/**
		 * @private
		 * @property {RegExp} htmlRegex
		 * 
		 * The regular expression used to pull out HTML tags from a string. Handles namespaced HTML tags and
		 * attribute names, as specified by http://www.w3.org/TR/html-markup/syntax.html.
		 * 
		 * Capturing groups:
		 * 
		 * 1. If it is an end tag, this group will have the '/'.
		 * 2. The tag name.
		 */
		htmlRegex : (function() {
			var tagNameRegex = /[0-9a-zA-Z:]+/,
			    attrNameRegex = /[^\s\0"'>\/=\x01-\x1F\x7F]+/,   // the unicode range accounts for excluding control chars, and the delete char
			    attrValueRegex = /(?:".*?"|'.*?'|[^'"=<>`\s]+)/, // double quoted, single quoted, or unquoted attribute values
			    nameEqualsValueRegex = attrNameRegex.source + '(?:\\s*=\\s*' + attrValueRegex.source + ')?';  // optional '=[value]'

			return new RegExp( [
				'<(?:!|(/))?',  // Beginning of a tag. Either '<' for a start tag, '</' for an end tag, or <! for the <!DOCTYPE ...> tag. The slash or an empty string is Capturing Group 1.

					// The tag name (Capturing Group 2)
					'(' + tagNameRegex.source + ')',

					// Zero or more attributes following the tag name
					'(?:',
						'\\s+',  // one or more whitespace chars before an attribute

						// Either:
						// A. tag="value", or 
						// B. "value" alone (for <!DOCTYPE> tag. Ex: <!DOCTYPE html PUBLIC "-//W3C//DTD XHTML 1.0 Strict//EN" "http://www.w3.org/TR/xhtml1/DTD/xhtml1-strict.dtd">) 
						'(?:', nameEqualsValueRegex, '|', attrValueRegex.source + ')',
					')*',

					'\\s*/?',  // any trailing spaces and optional '/' before the closing '>'
				'>'
			].join( "" ), 'g' );
		} )(),


		/**
		 * Walks an HTML string, calling the `options.processHtmlNode` function for each HTML tag that is encountered, and calling
		 * the `options.processTextNode` function when each text around HTML tags is encountered.
		 * 
		 * @param {String} html The HTML to parse.
		 * @param {Object} [options] An Object (map) which may contain the following properties:
		 * 
		 * @param {Function} [options.processHtmlNode] A visitor function which allows processing of an encountered HTML node.
		 *   This function is called with the following arguments:
		 * @param {String} [options.processHtmlNode.tagText] The HTML tag text that was found.
		 * @param {String} [options.processHtmlNode.tagName] The tag name for the HTML tag that was found. Ex: 'a' for an anchor tag.
		 * @param {String} [options.processHtmlNode.isClosingTag] `true` if the tag is a closing tag (ex: &lt;/a&gt;), `false` otherwise.
		 *  
		 * @param {Function} [options.processTextNode] A visitor function which allows processing of an encountered text node.
		 *   This function is called with the following arguments:
		 * @param {String} [options.processTextNode.text] The text node that was matched.
		 */
		parse : function( html, options ) {
			options = options || {};

			var processHtmlNodeVisitor = options.processHtmlNode || function() {},
			    processTextNodeVisitor = options.processTextNode || function() {},
			    htmlRegex = this.htmlRegex,
			    currentResult,
			    lastIndex = 0;

			// Loop over the HTML string, ignoring HTML tags, and processing the text that lies between them,
			// wrapping the URLs in anchor tags
			while( ( currentResult = htmlRegex.exec( html ) ) !== null ) {
				var tagText = currentResult[ 0 ],
				    tagName = currentResult[ 2 ],
				    isClosingTag = !!currentResult[ 1 ],
				    inBetweenTagsText = html.substring( lastIndex, currentResult.index );

				if( inBetweenTagsText ) {
					processTextNodeVisitor( inBetweenTagsText );
				}

				processHtmlNodeVisitor( tagText, tagName, isClosingTag );

				lastIndex = currentResult.index + tagText.length;
			}

			// Process any remaining text after the last HTML element. Will process all of the text if there were no HTML elements.
			if( lastIndex < html.length ) {
				var text = html.substring( lastIndex );

				if( text ) {
					processTextNodeVisitor( text );
				}
			}
		}

	} );
	/*global Autolinker */
	/*jshint boss:true */
	/**
	 * @class Autolinker.HtmlTag
	 * @extends Object
	 * 
	 * Represents an HTML tag, which can be used to easily build/modify HTML tags programmatically.
	 * 
	 * Autolinker uses this abstraction to create HTML tags, and then write them out as strings. You may also use
	 * this class in your code, especially within a {@link Autolinker#replaceFn replaceFn}.
	 * 
	 * ## Examples
	 * 
	 * Example instantiation:
	 * 
	 *     var tag = new Autolinker.HtmlTag( {
	 *         tagName : 'a',
	 *         attrs   : { 'href': 'http://google.com', 'class': 'external-link' },
	 *         innerHtml : 'Google'
	 *     } );
	 *     
	 *     tag.toString();  // <a href="http://google.com" class="external-link">Google</a>
	 *     
	 *     // Individual accessor methods
	 *     tag.getTagName();                 // 'a'
	 *     tag.getAttr( 'href' );            // 'http://google.com'
	 *     tag.hasClass( 'external-link' );  // true
	 * 
	 * 
	 * Using mutator methods (which may be used in combination with instantiation config properties):
	 * 
	 *     var tag = new Autolinker.HtmlTag();
	 *     tag.setTagName( 'a' );
	 *     tag.setAttr( 'href', 'http://google.com' );
	 *     tag.addClass( 'external-link' );
	 *     tag.setInnerHtml( 'Google' );
	 *     
	 *     tag.getTagName();                 // 'a'
	 *     tag.getAttr( 'href' );            // 'http://google.com'
	 *     tag.hasClass( 'external-link' );  // true
	 *     
	 *     tag.toString();  // <a href="http://google.com" class="external-link">Google</a>
	 *     
	 * 
	 * ## Example use within a {@link Autolinker#replaceFn replaceFn}
	 * 
	 *     var html = Autolinker.link( "Test google.com", {
	 *         replaceFn : function( autolinker, match ) {
	 *             var tag = autolinker.getTagBuilder().build( match );  // returns an {@link Autolinker.HtmlTag} instance, configured with the Match's href and anchor text
	 *             tag.setAttr( 'rel', 'nofollow' );
	 *             
	 *             return tag;
	 *         }
	 *     } );
	 *     
	 *     // generated html:
	 *     //   Test <a href="http://google.com" target="_blank" rel="nofollow">google.com</a>
	 *     
	 *     
	 * ## Example use with a new tag for the replacement
	 * 
	 *     var html = Autolinker.link( "Test google.com", {
	 *         replaceFn : function( autolinker, match ) {
	 *             var tag = new Autolinker.HtmlTag( {
	 *                 tagName : 'button',
	 *                 attrs   : { 'title': 'Load URL: ' + match.getAnchorHref() },
	 *                 innerHtml : 'Load URL: ' + match.getAnchorText()
	 *             } );
	 *             
	 *             return tag;
	 *         }
	 *     } );
	 *     
	 *     // generated html:
	 *     //   Test <button title="Load URL: http://google.com">Load URL: google.com</button>
	 */
	Autolinker.HtmlTag = Autolinker.Util.extend( Object, {

		/**
		 * @cfg {String} tagName
		 * 
		 * The tag name. Ex: 'a', 'button', etc.
		 * 
		 * Not required at instantiation time, but should be set using {@link #setTagName} before {@link #toString}
		 * is executed.
		 */

		/**
		 * @cfg {Object.<String, String>} attrs
		 * 
		 * An key/value Object (map) of attributes to create the tag with. The keys are the attribute names, and the
		 * values are the attribute values.
		 */

		/**
		 * @cfg {String} innerHtml
		 * 
		 * The inner HTML for the tag. 
		 * 
		 * Note the camel case name on `innerHtml`. Acronyms are camelCased in this utility (such as not to run into the acronym 
		 * naming inconsistency that the DOM developers created with `XMLHttpRequest`). You may alternatively use {@link #innerHTML}
		 * if you prefer, but this one is recommended.
		 */

		/**
		 * @cfg {String} innerHTML
		 * 
		 * Alias of {@link #innerHtml}, accepted for consistency with the browser DOM api, but prefer the camelCased version
		 * for acronym names.
		 */


		/**
		 * @protected
		 * @property {RegExp} whitespaceRegex
		 * 
		 * Regular expression used to match whitespace in a string of CSS classes.
		 */
		whitespaceRegex : /\s+/,


		/**
		 * @constructor
		 * @param {Object} [cfg] The configuration properties for this class, in an Object (map)
		 */
		constructor : function( cfg ) {
			Autolinker.Util.assign( this, cfg );

			this.innerHtml = this.innerHtml || this.innerHTML;  // accept either the camelCased form or the fully capitalized acronym
		},


		/**
		 * Sets the tag name that will be used to generate the tag with.
		 * 
		 * @param {String} tagName
		 * @return {Autolinker.HtmlTag} This HtmlTag instance, so that method calls may be chained.
		 */
		setTagName : function( tagName ) {
			this.tagName = tagName;
			return this;
		},


		/**
		 * Retrieves the tag name.
		 * 
		 * @return {String}
		 */
		getTagName : function() {
			return this.tagName || "";
		},


		/**
		 * Sets an attribute on the HtmlTag.
		 * 
		 * @param {String} attrName The attribute name to set.
		 * @param {String} attrValue The attribute value to set.
		 * @return {Autolinker.HtmlTag} This HtmlTag instance, so that method calls may be chained.
		 */
		setAttr : function( attrName, attrValue ) {
			var tagAttrs = this.getAttrs();
			tagAttrs[ attrName ] = attrValue;

			return this;
		},


		/**
		 * Retrieves an attribute from the HtmlTag. If the attribute does not exist, returns `undefined`.
		 * 
		 * @param {String} name The attribute name to retrieve.
		 * @return {String} The attribute's value, or `undefined` if it does not exist on the HtmlTag.
		 */
		getAttr : function( attrName ) {
			return this.getAttrs()[ attrName ];
		},


		/**
		 * Sets one or more attributes on the HtmlTag.
		 * 
		 * @param {Object.<String, String>} attrs A key/value Object (map) of the attributes to set.
		 * @return {Autolinker.HtmlTag} This HtmlTag instance, so that method calls may be chained.
		 */
		setAttrs : function( attrs ) {
			var tagAttrs = this.getAttrs();
			Autolinker.Util.assign( tagAttrs, attrs );

			return this;
		},


		/**
		 * Retrieves the attributes Object (map) for the HtmlTag.
		 * 
		 * @return {Object.<String, String>} A key/value object of the attributes for the HtmlTag.
		 */
		getAttrs : function() {
			return this.attrs || ( this.attrs = {} );
		},


		/**
		 * Sets the provided `cssClass`, overwriting any current CSS classes on the HtmlTag.
		 * 
		 * @param {String} cssClass One or more space-separated CSS classes to set (overwrite).
		 * @return {Autolinker.HtmlTag} This HtmlTag instance, so that method calls may be chained.
		 */
		setClass : function( cssClass ) {
			return this.setAttr( 'class', cssClass );
		},


		/**
		 * Convenience method to add one or more CSS classes to the HtmlTag. Will not add duplicate CSS classes.
		 * 
		 * @param {String} cssClass One or more space-separated CSS classes to add.
		 * @return {Autolinker.HtmlTag} This HtmlTag instance, so that method calls may be chained.
		 */
		addClass : function( cssClass ) {
			var classAttr = this.getClass(),
			    whitespaceRegex = this.whitespaceRegex,
			    indexOf = Autolinker.Util.indexOf,  // to support IE8 and below
			    classes = ( !classAttr ) ? [] : classAttr.split( whitespaceRegex ),
			    newClasses = cssClass.split( whitespaceRegex ),
			    newClass;

			while( newClass = newClasses.shift() ) {
				if( indexOf( classes, newClass ) === -1 ) {
					classes.push( newClass );
				}
			}

			this.getAttrs()[ 'class' ] = classes.join( " " );
			return this;
		},


		/**
		 * Convenience method to remove one or more CSS classes from the HtmlTag.
		 * 
		 * @param {String} cssClass One or more space-separated CSS classes to remove.
		 * @return {Autolinker.HtmlTag} This HtmlTag instance, so that method calls may be chained.
		 */
		removeClass : function( cssClass ) {
			var classAttr = this.getClass(),
			    whitespaceRegex = this.whitespaceRegex,
			    indexOf = Autolinker.Util.indexOf,  // to support IE8 and below
			    classes = ( !classAttr ) ? [] : classAttr.split( whitespaceRegex ),
			    removeClasses = cssClass.split( whitespaceRegex ),
			    removeClass;

			while( classes.length && ( removeClass = removeClasses.shift() ) ) {
				var idx = indexOf( classes, removeClass );
				if( idx !== -1 ) {
					classes.splice( idx, 1 );
				}
			}

			this.getAttrs()[ 'class' ] = classes.join( " " );
			return this;
		},


		/**
		 * Convenience method to retrieve the CSS class(es) for the HtmlTag, which will each be separated by spaces when
		 * there are multiple.
		 * 
		 * @return {String}
		 */
		getClass : function() {
			return this.getAttrs()[ 'class' ] || "";
		},


		/**
		 * Convenience method to check if the tag has a CSS class or not.
		 * 
		 * @param {String} cssClass The CSS class to check for.
		 * @return {Boolean} `true` if the HtmlTag has the CSS class, `false` otherwise.
		 */
		hasClass : function( cssClass ) {
			return ( ' ' + this.getClass() + ' ' ).indexOf( ' ' + cssClass + ' ' ) !== -1;
		},


		/**
		 * Sets the inner HTML for the tag.
		 * 
		 * @param {String} html The inner HTML to set.
		 * @return {Autolinker.HtmlTag} This HtmlTag instance, so that method calls may be chained.
		 */
		setInnerHtml : function( html ) {
			this.innerHtml = html;

			return this;
		},


		/**
		 * Retrieves the inner HTML for the tag.
		 * 
		 * @return {String}
		 */
		getInnerHtml : function() {
			return this.innerHtml || "";
		},


		/**
		 * Override of superclass method used to generate the HTML string for the tag.
		 * 
		 * @return {String}
		 */
		toString : function() {
			var tagName = this.getTagName(),
			    attrsStr = this.buildAttrsStr();

			attrsStr = ( attrsStr ) ? ' ' + attrsStr : '';  // prepend a space if there are actually attributes

			return [ '<', tagName, attrsStr, '>', this.getInnerHtml(), '</', tagName, '>' ].join( "" );
		},


		/**
		 * Support method for {@link #toString}, returns the string space-separated key="value" pairs, used to populate 
		 * the stringified HtmlTag.
		 * 
		 * @protected
		 * @return {String} Example return: `attr1="value1" attr2="value2"`
		 */
		buildAttrsStr : function() {
			if( !this.attrs ) return "";  // no `attrs` Object (map) has been set, return empty string

			var attrs = this.getAttrs(),
			    attrsArr = [];

			for( var prop in attrs ) {
				if( attrs.hasOwnProperty( prop ) ) {
					attrsArr.push( prop + '="' + attrs[ prop ] + '"' );
				}
			}
			return attrsArr.join( " " );
		}

	} );
	/*global Autolinker */
	/*jshint sub:true */
	/**
	 * @protected
	 * @class Autolinker.AnchorTagBuilder
	 * @extends Object
	 * 
	 * Builds anchor (&lt;a&gt;) tags for the Autolinker utility when a match is found.
	 * 
	 * Normally this class is instantiated, configured, and used internally by an {@link Autolinker} instance, but may 
	 * actually be retrieved in a {@link Autolinker#replaceFn replaceFn} to create {@link Autolinker.HtmlTag HtmlTag} instances
	 * which may be modified before returning from the {@link Autolinker#replaceFn replaceFn}. For example:
	 * 
	 *     var html = Autolinker.link( "Test google.com", {
	 *         replaceFn : function( autolinker, match ) {
	 *             var tag = autolinker.getTagBuilder().build( match );  // returns an {@link Autolinker.HtmlTag} instance
	 *             tag.setAttr( 'rel', 'nofollow' );
	 *             
	 *             return tag;
	 *         }
	 *     } );
	 *     
	 *     // generated html:
	 *     //   Test <a href="http://google.com" target="_blank" rel="nofollow">google.com</a>
	 */
	Autolinker.AnchorTagBuilder = Autolinker.Util.extend( Object, {

		/**
		 * @cfg {Boolean} newWindow
		 * @inheritdoc Autolinker#newWindow
		 */

		/**
		 * @cfg {Number} truncate
		 * @inheritdoc Autolinker#truncate
		 */

		/**
		 * @cfg {String} className
		 * @inheritdoc Autolinker#className
		 */


		/**
		 * @constructor
		 * @param {Object} [cfg] The configuration options for the AnchorTagBuilder instance, specified in an Object (map).
		 */
		constructor : function( cfg ) {
			Autolinker.Util.assign( this, cfg );
		},


		/**
		 * Generates the actual anchor (&lt;a&gt;) tag to use in place of the matched URL/email/Twitter text,
		 * via its `match` object.
		 * 
		 * @param {Autolinker.match.Match} match The Match instance to generate an anchor tag from.
		 * @return {Autolinker.HtmlTag} The HtmlTag instance for the anchor tag.
		 */
		build : function( match ) {
			var tag = new Autolinker.HtmlTag( {
				tagName   : 'a',
				attrs     : this.createAttrs( match.getType(), match.getAnchorHref() ),
				innerHtml : this.processAnchorText( match.getAnchorText() )
			} );

			return tag;
		},


		/**
		 * Creates the Object (map) of the HTML attributes for the anchor (&lt;a&gt;) tag being generated.
		 * 
		 * @protected
		 * @param {"url"/"email"/"twitter"} matchType The type of match that an anchor tag is being generated for.
		 * @param {String} href The href for the anchor tag.
		 * @return {Object} A key/value Object (map) of the anchor tag's attributes. 
		 */
		createAttrs : function( matchType, anchorHref ) {
			var attrs = {
				'href' : anchorHref  // we'll always have the `href` attribute
			};

			var cssClass = this.createCssClass( matchType );
			if( cssClass ) {
				attrs[ 'class' ] = cssClass;
			}
			if( this.newWindow ) {
				attrs[ 'target' ] = "_blank";
			}

			return attrs;
		},


		/**
		 * Creates the CSS class that will be used for a given anchor tag, based on the `matchType` and the {@link #className}
		 * config.
		 * 
		 * @private
		 * @param {"url"/"email"/"twitter"} matchType The type of match that an anchor tag is being generated for.
		 * @return {String} The CSS class string for the link. Example return: "myLink myLink-url". If no {@link #className}
		 *   was configured, returns an empty string.
		 */
		createCssClass : function( matchType ) {
			var className = this.className;

			if( !className ) 
				return "";
			else
				return className + " " + className + "-" + matchType;  // ex: "myLink myLink-url", "myLink myLink-email", or "myLink myLink-twitter"
		},


		/**
		 * Processes the `anchorText` by truncating the text according to the {@link #truncate} config.
		 * 
		 * @private
		 * @param {String} anchorText The anchor tag's text (i.e. what will be displayed).
		 * @return {String} The processed `anchorText`.
		 */
		processAnchorText : function( anchorText ) {
			anchorText = this.doTruncate( anchorText );

			return anchorText;
		},


		/**
		 * Performs the truncation of the `anchorText`, if the `anchorText` is longer than the {@link #truncate} option.
		 * Truncates the text to 2 characters fewer than the {@link #truncate} option, and adds ".." to the end.
		 * 
		 * @private
		 * @param {String} text The anchor tag's text (i.e. what will be displayed).
		 * @return {String} The truncated anchor text.
		 */
		doTruncate : function( anchorText ) {
			return Autolinker.Util.ellipsis( anchorText, this.truncate || Number.POSITIVE_INFINITY );
		}

	} );
	/*global Autolinker */
	/**
	 * @abstract
	 * @class Autolinker.match.Match
	 * 
	 * Represents a match found in an input string which should be Autolinked. A Match object is what is provided in a 
	 * {@link Autolinker#replaceFn replaceFn}, and may be used to query for details about the match.
	 * 
	 * For example:
	 * 
	 *     var input = "...";  // string with URLs, Email Addresses, and Twitter Handles
	 *     
	 *     var linkedText = Autolinker.link( input, {
	 *         replaceFn : function( autolinker, match ) {
	 *             console.log( "href = ", match.getAnchorHref() );
	 *             console.log( "text = ", match.getAnchorText() );
	 *         
	 *             switch( match.getType() ) {
	 *                 case 'url' : 
	 *                     console.log( "url: ", match.getUrl() );
	 *                     
	 *                 case 'email' :
	 *                     console.log( "email: ", match.getEmail() );
	 *                     
	 *                 case 'twitter' :
	 *                     console.log( "twitter: ", match.getTwitterHandle() );
	 *             }
	 *         }
	 *     } );
	 *     
	 * See the {@link Autolinker} class for more details on using the {@link Autolinker#replaceFn replaceFn}.
	 */
	Autolinker.match.Match = Autolinker.Util.extend( Object, {

		/**
		 * @cfg {String} matchedText (required)
		 * 
		 * The original text that was matched.
		 */


		/**
		 * @constructor
		 * @param {Object} cfg The configuration properties for the Match instance, specified in an Object (map).
		 */
		constructor : function( cfg ) {
			Autolinker.Util.assign( this, cfg );
		},


		/**
		 * Returns a string name for the type of match that this class represents.
		 * 
		 * @abstract
		 * @return {String}
		 */
		getType : Autolinker.Util.abstractMethod,


		/**
		 * Returns the original text that was matched.
		 * 
		 * @return {String}
		 */
		getMatchedText : function() {
			return this.matchedText;
		},


		/**
		 * Returns the anchor href that should be generated for the match.
		 * 
		 * @abstract
		 * @return {String}
		 */
		getAnchorHref : Autolinker.Util.abstractMethod,


		/**
		 * Returns the anchor text that should be generated for the match.
		 * 
		 * @abstract
		 * @return {String}
		 */
		getAnchorText : Autolinker.Util.abstractMethod

	} );
	/*global Autolinker */
	/**
	 * @class Autolinker.match.Email
	 * @extends Autolinker.match.Match
	 * 
	 * Represents a Email match found in an input string which should be Autolinked.
	 * 
	 * See this class's superclass ({@link Autolinker.match.Match}) for more details.
	 */
	Autolinker.match.Email = Autolinker.Util.extend( Autolinker.match.Match, {

		/**
		 * @cfg {String} email (required)
		 * 
		 * The email address that was matched.
		 */


		/**
		 * Returns a string name for the type of match that this class represents.
		 * 
		 * @return {String}
		 */
		getType : function() {
			return 'email';
		},


		/**
		 * Returns the email address that was matched.
		 * 
		 * @return {String}
		 */
		getEmail : function() {
			return this.email;
		},


		/**
		 * Returns the anchor href that should be generated for the match.
		 * 
		 * @return {String}
		 */
		getAnchorHref : function() {
			return 'mailto:' + this.email;
		},


		/**
		 * Returns the anchor text that should be generated for the match.
		 * 
		 * @return {String}
		 */
		getAnchorText : function() {
			return this.email;
		}

	} );
	/*global Autolinker */
	/**
	 * @class Autolinker.match.Twitter
	 * @extends Autolinker.match.Match
	 * 
	 * Represents a Twitter match found in an input string which should be Autolinked.
	 * 
	 * See this class's superclass ({@link Autolinker.match.Match}) for more details.
	 */
	Autolinker.match.Twitter = Autolinker.Util.extend( Autolinker.match.Match, {

		/**
		 * @cfg {String} twitterHandle (required)
		 * 
		 * The Twitter handle that was matched.
		 */


		/**
		 * Returns the type of match that this class represents.
		 * 
		 * @return {String}
		 */
		getType : function() {
			return 'twitter';
		},


		/**
		 * Returns a string name for the type of match that this class represents.
		 * 
		 * @return {String}
		 */
		getTwitterHandle : function() {
			return this.twitterHandle;
		},


		/**
		 * Returns the anchor href that should be generated for the match.
		 * 
		 * @return {String}
		 */
		getAnchorHref : function() {
			return 'https://twitter.com/' + this.twitterHandle;
		},


		/**
		 * Returns the anchor text that should be generated for the match.
		 * 
		 * @return {String}
		 */
		getAnchorText : function() {
			return '@' + this.twitterHandle;
		}

	} );
	/*global Autolinker */
	/**
	 * @class Autolinker.match.Url
	 * @extends Autolinker.match.Match
	 * 
	 * Represents a Url match found in an input string which should be Autolinked.
	 * 
	 * See this class's superclass ({@link Autolinker.match.Match}) for more details.
	 */
	Autolinker.match.Url = Autolinker.Util.extend( Autolinker.match.Match, {

		/**
		 * @cfg {String} url (required)
		 * 
		 * The url that was matched.
		 */

		/**
		 * @cfg {Boolean} protocolRelativeMatch (required)
		 * 
		 * `true` if the URL is a protocol-relative match. A protocol-relative match is a URL that starts with '//',
		 * and will be either http:// or https:// based on the protocol that the site is loaded under.
		 */

		/**
		 * @cfg {Boolean} stripPrefix (required)
		 * @inheritdoc Autolinker#stripPrefix
		 */


		/**
		 * @private
		 * @property {RegExp} urlPrefixRegex
		 * 
		 * A regular expression used to remove the 'http://' or 'https://' and/or the 'www.' from URLs.
		 */
		urlPrefixRegex: /^(https?:\/\/)?(www\.)?/i,

		/**
		 * @private
		 * @property {RegExp} protocolRelativeRegex
		 * 
		 * The regular expression used to remove the protocol-relative '//' from the {@link #url} string, for purposes
		 * of {@link #getAnchorText}. A protocol-relative URL is, for example, "//yahoo.com"
		 */
		protocolRelativeRegex : /^\/\//,

		/**
		 * @protected
		 * @property {RegExp} checkForProtocolRegex
		 * 
		 * A regular expression used to check if the {@link #url} is missing a protocol (in which case, 'http://'
		 * will be added).
		 */
		checkForProtocolRegex: /^[A-Za-z]{3,9}:/,


		/**
		 * Returns a string name for the type of match that this class represents.
		 * 
		 * @return {String}
		 */
		getType : function() {
			return 'url';
		},


		/**
		 * Returns the url that was matched, assuming the protocol to be 'http://' if the match
		 * was missing a protocol.
		 * 
		 * @return {String}
		 */
		getUrl : function() {
			var url = this.url;

			// if the url string doesn't begin with a protocol, assume http://
			if( !this.protocolRelativeMatch && !this.checkForProtocolRegex.test( url ) ) {
				url = this.url = 'http://' + url;
			}

			return url;
		},


		/**
		 * Returns the anchor href that should be generated for the match.
		 * 
		 * @return {String}
		 */
		getAnchorHref : function() {
			var url = this.getUrl();

			return url.replace( /&amp;/g, '&' );  // any &amp;'s in the URL should be converted back to '&' if they were displayed as &amp; in the source html 
		},


		/**
		 * Returns the anchor text that should be generated for the match.
		 * 
		 * @return {String}
		 */
		getAnchorText : function() {
			var anchorText = this.getUrl();

			if( this.protocolRelativeMatch ) {
				// Strip off any protocol-relative '//' from the anchor text
				anchorText = this.stripProtocolRelativePrefix( anchorText );
			}
			if( this.stripPrefix ) {
				anchorText = this.stripUrlPrefix( anchorText );
			}
			anchorText = this.removeTrailingSlash( anchorText );  // remove trailing slash, if there is one

			return anchorText;
		},


		// ---------------------------------------

		// Utility Functionality

		/**
		 * Strips the URL prefix (such as "http://" or "https://") from the given text.
		 * 
		 * @private
		 * @param {String} text The text of the anchor that is being generated, for which to strip off the
		 *   url prefix (such as stripping off "http://")
		 * @return {String} The `anchorText`, with the prefix stripped.
		 */
		stripUrlPrefix : function( text ) {
			return text.replace( this.urlPrefixRegex, '' );
		},


		/**
		 * Strips any protocol-relative '//' from the anchor text.
		 * 
		 * @private
		 * @param {String} text The text of the anchor that is being generated, for which to strip off the
		 *   protocol-relative prefix (such as stripping off "//")
		 * @return {String} The `anchorText`, with the protocol-relative prefix stripped.
		 */
		stripProtocolRelativePrefix : function( text ) {
			return text.replace( this.protocolRelativeRegex, '' );
		},


		/**
		 * Removes any trailing slash from the given `anchorText`, in preparation for the text to be displayed.
		 * 
		 * @private
		 * @param {String} anchorText The text of the anchor that is being generated, for which to remove any trailing
		 *   slash ('/') that may exist.
		 * @return {String} The `anchorText`, with the trailing slash removed.
		 */
		removeTrailingSlash : function( anchorText ) {
			if( anchorText.charAt( anchorText.length - 1 ) === '/' ) {
				anchorText = anchorText.slice( 0, -1 );
			}
			return anchorText;
		}

	} );

	return Autolinker;


}));<|MERGE_RESOLUTION|>--- conflicted
+++ resolved
@@ -246,13 +246,8 @@
 
 			    // Allow optional path, query string, and hash anchor, not ending in the following characters: "!:,.;"
 			    // http://blog.codinghorror.com/the-problem-with-urls/
-<<<<<<< HEAD
-			    urlSuffixRegex = /(?:[\-A-Za-z0-9+&@#\/%?=~_()|!:,.;\$\*]*[\-A-Za-z0-9+&@#\/%=~_()|\$\*])?/;  // note: optional part of the full regex
-
-=======
 			    urlSuffixRegex = /(?:[\-A-Za-z0-9+&@#\/%?=~_()|!:,.;'\$\*]*[\-A-Za-z0-9+&@#\/%=~_()|'\$\*])?/;  // note: optional part of the full regex
-			
->>>>>>> 3a6a328c
+
 			return new RegExp( [
 				'(',  // *** Capturing group $1, which can be used to check for a twitter handle match. Use group $3 for the actual twitter handle though. $2 may be used to reconstruct the original string in a replace() 
 					// *** Capturing group $2, which matches the whitespace character before the '@' sign (needed because of no lookbehinds), and 
