--- conflicted
+++ resolved
@@ -64,31 +64,21 @@
 	var combinedSrcFile = gulp.src( srcFiles )
 		.pipe( concat( distFilename ) )
 		.pipe( umd() )
-<<<<<<< HEAD
 		.pipe( header( banner, { pkg: pkg } ) );
 
-	var unminified = combinedSrcFile
+	var unminifiedFile = combinedSrcFile
 		.pipe( clone() )
 		.pipe( preprocess( { context: { VERSION: pkg.version, DEBUG: true } } ) )
 		.pipe( gulp.dest( distFolder ) );
 
-	var minified = combinedSrcFile
+	var minifiedFile = combinedSrcFile
 		.pipe( clone() )
 		.pipe( preprocess( { context: { VERSION: pkg.version, DEBUG: false } } ) )  // removes DEBUG tagged code
 		.pipe( uglify( { preserveComments: 'license' } ) )
 		.pipe( rename( minDistFilename ) )
 		.pipe( gulp.dest( distFolder ) );
 
-	return merge( unminified, minified );
-=======
-		.pipe( header( banner, { pkg: require( './package.json' ) } ) )
-		.pipe( gulp.dest( distFolder ) )  // output unminified file
-		
-		.pipe( preprocess( { context: { DEBUG: false } } ) )  // removes DEBUG tagged code
-		.pipe( uglify( { preserveComments: 'license' } ) )
-		.pipe( rename( minDistFilename ) )
-		.pipe( gulp.dest( distFolder ) );  // output minified file
->>>>>>> 66d14fa1
+	return merge( unminifiedFile, minifiedFile );
 }
 
 
