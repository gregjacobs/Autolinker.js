{
  "name": "autolinker",
<<<<<<< HEAD
  "version": "0.27.0",
=======
  "version": "0.28.0",
>>>>>>> 51749b27
  "description": "Utility to automatically link the URLs, email addresses, and mentions (Twitter, Instagram) in a given block of text/HTML",
  "main": "dist/Autolinker.js",
  "files": [
    "dist"
  ],
  "directories": {
    "test": "tests"
  },
  "scripts": {
    "test": "gulp"
  },
  "repository": {
    "type": "git",
    "url": "git://github.com/gregjacobs/Autolinker.js.git"
  },
  "keywords": [
    "auto",
    "link",
    "autolink",
    "url",
    "urls",
    "anchor"
  ],
  "author": "Gregory Jacobs <greg@greg-jacobs.com>",
  "license": "MIT",
  "bugs": {
    "url": "https://github.com/gregjacobs/Autolinker.js/issues"
  },
  "homepage": "https://github.com/gregjacobs/Autolinker.js",
  "devDependencies": {
    "gulp": "^3.9.1",
    "gulp-clone": "^1.0.0",
    "gulp-concat": "^2.6.0",
    "gulp-connect": "^3.0.0",
    "gulp-jasmine": "^2.3.0",
    "gulp-jsduck": "^0.3.0",
    "gulp-jshint": "^2.0.0",
    "gulp-preprocess": "^2.0.0",
    "gulp-rename": "^1.2.2",
    "gulp-typescript": "^2.13.0",
    "gulp-uglify": "^1.5.3",
    "gulp-umd": "^0.2.0",
    "jasmine-core": "^2.4.1",
    "jshint": "^2.9.1",
    "jshint-stylish": "^2.1.0",
    "karma": "^0.13.21",
    "karma-jasmine": "^0.3.7",
    "karma-phantomjs-launcher": "^1.0.0",
    "karma-spec-reporter": "0.0.24",
    "lodash": "^4.3.0",
    "merge-stream": "^1.0.0",
    "phantomjs-prebuilt": "^2.1.4",
    "requirejs": "^2.1.11",
    "through2": "^2.0.1"
  },
  "dependencies": {
    "gulp-header": "^1.7.1"
  }
}<|MERGE_RESOLUTION|>--- conflicted
+++ resolved
@@ -1,11 +1,7 @@
 {
   "name": "autolinker",
-<<<<<<< HEAD
-  "version": "0.27.0",
-=======
-  "version": "0.28.0",
->>>>>>> 51749b27
-  "description": "Utility to automatically link the URLs, email addresses, and mentions (Twitter, Instagram) in a given block of text/HTML",
+  "version": "1.0.0",
+  "description": "Utility to automatically link the URLs, email addresses, phone numbers, hashtags, and mentions (Twitter, Instagram) in a given block of text/HTML",
   "main": "dist/Autolinker.js",
   "files": [
     "dist"
