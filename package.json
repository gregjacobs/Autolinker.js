{
  "name": "autolinker",
<<<<<<< HEAD
  "version": "0.28.1",
  "description": "Utility to automatically link the URLs, email addresses, and Twitter handles in a given block of text/HTML",
=======
  "version": "1.0.0",
  "description": "Utility to automatically link the URLs, email addresses, phone numbers, hashtags, and mentions (Twitter, Instagram) in a given block of text/HTML",
>>>>>>> fee9a543
  "main": "dist/Autolinker.js",
  "files": [
    "dist"
  ],
  "directories": {
    "test": "tests"
  },
  "scripts": {
    "test": "gulp"
  },
  "repository": {
    "type": "git",
    "url": "git://github.com/gregjacobs/Autolinker.js.git"
  },
  "keywords": [
    "auto",
    "link",
    "autolink",
    "url",
    "urls",
    "anchor"
  ],
  "author": "Gregory Jacobs <greg@greg-jacobs.com>",
  "license": "MIT",
  "bugs": {
    "url": "https://github.com/gregjacobs/Autolinker.js/issues"
  },
  "homepage": "https://github.com/gregjacobs/Autolinker.js",
  "devDependencies": {
    "gulp": "^3.9.1",
    "gulp-clone": "^1.0.0",
    "gulp-concat": "^2.6.0",
    "gulp-connect": "^3.0.0",
    "gulp-jasmine": "^2.3.0",
    "gulp-jsduck": "^0.3.0",
    "gulp-jshint": "^2.0.0",
    "gulp-preprocess": "^2.0.0",
    "gulp-rename": "^1.2.2",
    "gulp-typescript": "^2.13.0",
    "gulp-uglify": "^1.5.3",
    "gulp-umd": "^0.2.0",
    "jasmine-core": "^2.4.1",
    "jshint": "^2.9.1",
    "jshint-stylish": "^2.1.0",
    "karma": "^0.13.21",
    "karma-jasmine": "^0.3.7",
    "karma-phantomjs-launcher": "^1.0.0",
    "karma-spec-reporter": "0.0.24",
    "lodash": "^4.3.0",
    "merge-stream": "^1.0.0",
    "phantomjs-prebuilt": "^2.1.4",
    "requirejs": "^2.1.11",
    "through2": "^2.0.1"
  },
  "dependencies": {
    "gulp-header": "^1.7.1"
  }
}<|MERGE_RESOLUTION|>--- conflicted
+++ resolved
@@ -1,12 +1,7 @@
 {
   "name": "autolinker",
-<<<<<<< HEAD
-  "version": "0.28.1",
-  "description": "Utility to automatically link the URLs, email addresses, and Twitter handles in a given block of text/HTML",
-=======
   "version": "1.0.0",
   "description": "Utility to automatically link the URLs, email addresses, phone numbers, hashtags, and mentions (Twitter, Instagram) in a given block of text/HTML",
->>>>>>> fee9a543
   "main": "dist/Autolinker.js",
   "files": [
     "dist"
