--- conflicted
+++ resolved
@@ -1,93 +1,80 @@
 /**
  * @class Autolinker
  * @extends Object
-<<<<<<< HEAD
- *
- * Utility class used to process a given string of text, and wrap the URLs, email addresses, phone #s, and Twitter handles in
-=======
- * 
- * Utility class used to process a given string of text, and wrap the URLs, email addresses, Twitter handles, and TwitterHashtag handles in 
->>>>>>> beddff68
- * the appropriate anchor (&lt;a&gt;) tags to turn them into links.
- *
+ * 
+ * Utility class used to process a given string of text, and wrap the URLs, email addresses, phone #'s, Twitter handles, 
+ * and TwitterHashtag handles in the appropriate anchor (&lt;a&gt;) tags to turn them into links.
+ * 
  * Any of the configuration options may be provided in an Object (map) provided to the Autolinker constructor, which
  * will configure how the {@link #link link()} method will process the links.
- *
+ * 
  * For example:
- *
+ * 
  *     var autolinker = new Autolinker( {
  *         newWindow : false,
  *         truncate  : 30
  *     } );
- *
+ *     
  *     var html = autolinker.link( "Joe went to www.yahoo.com" );
  *     // produces: 'Joe went to <a href="http://www.yahoo.com">yahoo.com</a>'
- *
- *
+ * 
+ * 
  * The {@link #static-link static link()} method may also be used to inline options into a single call, which may
  * be more convenient for one-off uses. For example:
- *
+ * 
  *     var html = Autolinker.link( "Joe went to www.yahoo.com", {
  *         newWindow : false,
  *         truncate  : 30
  *     } );
  *     // produces: 'Joe went to <a href="http://www.yahoo.com">yahoo.com</a>'
- *
- *
+ * 
+ * 
  * ## Custom Replacements of Links
- *
+ * 
  * If the configuration options do not provide enough flexibility, a {@link #replaceFn} may be provided to fully customize
-<<<<<<< HEAD
- * the output of Autolinker. This function is called once for each URL/Email/Phone#/Twitter handle match that is encountered.
- *
+ * the output of Autolinker. This function is called once for each URL/Email/Phone#/Twitter Handle/TwitterHashtag match that is encountered.
+ * 
  * For example:
- *
- *     var input = "...";  // string with URLs, Email Addresses, Phone #s, and Twitter Handles
- *
-=======
- * the output of Autolinker. This function is called once for each URL/Email/Twitter handle/TwitterHashtag handel match that is encountered.
- * 
- * For example:
- * 
- *     var input = "...";  // string with URLs, Email Addresses, Twitter Handles, and TwitterHashtag Handles
+ * 
+ *     var input = "...";  // string with URLs, Email Addresses, Phone #s, Twitter Handles, and Twitter Hashtags
  *     
->>>>>>> beddff68
  *     var linkedText = Autolinker.link( input, {
  *         replaceFn : function( autolinker, match ) {
  *             console.log( "href = ", match.getAnchorHref() );
  *             console.log( "text = ", match.getAnchorText() );
- *
+ *         
  *             switch( match.getType() ) {
- *                 case 'url' :
+ *                 case 'url' : 
  *                     console.log( "url: ", match.getUrl() );
- *
+ *                     
  *                     if( match.getUrl().indexOf( 'mysite.com' ) === -1 ) {
  *                         var tag = autolinker.getTagBuilder().build( match );  // returns an `Autolinker.HtmlTag` instance, which provides mutator methods for easy changes
  *                         tag.setAttr( 'rel', 'nofollow' );
  *                         tag.addClass( 'external-link' );
- *
+ *                         
  *                         return tag;
- *
+ *                         
  *                     } else {
  *                         return true;  // let Autolinker perform its normal anchor tag replacement
  *                     }
- *
+ *                     
  *                 case 'email' :
  *                     var email = match.getEmail();
  *                     console.log( "email: ", email );
- *
+ *                     
  *                     if( email === "my@own.address" ) {
  *                         return false;  // don't auto-link this particular email address; leave as-is
  *                     } else {
  *                         return;  // no return value will have Autolinker perform its normal anchor tag replacement (same as returning `true`)
  *                     }
- *
+ *                 
  *                 case 'twitter' :
  *                     var twitterHandle = match.getTwitterHandle();
  *                     console.log( twitterHandle );
+ *                     
+ *                     return '<a href="http://newplace.to.link.twitter.handles.to/">' + twitterHandle + '</a>';
  *
- *                     return '<a href="http://newplace.to.link.twitter.handles.to/">' + twitterHandle + '</a>';
- *		   case 'twitterHashtag' :
+ *                 case 'twitterHashtag' :
  *                     var twitterHashtagHandle = match.getTwitterHashtagHandle();
  *                     console.log( twitterHashtagHandle );
  *                     
@@ -95,16 +82,16 @@
  *             }
  *         }
  *     } );
- *
- *
+ * 
+ * 
  * The function may return the following values:
- *
+ * 
  * - `true` (Boolean): Allow Autolinker to replace the match as it normally would.
  * - `false` (Boolean): Do not replace the current match at all - leave as-is.
  * - Any String: If a string is returned from the function, the string will be used directly as the replacement HTML for
  *   the match.
  * - An {@link Autolinker.HtmlTag} instance, which can be used to build/modify an HTML tag before writing out its HTML text.
- *
+ * 
  * @constructor
  * @param {Object} [config] The configuration options for the Autolinker instance, specified in an Object (map).
  */
@@ -114,28 +101,28 @@
 
 Autolinker.prototype = {
 	constructor : Autolinker,  // fix constructor property
-
+	
 	/**
 	 * @cfg {Boolean} urls
-	 *
+	 * 
 	 * `true` if miscellaneous URLs should be automatically linked, `false` if they should not be.
 	 */
 	urls : true,
-
+	
 	/**
 	 * @cfg {Boolean} email
-	 *
+	 * 
 	 * `true` if email addresses should be automatically linked, `false` if they should not be.
 	 */
 	email : true,
-
+	
 	/**
 	 * @cfg {Boolean} twitter
-	 *
+	 * 
 	 * `true` if Twitter handles ("@example") should be automatically linked, `false` if they should not be.
 	 */
 	twitter : true,
-
+	
 	/**
 	 * @cfg {Boolean} phone
 	 *
@@ -148,165 +135,119 @@
 	 * 
 	 * `true` if TwitterHashtag handles ("@example") should be automatically linked, `false` if they should not be.
 	 */
-	twitterHashtag : true,
+	twitterHashtag : false,
 
 	/**
 	 * @cfg {Boolean} newWindow
-	 *
+	 * 
 	 * `true` if the links should open in a new window, `false` otherwise.
 	 */
 	newWindow : true,
-
+	
 	/**
 	 * @cfg {Boolean} stripPrefix
-	 *
-	 * `true` if 'http://' or 'https://' and/or the 'www.' should be stripped from the beginning of URL links' text,
+	 * 
+	 * `true` if 'http://' or 'https://' and/or the 'www.' should be stripped from the beginning of URL links' text, 
 	 * `false` otherwise.
 	 */
 	stripPrefix : true,
-
+	
 	/**
 	 * @cfg {Number} truncate
-<<<<<<< HEAD
-	 *
-	 * A number for how many characters long URLs/emails/phone#s/twitter handles should be truncated to inside the text of
-	 * a link. If the URL/email/phone#/twitter is over this number of characters, it will be truncated to this length by
-=======
-	 * 
-	 * A number for how many characters long URLs/emails/twitter handles/twitterHashtag handles should be truncated to inside the text of 
-	 * a link. If the URL/email/twitter/twitterHashtag is over this number of characters, it will be truncated to this length by 
->>>>>>> beddff68
+	 * 
+	 * A number for how many characters long matched text should be truncated to inside the text of
+	 * a link. If the matched text is over this number of characters, it will be truncated to this length by
 	 * adding a two period ellipsis ('..') to the end of the string.
-	 *
+	 * 
 	 * For example: A url like 'http://www.yahoo.com/some/long/path/to/a/file' truncated to 25 characters might look
 	 * something like this: 'yahoo.com/some/long/pat..'
 	 */
 	truncate : undefined,
-
+	
 	/**
 	 * @cfg {String} className
-	 *
+	 * 
 	 * A CSS class name to add to the generated links. This class will be added to all links, as well as this class
-<<<<<<< HEAD
-	 * plus url/email/twitter suffixes for styling url/email/twitter links differently.
-	 *
-=======
-	 * plus url/email/twitter/twitterHashtag suffixes for styling url/email/twitter/twitterHashtag links differently.
-	 * 
->>>>>>> beddff68
+	 * plus match suffixes for styling url/email/phone/twitter/twitterHashtag links differently.
+	 * 
 	 * For example, if this config is provided as "myLink", then:
-	 *
+	 * 
 	 * - URL links will have the CSS classes: "myLink myLink-url"
 	 * - Email links will have the CSS classes: "myLink myLink-email", and
 	 * - Twitter links will have the CSS classes: "myLink myLink-twitter"
-<<<<<<< HEAD
 	 * - Phone links will have the CSS classes: "myLink myLink-phone"
-=======
 	 * - TwitterHashtag links will have the CSS classes: "myLink myLink-twitterHashtag"
->>>>>>> beddff68
 	 */
 	className : "",
-
+	
 	/**
 	 * @cfg {Function} replaceFn
-<<<<<<< HEAD
-	 *
-	 * A function to individually process each URL/Email/Twitter/Phone match found in the input string.
-	 *
-=======
-	 * 
-	 * A function to individually process each URL/Email/Twitter/TwitterHashtag match found in the input string.
-	 * 
->>>>>>> beddff68
+	 * 
+	 * A function to individually process each match found in the input string.
+	 * 
 	 * See the class's description for usage.
-	 *
+	 * 
 	 * This function is called with the following parameters:
-	 *
+	 * 
 	 * @cfg {Autolinker} replaceFn.autolinker The Autolinker instance, which may be used to retrieve child objects from (such
 	 *   as the instance's {@link #getTagBuilder tag builder}).
 	 * @cfg {Autolinker.match.Match} replaceFn.match The Match instance which can be used to retrieve information about the
-<<<<<<< HEAD
-	 *   {@link Autolinker.match.Url URL}/{@link Autolinker.match.Email email}/{@link Autolinker.match.Phone phone}/{@link Autolinker.match.Twitter Twitter}
-=======
-	 *   {@link Autolinker.match.Url URL}/{@link Autolinker.match.Email email}/{@link Autolinker.match.Twitter Twitter}/{@link Autolinker.match.TwitterHashtag TwitterHashtag}
->>>>>>> beddff68
-	 *   match that the `replaceFn` is currently processing.
-	 */
-
-
+	 *   match that the `replaceFn` is currently processing. See {@link Autolinker.match.Match} subclasses for details.
+	 */
+	
+	
 	/**
 	 * @private
 	 * @property {Autolinker.htmlParser.HtmlParser} htmlParser
-	 *
+	 * 
 	 * The HtmlParser instance used to skip over HTML tags, while finding text nodes to process. This is lazily instantiated
 	 * in the {@link #getHtmlParser} method.
 	 */
 	htmlParser : undefined,
-
+	
 	/**
 	 * @private
 	 * @property {Autolinker.matchParser.MatchParser} matchParser
-<<<<<<< HEAD
-	 *
-	 * The MatchParser instance used to find URL/email/Twitter matches in the text nodes of an input string passed to
-=======
-	 * 
-	 * The MatchParser instance used to find URL/email/Twitter/TwitterHashtag matches in the text nodes of an input string passed to
->>>>>>> beddff68
+	 * 
+	 * The MatchParser instance used to find matches in the text nodes of an input string passed to
 	 * {@link #link}. This is lazily instantiated in the {@link #getMatchParser} method.
 	 */
 	matchParser : undefined,
-
+	
 	/**
 	 * @private
 	 * @property {Autolinker.AnchorTagBuilder} tagBuilder
-<<<<<<< HEAD
-	 *
-	 * The AnchorTagBuilder instance used to build the URL/email/phone/Twitter replacement anchor tags. This is lazily instantiated
-=======
-	 * 
-	 * The AnchorTagBuilder instance used to build the URL/email/Twitter/TwitterHashtag replacement anchor tags. This is lazily instantiated
->>>>>>> beddff68
+	 * 
+	 * The AnchorTagBuilder instance used to build match replacement anchor tags. Note: this is lazily instantiated
 	 * in the {@link #getTagBuilder} method.
 	 */
 	tagBuilder : undefined,
-
-	/**
-<<<<<<< HEAD
-	 * Automatically links URLs, email addresses, phone numbers, and Twitter handles found in the given chunk of HTML.
-=======
-	 * Automatically links URLs, email addresses, Twitter handles, and TwitterHashtag handles found in the given chunk of HTML. 
->>>>>>> beddff68
+	
+	/**
+	 * Automatically links URLs, email addresses, phone numbers, Twitter handles, and Twitter Hashtags found in the given chunk of HTML.
 	 * Does not link URLs found within HTML tags.
-	 *
+	 * 
 	 * For instance, if given the text: `You should go to http://www.yahoo.com`, then the result
 	 * will be `You should go to &lt;a href="http://www.yahoo.com"&gt;http://www.yahoo.com&lt;/a&gt;`
-	 *
+	 * 
 	 * This method finds the text around any HTML elements in the input `textOrHtml`, which will be the text that is processed.
 	 * Any original HTML elements will be left as-is, as well as the text that is already wrapped in anchor (&lt;a&gt;) tags.
-<<<<<<< HEAD
-	 *
-	 * @param {String} textOrHtml The HTML or text to link URLs, email addresses, phone numbers, and Twitter handles within (depending on if
-	 *   the {@link #urls}, {@link #email}, {@link #phone}, and {@link #twitter} options are enabled).
-	 * @return {String} The HTML, with URLs/emails/phone#s/Twitter handles automatically linked.
-=======
-	 * 
-	 * @param {String} textOrHtml The HTML or text to link URLs, email addresses, Twitter handles, and TwitterHashtag handles within (depending on if
-	 *   the {@link #urls}, {@link #email}, {@link #twitter}, and {@link #twitterHashtag} options are enabled).
-	 * @return {String} The HTML, with URLs/emails/Twitter/TwitterHashtag handles automatically linked.
->>>>>>> beddff68
+	 * 
+	 * @param {String} textOrHtml The HTML or text to autolink matches within (depending on if
+	 *   the {@link #urls}, {@link #email}, {@link #phone}, {@link #twitter}, and {@link #twitterHashtags} options are enabled).
+	 * @return {String} The HTML, with matches automatically linked.
 	 */
 	link : function( textOrHtml ) {
 		var htmlParser = this.getHtmlParser(),
 		    htmlNodes = htmlParser.parse( textOrHtml ),
 		    anchorTagStackCount = 0,  // used to only process text around anchor tags, and any inner text/html they may have
 		    resultHtml = [];
-
+		
 		for( var i = 0, len = htmlNodes.length; i < len; i++ ) {
 			var node = htmlNodes[ i ],
 			    nodeType = node.getType(),
 			    nodeText = node.getText();
-
+			
 			if( nodeType === 'element' ) {
 				// Process HTML nodes in the input `textOrHtml`
 				if( node.getTagName() === 'a' ) {
@@ -317,56 +258,48 @@
 					}
 				}
 				resultHtml.push( nodeText );  // now add the text of the tag itself verbatim
-
+				
 			} else if( nodeType === 'entity' ) {
 				resultHtml.push( nodeText );  // append HTML entity nodes (such as '&nbsp;') verbatim
-
+				
 			} else {
 				// Process text nodes in the input `textOrHtml`
 				if( anchorTagStackCount === 0 ) {
 					// If we're not within an <a> tag, process the text node to linkify
 					var linkifiedStr = this.linkifyStr( nodeText );
 					resultHtml.push( linkifiedStr );
-
+					
 				} else {
-					// `text` is within an <a> tag, simply append the text - we do not want to autolink anything
+					// `text` is within an <a> tag, simply append the text - we do not want to autolink anything 
 					// already within an <a>...</a> tag
 					resultHtml.push( nodeText );
 				}
 			}
 		}
-
+		
 		return resultHtml.join( "" );
 	},
-
-	/**
-<<<<<<< HEAD
-	 * Process the text that lies in between HTML tags, performing the anchor tag replacements for matched
-	 * URLs/emails/phone#s/Twitter handles, and returns the string with the replacements made.
-	 *
-	 * This method does the actual wrapping of URLs/emails/phone#s/Twitter handles with anchor tags.
-	 *
-=======
-	 * Process the text that lies in between HTML tags, performing the anchor tag replacements for matched 
-	 * URLs/emails/Twitter handles/TwitterHashtag handles, and returns the string with the replacements made. 
-	 * 
-	 * This method does the actual wrapping of URLs/emails/Twitter handles/TwitterHashtag handles with anchor tags.
-	 * 
->>>>>>> beddff68
+	
+	/**
+	 * Process the text that lies in between HTML tags, performing the anchor tag replacements for 
+	 * the matches, and returns the string with the replacements made.
+	 * 
+	 * This method does the actual wrapping of matches with anchor tags.
+	 * 
 	 * @private
 	 * @param {String} str The string of text to auto-link.
 	 * @return {String} The text with anchor tags auto-filled.
 	 */
 	linkifyStr : function( str ) {
-        return this.getMatchParser().replace( str, this.createMatchReturnVal, this );
+		return this.getMatchParser().replace( str, this.createMatchReturnVal, this );
 	},
-
-
+	
+	
 	/**
 	 * Creates the return string value for a given match in the input string, for the {@link #processTextNode} method.
-	 *
+	 * 
 	 * This method handles the {@link #replaceFn}, if one was provided.
-	 *
+	 * 
 	 * @private
 	 * @param {Autolinker.match.Match} match The Match object that represents the match.
 	 * @return {String} The string that the `match` should be replaced with. This is usually the anchor tag string, but
@@ -378,94 +311,91 @@
 		if( this.replaceFn ) {
 			replaceFnResult = this.replaceFn.call( this, this, match );  // Autolinker instance is the context, and the first arg
 		}
-
+		
 		if( typeof replaceFnResult === 'string' ) {
 			return replaceFnResult;  // `replaceFn` returned a string, use that
-
+			
 		} else if( replaceFnResult === false ) {
 			return match.getMatchedText();  // no replacement for the match
-
+			
 		} else if( replaceFnResult instanceof Autolinker.HtmlTag ) {
 			return replaceFnResult.toAnchorString();
-
+		
 		} else {  // replaceFnResult === true, or no/unknown return value from function
 			// Perform Autolinker's default anchor tag generation
 			var tagBuilder = this.getTagBuilder(),
 			    anchorTag = tagBuilder.build( match );  // returns an Autolinker.HtmlTag instance
-
+			
 			return anchorTag.toAnchorString();
 		}
 	},
-
-
+	
+	
 	/**
 	 * Lazily instantiates and returns the {@link #htmlParser} instance for this Autolinker instance.
-	 *
+	 * 
 	 * @protected
 	 * @return {Autolinker.htmlParser.HtmlParser}
 	 */
 	getHtmlParser : function() {
 		var htmlParser = this.htmlParser;
-
+		
 		if( !htmlParser ) {
 			htmlParser = this.htmlParser = new Autolinker.htmlParser.HtmlParser();
 		}
-
+		
 		return htmlParser;
 	},
-
-
+	
+	
 	/**
 	 * Lazily instantiates and returns the {@link #matchParser} instance for this Autolinker instance.
-	 *
+	 * 
 	 * @protected
 	 * @return {Autolinker.matchParser.MatchParser}
 	 */
 	getMatchParser : function() {
 		var matchParser = this.matchParser;
-
+		
 		if( !matchParser ) {
 			matchParser = this.matchParser = new Autolinker.matchParser.MatchParser( {
 				urls : this.urls,
 				email : this.email,
 				twitter : this.twitter,
-<<<<<<< HEAD
 				phone: this.phone,
-=======
 				twitterHashtag : this.twitterHashtag,
->>>>>>> beddff68
 				stripPrefix : this.stripPrefix
 			} );
 		}
-
+		
 		return matchParser;
 	},
-
-
+	
+	
 	/**
 	 * Returns the {@link #tagBuilder} instance for this Autolinker instance, lazily instantiating it
 	 * if it does not yet exist.
-	 *
-	 * This method may be used in a {@link #replaceFn} to generate the {@link Autolinker.HtmlTag HtmlTag} instance that
+	 * 
+	 * This method may be used in a {@link #replaceFn} to generate the {@link Autolinker.HtmlTag HtmlTag} instance that 
 	 * Autolinker would normally generate, and then allow for modifications before returning it. For example:
-	 *
+	 * 
 	 *     var html = Autolinker.link( "Test google.com", {
 	 *         replaceFn : function( autolinker, match ) {
 	 *             var tag = autolinker.getTagBuilder().build( match );  // returns an {@link Autolinker.HtmlTag} instance
 	 *             tag.setAttr( 'rel', 'nofollow' );
-	 *
+	 *             
 	 *             return tag;
 	 *         }
 	 *     } );
-	 *
+	 *     
 	 *     // generated html:
 	 *     //   Test <a href="http://google.com" target="_blank" rel="nofollow">google.com</a>
-	 *
+	 * 
 	 * @return {Autolinker.AnchorTagBuilder}
 	 */
 	getTagBuilder : function() {
 		var tagBuilder = this.tagBuilder;
-
+		
 		if( !tagBuilder ) {
 			tagBuilder = this.tagBuilder = new Autolinker.AnchorTagBuilder( {
 				newWindow   : this.newWindow,
@@ -473,7 +403,7 @@
 				className   : this.className
 			} );
 		}
-
+		
 		return tagBuilder;
 	}
 
@@ -481,32 +411,23 @@
 
 
 /**
-<<<<<<< HEAD
- * Automatically links URLs, email addresses, and Twitter handles found in the given chunk of HTML.
-=======
  * Automatically links URLs, email addresses, Twitter handles, and TwitterHashtag handles found in the given chunk of HTML. 
->>>>>>> beddff68
  * Does not link URLs found within HTML tags.
- *
+ * 
  * For instance, if given the text: `You should go to http://www.yahoo.com`, then the result
  * will be `You should go to &lt;a href="http://www.yahoo.com"&gt;http://www.yahoo.com&lt;/a&gt;`
- *
+ * 
  * Example:
- *
+ * 
  *     var linkedText = Autolinker.link( "Go to google.com", { newWindow: false } );
  *     // Produces: "Go to <a href="http://google.com">google.com</a>"
- *
+ * 
  * @static
-<<<<<<< HEAD
- * @param {String} textOrHtml The HTML or text to find URLs, email addresses, phone #s, and Twitter handles within (depending on if
- *   the {@link #urls}, {@link #email}, and {@link #twitter} options are enabled).
-=======
- * @param {String} textOrHtml The HTML or text to find URLs, email addresses, Twitter handles, and TwitterHashtag handles within (depending on if
- *   the {@link #urls}, {@link #email}, {@link #twitter},and {@link #twitterHashtag} options are enabled).
->>>>>>> beddff68
+ * @param {String} textOrHtml The HTML or text to find matches within (depending on if
+ *   the {@link #urls}, {@link #email}, {@link #phone}, {@link #twitter}, and {@link #twitterHashtags} options are enabled).
  * @param {Object} [options] Any of the configuration options for the Autolinker class, specified in an Object (map).
  *   See the class description for an example call.
- * @return {String} The HTML text, with URLs automatically linked
+ * @return {String} The HTML text, with matches automatically linked.
  */
 Autolinker.link = function( textOrHtml, options ) {
 	var autolinker = new Autolinker( options );
