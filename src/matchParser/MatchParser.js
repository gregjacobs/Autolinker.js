/*global Autolinker */
/**
 * @private
 * @class Autolinker.matchParser.MatchParser
 * @extends Object
<<<<<<< HEAD
 *
 * Used by Autolinker to parse {@link #urls URLs}, {@link #emails email addresses},
 * and {@link #twitter Twitter handles}, given an input string of text.
 *
 * The MatchParser is fed a non-HTML string in order to search out URLs, email
 * addresses and Twitter handles. Autolinker first uses the {@link HtmlParser}
 * to "walk around" HTML tags, and then the text around the HTML tags is passed
 * into the MatchParser in order to find the actual matches.
=======
 * 
 * Used by Autolinker to parse {@link #urls URLs}, {@link #emails email addresses}, {@link #twitter Twitter handles}, and {@link #twitterHashtag TwitterHashtag handles}, 
 * given an input string of text.
 * 
 * The MatchParser is fed a non-HTML string in order to search out URLs, email addresses, Twitter handles and TwitterHashtag handlers. Autolinker
 * first uses the {@link HtmlParser} to "walk around" HTML tags, and then the text around the HTML tags is passed into
 * the MatchParser in order to find the actual matches.
>>>>>>> beddff68
 */
Autolinker.matchParser.MatchParser = Autolinker.Util.extend( Object, {

	/**
	 * @cfg {Boolean} urls
	 *
	 * `true` if miscellaneous URLs should be automatically linked, `false` if
	 * they should not.
	 */
	urls : true,

	/**
	 * @cfg {Boolean} email
	 *
	 * `true` if email addresses should be automatically linked, `false` if they
	 * should not.
	 */
	email : true,

	/**
	 * @cfg {Boolean} twitter
	 *
	 * `true` if Twitter handles ("@example") should be automatically linked,
	 * `false` if they should not.
	 */
	twitter : true,

	/**
	 * @cfg {Boolean} phone
	 *
	 * `true` if Phone numbers ("(555)555-5555") should be automatically linked,
	 * `false` if they should not.
	 */
	phone: true,

	/**
	 * @cfg {Boolean} twitterHashtag
	 * 
	 * `true` if TwitterHashtag handles ("@example") should be automatically linked, `false` if they should not be.
	 */
	twitterHashtag : true,
	/**
	 * @cfg {Boolean} stripPrefix
	 *
	 * `true` if 'http://' or 'https://' and/or the 'www.' should be stripped
	 * from the beginning of URL links' text in {@link Autolinker.match.Url URL matches},
	 * `false` otherwise.
	 *
	 * TODO: Handle this before a URL Match object is instantiated.
	 */
	stripPrefix : true,


	/**
	 * @private
	 * @property {RegExp} matcherRegex
<<<<<<< HEAD
	 *
	 * The regular expression that matches URLs, email addresses, phone #s, and
	 * Twitter handles.
	 *
	 * This regular expression has the following capturing groups:
	 *
	 * 1.  Group that is used to determine if there is a Twitter handle match
	 *     (i.e. \@someTwitterUser). Simply check for its existence to determine
	 *     if there is a Twitter handle match. The next couple of capturing
	 *     groups give information about the Twitter handle match.
	 * 2.  The whitespace character before the \@sign in a Twitter handle. This
	 *     is needed because there are no lookbehinds in JS regular expressions,
	 *     and can be used to reconstruct the original string in a replace().
	 * 3.  The Twitter handle itself in a Twitter match. If the match is
	 *     '@someTwitterUser', the handle is 'someTwitterUser'.
	 * 4.  Group that matches an email address. Used to determine if the match
	 *     is an email address, as well as holding the full address. Ex:
	 *     'me@my.com'
	 * 5.  Group that matches a URL in the input text. Ex: 'http://google.com',
	 *     'www.google.com', or just 'google.com'. This also includes a path,
	 *     url parameters, or hash anchors. Ex: google.com/path/to/file?q1=1&q2=2#myAnchor
	 * 6.  Group that matches a protocol URL (i.e. 'http://google.com'). This is
	 *     used to match protocol URLs with just a single word, like 'http://localhost',
	 *     where we won't double check that the domain name has at least one '.'
	 *     in it.
	 * 7.  A protocol-relative ('//') match for the case of a 'www.' prefixed
	 *     URL. Will be an empty string if it is not a protocol-relative match.
	 *     We need to know the character before the '//' in order to determine
	 *     if it is a valid match or the // was in a string we don't want to
	 *     auto-link.
	 * 8.  A protocol-relative ('//') match for the case of a known TLD prefixed
	 *     URL. Will be an empty string if it is not a protocol-relative match.
	 *     See #6 for more info.
	 * 9.  Group that is used to determine if there is a phone number match. The
	 *     next 3 groups give segments of the phone number.
	 */
	matcherRegex : (function() {
		var twitterRegex = /(^|[^\w])@(\w{1,15})/,                 // For matching a twitter handle. Ex: @gregory_jacobs

		    emailRegex = /(?:[\-;:&=\+\$,\w\.]+@)/,                // something@ for email addresses (a.k.a. local-part)
		    phoneRegex = /(?:\+?\d{1,3}[-\s.])?\(?\d{3}\)?[-\s.]?\d{3}[-\s.]\d{4}/,  // ex: (123) 456-7890, 123 456 7890, 123-456-7890, etc.
=======
	 * 
	 * The regular expression that matches URLs, email addresses, Twitter handles and TwitterHashtag handlers.
	 * 
	 * This regular expression has the following capturing groups:
	 * 
	 * 1. Group that is used to determine if there is a Twitter handle match (i.e. \@someTwitterUser). Simply check for its 
	 *    existence to determine if there is a Twitter handle match. The next couple of capturing groups give information 
	 *    about the Twitter handle match.
	 * 2. The whitespace character before the \@sign in a Twitter handle. This is needed because there are no lookbehinds in
	 *    JS regular expressions, and can be used to reconstruct the original string in a replace().
	 * 3. The Twitter handle itself in a Twitter match. If the match is '@someTwitterUser', the handle is 'someTwitterUser'.
	 * 4. Group that matches an email address. Used to determine if the match is an email address, as well as holding the full 
	 *    address. Ex: 'me@my.com'
	 * 5. Group that matches a URL in the input text. Ex: 'http://google.com', 'www.google.com', or just 'google.com'.
	 *    This also includes a path, url parameters, or hash anchors. Ex: google.com/path/to/file?q1=1&q2=2#myAnchor
	 * 6. Group that matches a protocol URL (i.e. 'http://google.com'). This is used to match protocol URLs with just a single
	 *    word, like 'http://localhost', where we won't double check that the domain name has at least one '.' in it.
	 * 7. A protocol-relative ('//') match for the case of a 'www.' prefixed URL. Will be an empty string if it is not a 
	 *    protocol-relative match. We need to know the character before the '//' in order to determine if it is a valid match
	 *    or the // was in a string we don't want to auto-link.
	 * 8. A protocol-relative ('//') match for the case of a known TLD prefixed URL. Will be an empty string if it is not a 
	 *    protocol-relative match. See #6 for more info. 
	 * 9. Group that is used to determine if there is a TwitterHashtag handle match (i.e. \#someHashtag). Simply check for its 
	 *    existence to determine if there is a TwitterHashtag handle match. The next couple of capturing groups give information 
	 *    about the TwitterHashtag handle match.
	 * 10. The whitespace character before the \#sign in a TwitterHashtag handle. This is needed because there are no lookbehinds in
	 *    JS regular expressions, and can be used to reconstruct the original string in a replace().
	 * 11. The TwitterHashtag handle itself in a TwitterHashtag match. If the match is '#someHashtag', the handle is 'someHashtag'.
	 */
	matcherRegex : (function() {
		var twitterRegex = /(^|[^\w])@(\w{1,15})/,              // For matching a twitter handle. Ex: @gregory_jacobs

		    twitterHashtagRegex = /(^|[^\w])#(\w{1,15})/,              // For matching a twitterHashtag handle. Ex: #games
		    
		    emailRegex = /(?:[\-;:&=\+\$,\w\.]+@)/,             // something@ for email addresses (a.k.a. local-part)
		    
>>>>>>> beddff68
		    protocolRegex = /(?:[A-Za-z][-.+A-Za-z0-9]+:(?![A-Za-z][-.+A-Za-z0-9]+:\/\/)(?!\d+\/?)(?:\/\/)?)/,  // match protocol, allow in format "http://" or "mailto:". However, do not match the first part of something like 'link:http://www.google.com' (i.e. don't match "link:"). Also, make sure we don't interpret 'google.com:8000' as if 'google.com' was a protocol here (i.e. ignore a trailing port number in this regex)
		    wwwRegex = /(?:www\.)/,                                // starting with 'www.'
		    domainNameRegex = /[A-Za-z0-9\.\-]*[A-Za-z0-9\-]/,     // anything looking at all like a domain, non-unicode domains, not ending in a period
		    tldRegex = /\.(?:international|construction|contractors|enterprises|photography|productions|foundation|immobilien|industries|management|properties|technology|christmas|community|directory|education|equipment|institute|marketing|solutions|vacations|bargains|boutique|builders|catering|cleaning|clothing|computer|democrat|diamonds|graphics|holdings|lighting|partners|plumbing|supplies|training|ventures|academy|careers|company|cruises|domains|exposed|flights|florist|gallery|guitars|holiday|kitchen|neustar|okinawa|recipes|rentals|reviews|shiksha|singles|support|systems|agency|berlin|camera|center|coffee|condos|dating|estate|events|expert|futbol|kaufen|luxury|maison|monash|museum|nagoya|photos|repair|report|social|supply|tattoo|tienda|travel|viajes|villas|vision|voting|voyage|actor|build|cards|cheap|codes|dance|email|glass|house|mango|ninja|parts|photo|shoes|solar|today|tokyo|tools|watch|works|aero|arpa|asia|best|bike|blue|buzz|camp|club|cool|coop|farm|fish|gift|guru|info|jobs|kiwi|kred|land|limo|link|menu|mobi|moda|name|pics|pink|post|qpon|rich|ruhr|sexy|tips|vote|voto|wang|wien|wiki|zone|bar|bid|biz|cab|cat|ceo|com|edu|gov|int|kim|mil|net|onl|org|pro|pub|red|tel|uno|wed|xxx|xyz|ac|ad|ae|af|ag|ai|al|am|an|ao|aq|ar|as|at|au|aw|ax|az|ba|bb|bd|be|bf|bg|bh|bi|bj|bm|bn|bo|br|bs|bt|bv|bw|by|bz|ca|cc|cd|cf|cg|ch|ci|ck|cl|cm|cn|co|cr|cu|cv|cw|cx|cy|cz|de|dj|dk|dm|do|dz|ec|ee|eg|er|es|et|eu|fi|fj|fk|fm|fo|fr|ga|gb|gd|ge|gf|gg|gh|gi|gl|gm|gn|gp|gq|gr|gs|gt|gu|gw|gy|hk|hm|hn|hr|ht|hu|id|ie|il|im|in|io|iq|ir|is|it|je|jm|jo|jp|ke|kg|kh|ki|km|kn|kp|kr|kw|ky|kz|la|lb|lc|li|lk|lr|ls|lt|lu|lv|ly|ma|mc|md|me|mg|mh|mk|ml|mm|mn|mo|mp|mq|mr|ms|mt|mu|mv|mw|mx|my|mz|na|nc|ne|nf|ng|ni|nl|no|np|nr|nu|nz|om|pa|pe|pf|pg|ph|pk|pl|pm|pn|pr|ps|pt|pw|py|qa|re|ro|rs|ru|rw|sa|sb|sc|sd|se|sg|sh|si|sj|sk|sl|sm|sn|so|sr|st|su|sv|sx|sy|sz|tc|td|tf|tg|th|tj|tk|tl|tm|tn|to|tp|tr|tt|tv|tw|tz|ua|ug|uk|us|uy|uz|va|vc|ve|vg|vi|vn|vu|wf|ws|ye|yt|za|zm|zw)\b/,   // match our known top level domains (TLDs)

		    // Allow optional path, query string, and hash anchor, not ending in the following characters: "?!:,.;"
		    // http://blog.codinghorror.com/the-problem-with-urls/
		    urlSuffixRegex = /[\-A-Za-z0-9+&@#\/%=~_()|'$*\[\]?!:,.;]*[\-A-Za-z0-9+&@#\/%=~_()|'$*\[\]]/;

		return new RegExp( [
			'(',  // *** Capturing group $1, which can be used to check for a twitter handle match. Use group $3 for the actual twitter handle though. $2 may be used to reconstruct the original string in a replace()
				// *** Capturing group $2, which matches the whitespace character before the '@' sign (needed because of no lookbehinds), and
				// *** Capturing group $3, which matches the actual twitter handle
				twitterRegex.source,
			')',

			'|',

			'(',  // *** Capturing group $4, which is used to determine an email match
				emailRegex.source,
				domainNameRegex.source,
				tldRegex.source,
			')',

			'|',

			'(',  // *** Capturing group $5, which is used to match a URL
				'(?:', // parens to cover match for protocol (optional), and domain
					'(',  // *** Capturing group $6, for a protocol-prefixed url (ex: http://google.com)
						protocolRegex.source,
						domainNameRegex.source,
					')',

					'|',

					'(?:',  // non-capturing paren for a 'www.' prefixed url (ex: www.google.com)
						'(.?//)?',  // *** Capturing group $7 for an optional protocol-relative URL. Must be at the beginning of the string or start with a non-word character
						wwwRegex.source,
						domainNameRegex.source,
					')',

					'|',

					'(?:',  // non-capturing paren for known a TLD url (ex: google.com)
						'(.?//)?',  // *** Capturing group $8 for an optional protocol-relative URL. Must be at the beginning of the string or start with a non-word character
						domainNameRegex.source,
						tldRegex.source,
					')',
				')',

				'(?:' + urlSuffixRegex.source + ')?',  // match for path, query string, and/or hash anchor - optional
			')',
<<<<<<< HEAD

			'|',

			// this setup does not scale well for open extension :( Need to rethink design of autolinker...
			// ***  Capturing group $9, which matches a (USA for now) phone number
			'(',
				phoneRegex.source,
=======
'|'
'(',  // *** Capturing group $9, which can be used to check for a twitterHashtag handle match. Use group $11 for the actual twitterHashtag handle though. $10 may be used to reconstruct the original string in a replace() 
				// *** Capturing group $10, which matches the whitespace character before the '#' sign (needed because of no lookbehinds), and 
				// *** Capturing group $11, which matches the actual twitterHashtag handle
				twitterHashtagRegex.source,
>>>>>>> beddff68
			')'
		].join( "" ), 'gi' );
	} )(),

	/**
	 * @private
	 * @property {RegExp} charBeforeProtocolRelMatchRegex
	 *
	 * The regular expression used to retrieve the character before a protocol-relative URL match.
	 *
	 * This is used in conjunction with the {@link #matcherRegex}, which needs to grab the character before a protocol-relative
	 * '//' due to the lack of a negative look-behind in JavaScript regular expressions. The character before the match is stripped
	 * from the URL.
	 */
	charBeforeProtocolRelMatchRegex : /^(.)?\/\//,

	/**
	 * @private
	 * @property {Autolinker.MatchValidator} matchValidator
	 *
	 * The MatchValidator object, used to filter out any false positives from the {@link #matcherRegex}. See
	 * {@link Autolinker.MatchValidator} for details.
	 */


	/**
	 * @constructor
	 * @param {Object} [cfg] The configuration options for the AnchorTagBuilder instance, specified in an Object (map).
	 */
	constructor : function( cfg ) {
		Autolinker.Util.assign( this, cfg );

		this.matchValidator = new Autolinker.MatchValidator();
	},


	/**
<<<<<<< HEAD
	 * Parses the input `text` to search for URLs/emails/Twitter handles, and
	 * calls the `replaceFn` to allow replacements of the matches. Returns the
	 * `text` with matches replaced.
	 *
=======
	 * Parses the input `text` to search for URLs/emails/Twitter and TwitterHashtag handles, and calls the `replaceFn`
	 * to allow replacements of the matches. Returns the `text` with matches replaced.
	 * 
>>>>>>> beddff68
	 * @param {String} text The text to search and repace matches in.
	 * @param {Function} replaceFn The iterator function to handle the
	 *   replacements. The function takes a single argument, a {@link Autolinker.match.Match}
	 *   object, and should return the text that should make the replacement.
	 * @param {Object} [contextObj=window] The context object ("scope") to run
	 *   the `replaceFn` in.
	 * @return {String}
	 */
	replace : function( text, replaceFn, contextObj ) {
		var me = this;  // for closure
<<<<<<< HEAD

		return text.replace( this.matcherRegex, function( matchStr, $1, $2, $3, $4, $5, $6, $7, $8, $9 ) {
			var matchDescObj = me.processCandidateMatch( matchStr, $1, $2, $3, $4, $5, $6, $7, $8, $9 );  // "match description" object

			// Return out with no changes for match types that are disabled (url,
			// email, phone, twitter), or for matches that are invalid (false
			// positives from the matcherRegex, which can't use look-behinds
			// since they are unavailable in JS).
=======
		
		return text.replace( this.matcherRegex, function( matchStr, $1, $2, $3, $4, $5, $6, $7, $8, $9, $10, $11 ) {
			var matchDescObj = me.processCandidateMatch( matchStr, $1, $2, $3, $4, $5, $6, $7, $8, $9, $10, $11 );  // "match description" object
			
			// Return out with no changes for match types that are disabled (url, email, twitter, twitterHashtag), or for matches that are 
			// invalid (false positives from the matcherRegex, which can't use look-behinds since they are unavailable in JS).
>>>>>>> beddff68
			if( !matchDescObj ) {
				return matchStr;

			} else {
				// Generate replacement text for the match from the `replaceFn`
				var replaceStr = replaceFn.call( contextObj, matchDescObj.match );
				return matchDescObj.prefixStr + replaceStr + matchDescObj.suffixStr;
			}
		} );
	},


	/**
<<<<<<< HEAD
	 * Processes a candidate match from the {@link #matcherRegex}.
	 *
	 * Not all matches found by the regex are actual URL/email/Twitter matches, as determined by the {@link #matchValidator}. In
=======
	 * Processes a candidate match from the {@link #matcherRegex}. 
	 * 
	 * Not all matches found by the regex are actual URL/email/Twitter/TwitterHashtag matches, as determined by the {@link #matchValidator}. In
>>>>>>> beddff68
	 * this case, the method returns `null`. Otherwise, a valid Object with `prefixStr`, `match`, and `suffixStr` is returned.
	 *
	 * @private
	 * @param {String} matchStr The full match that was found by the {@link #matcherRegex}.
	 * @param {String} twitterMatch The matched text of a Twitter handle, if the match is a Twitter match.
	 * @param {String} twitterHandlePrefixWhitespaceChar The whitespace char before the @ sign in a Twitter handle match. This
	 *   is needed because of no lookbehinds in JS regexes, and is need to re-include the character for the anchor tag replacement.
	 * @param {String} twitterHandle The actual Twitter user (i.e the word after the @ sign in a Twitter match).
	 * @param {String} emailAddressMatch The matched email address for an email address match.
	 * @param {String} urlMatch The matched URL string for a URL match.
	 * @param {String} protocolUrlMatch The match URL string for a protocol match. Ex: 'http://yahoo.com'. This is used to match
	 *   something like 'http://localhost', where we won't double check that the domain name has at least one '.' in it.
	 * @param {String} wwwProtocolRelativeMatch The '//' for a protocol-relative match from a 'www' url, with the character that
	 *   comes before the '//'.
	 * @param {String} tldProtocolRelativeMatch The '//' for a protocol-relative match from a TLD (top level domain) match, with
	 *   the character that comes before the '//'.
<<<<<<< HEAD
	 * @param {String} phoneMatch The matched text of a phone number
	 *
=======
 	* @param {String} twitterHashtagMatch The matched text of a TwitterHashtag handle, if the match is a TwitterHashtag match.
	 * @param {String} twitterHashtagHandlePrefixWhitespaceChar The whitespace char before the # sign in a TwitterHashtag handle match. This 
	 *   is needed because of no lookbehinds in JS regexes, and is need to re-include the character for the anchor tag replacement.
	 * @param {String} twitterHashtagHandle The actual Twitter hashtag (i.e the word after the # sign in a TwitterHashtag match).
	 *   
>>>>>>> beddff68
	 * @return {Object} A "match description object". This will be `null` if the match was invalid, or if a match type is disabled.
	 *   Otherwise, this will be an Object (map) with the following properties:
	 * @return {String} return.prefixStr The char(s) that should be prepended to the replacement string. These are char(s) that
	 *   were needed to be included from the regex match that were ignored by processing code, and should be re-inserted into
	 *   the replacement stream.
	 * @return {String} return.suffixStr The char(s) that should be appended to the replacement string. These are char(s) that
	 *   were needed to be included from the regex match that were ignored by processing code, and should be re-inserted into
	 *   the replacement stream.
	 * @return {Autolinker.match.Match} return.match The Match object that represents the match that was found.
	 */
<<<<<<< HEAD
	processCandidateMatch : function(
		matchStr, twitterMatch, twitterHandlePrefixWhitespaceChar, twitterHandle,
		emailAddressMatch, urlMatch, protocolUrlMatch, wwwProtocolRelativeMatch,
		tldProtocolRelativeMatch, phoneMatch ) {
		// Note: The `matchStr` variable wil be fixed up to remove characters that are no longer needed (which will
=======
	processCandidateMatch : function( 
		matchStr, twitterMatch, twitterHandlePrefixWhitespaceChar, twitterHandle, 
		emailAddressMatch, urlMatch, protocolUrlMatch, wwwProtocolRelativeMatch, tldProtocolRelativeMatch,
		twitterHashtagMatch, twitterHashtagHandlePrefixWhitespaceChar, twitterHashtagHandle, 
	) {
		// Note: The `matchStr` variable wil be fixed up to remove characters that are no longer needed (which will 
>>>>>>> beddff68
		// be added to `prefixStr` and `suffixStr`).

		var protocolRelativeMatch = wwwProtocolRelativeMatch || tldProtocolRelativeMatch,
		    match,  // Will be an Autolinker.match.Match object
<<<<<<< HEAD

		    prefixStr = "",       // A string to use to prefix the anchor tag that is created. This is needed for the Twitter handle match
		    suffixStr = "";       // A string to suffix the anchor tag that is created. This is used if there is a trailing parenthesis that should not be auto-linked.

		// Return out with `null` for match types that are disabled (url, email, twitter), or for matches that are
		// invalid (false positives from the matcherRegex, which can't use look-behinds since they are unavailable in JS).
		if(
			( twitterMatch && !this.twitter ) || ( emailAddressMatch && !this.email ) || ( urlMatch && !this.urls ) || (phoneMatch && !this.phone) ||
			!this.matchValidator.isValidMatch( urlMatch, protocolUrlMatch, protocolRelativeMatch )
=======
		    
		    prefixStr = "",       // A string to use to prefix the anchor tag that is created. This is needed for the Twitter and TwitterHashtag handle match
		    suffixStr = "";       // A string to suffix the anchor tag that is created. This is used if there is a trailing parenthesis that should not be auto-linked.
		    
		
		// Return out with `null` for match types that are disabled (url, email, twitter, twitterHashtag), or for matches that are 
		// invalid (false positives from the matcherRegex, which can't use look-behinds since they are unavailable in JS).
		if(
			( twitterMatch && !this.twitter ) || ( emailAddressMatch && !this.email ) || ( urlMatch && !this.urls ) || ( twitterHashtagMatch && !this.twitterHashtag ) || 
			!this.matchValidator.isValidMatch( urlMatch, protocolUrlMatch, protocolRelativeMatch ) 
>>>>>>> beddff68
		) {
			return null;
		}

		// Handle a closing parenthesis at the end of the match, and exclude it if there is not a matching open parenthesis
		// in the match itself.
		if( this.matchHasUnbalancedClosingParen( matchStr ) ) {
			matchStr = matchStr.substr( 0, matchStr.length - 1 );  // remove the trailing ")"
			suffixStr = ")";  // this will be added after the generated <a> tag
		}

		if( emailAddressMatch ) {
			match = new Autolinker.match.Email( { matchedText: matchStr, email: emailAddressMatch } );

		} else if( twitterMatch ) {
			// fix up the `matchStr` if there was a preceding whitespace char, which was needed to determine the match
			// itself (since there are no look-behinds in JS regexes)
			if( twitterHandlePrefixWhitespaceChar ) {
				prefixStr = twitterHandlePrefixWhitespaceChar;
				matchStr = matchStr.slice( 1 );  // remove the prefixed whitespace char from the match
			}
			match = new Autolinker.match.Twitter( { matchedText: matchStr, twitterHandle: twitterHandle } );
<<<<<<< HEAD

		} else if ( phoneMatch ) {
			// remove non-numeric values from phone number string
			var cleanNumber = matchStr.replace( /\D/g, '' );
 			match = new Autolinker.match.Phone( { matchedText: matchStr, number: cleanNumber } );

		} else {  // url match
=======
			
		} else if( twitterHashtagMatch ) {
			// fix up the `matchStr` if there was a preceding whitespace char, which was needed to determine the match 
			// itself (since there are no look-behinds in JS regexes)
			if( twitterHashtagHandlePrefixWhitespaceChar ) {
				prefixStr = twitterHashtagHandlePrefixWhitespaceChar;
				matchStr = matchStr.slice( 1 );  // remove the prefixed whitespace char from the match
			}
			match = new Autolinker.match.TwitterHashTag( { matchedText: matchStr, twitterHashtagHandle: twitterHashtagHandle } );
			
		}else {  // url match
>>>>>>> beddff68
			// If it's a protocol-relative '//' match, remove the character before the '//' (which the matcherRegex needed
			// to match due to the lack of a negative look-behind in JavaScript regular expressions)
			if( protocolRelativeMatch ) {
				var charBeforeMatch = protocolRelativeMatch.match( this.charBeforeProtocolRelMatchRegex )[ 1 ] || "";

				if( charBeforeMatch ) {  // fix up the `matchStr` if there was a preceding char before a protocol-relative match, which was needed to determine the match itself (since there are no look-behinds in JS regexes)
					prefixStr = charBeforeMatch;
					matchStr = matchStr.slice( 1 );  // remove the prefixed char from the match
				}
			}

			match = new Autolinker.match.Url( {
				matchedText           : matchStr,
				url                   : matchStr,
				protocolUrlMatch      : !!protocolUrlMatch,
				protocolRelativeMatch : !!protocolRelativeMatch,
				stripPrefix           : this.stripPrefix
			} );
		}

		return {
			prefixStr : prefixStr,
			suffixStr : suffixStr,
			match     : match
		};
	},


	/**
	 * Determines if a match found has an unmatched closing parenthesis. If so, this parenthesis will be removed
	 * from the match itself, and appended after the generated anchor tag in {@link #processTextNode}.
	 *
	 * A match may have an extra closing parenthesis at the end of the match because the regular expression must include parenthesis
	 * for URLs such as "wikipedia.com/something_(disambiguation)", which should be auto-linked.
	 *
	 * However, an extra parenthesis *will* be included when the URL itself is wrapped in parenthesis, such as in the case of
	 * "(wikipedia.com/something_(disambiguation))". In this case, the last closing parenthesis should *not* be part of the URL
	 * itself, and this method will return `true`.
	 *
	 * @private
	 * @param {String} matchStr The full match string from the {@link #matcherRegex}.
	 * @return {Boolean} `true` if there is an unbalanced closing parenthesis at the end of the `matchStr`, `false` otherwise.
	 */
	matchHasUnbalancedClosingParen : function( matchStr ) {
		var lastChar = matchStr.charAt( matchStr.length - 1 );

		if( lastChar === ')' ) {
			var openParensMatch = matchStr.match( /\(/g ),
			    closeParensMatch = matchStr.match( /\)/g ),
			    numOpenParens = ( openParensMatch && openParensMatch.length ) || 0,
			    numCloseParens = ( closeParensMatch && closeParensMatch.length ) || 0;

			if( numOpenParens < numCloseParens ) {
				return true;
			}
		}

		return false;
	}

} );<|MERGE_RESOLUTION|>--- conflicted
+++ resolved
@@ -3,51 +3,40 @@
  * @private
  * @class Autolinker.matchParser.MatchParser
  * @extends Object
-<<<<<<< HEAD
- *
- * Used by Autolinker to parse {@link #urls URLs}, {@link #emails email addresses},
- * and {@link #twitter Twitter handles}, given an input string of text.
- *
- * The MatchParser is fed a non-HTML string in order to search out URLs, email
- * addresses and Twitter handles. Autolinker first uses the {@link HtmlParser}
- * to "walk around" HTML tags, and then the text around the HTML tags is passed
- * into the MatchParser in order to find the actual matches.
-=======
  * 
- * Used by Autolinker to parse {@link #urls URLs}, {@link #emails email addresses}, {@link #twitter Twitter handles}, and {@link #twitterHashtag TwitterHashtag handles}, 
- * given an input string of text.
+ * Used by Autolinker to parse potential matches, given an input string of text.
  * 
- * The MatchParser is fed a non-HTML string in order to search out URLs, email addresses, Twitter handles and TwitterHashtag handlers. Autolinker
- * first uses the {@link HtmlParser} to "walk around" HTML tags, and then the text around the HTML tags is passed into
- * the MatchParser in order to find the actual matches.
->>>>>>> beddff68
+ * The MatchParser is fed a non-HTML string in order to search for matches.
+ * Autolinker first uses the {@link HtmlParser} to "walk around" HTML tags, 
+ * and then the text around the HTML tags is passed into the MatchParser in 
+ * order to find the actual matches.
  */
 Autolinker.matchParser.MatchParser = Autolinker.Util.extend( Object, {
-
+	
 	/**
 	 * @cfg {Boolean} urls
-	 *
+	 * 
 	 * `true` if miscellaneous URLs should be automatically linked, `false` if
 	 * they should not.
 	 */
 	urls : true,
-
+	
 	/**
 	 * @cfg {Boolean} email
-	 *
+	 * 
 	 * `true` if email addresses should be automatically linked, `false` if they
 	 * should not.
 	 */
 	email : true,
-
+	
 	/**
 	 * @cfg {Boolean} twitter
-	 *
+	 * 
 	 * `true` if Twitter handles ("@example") should be automatically linked,
 	 * `false` if they should not.
 	 */
 	twitter : true,
-
+	
 	/**
 	 * @cfg {Boolean} phone
 	 *
@@ -59,31 +48,32 @@
 	/**
 	 * @cfg {Boolean} twitterHashtag
 	 * 
-	 * `true` if TwitterHashtag handles ("@example") should be automatically linked, `false` if they should not be.
+	 * `true` if Twitter Hashtags ("#example") should be automatically linked, 
+	 * `false` if they should not.
 	 */
 	twitterHashtag : true,
+
 	/**
 	 * @cfg {Boolean} stripPrefix
-	 *
+	 * 
 	 * `true` if 'http://' or 'https://' and/or the 'www.' should be stripped
 	 * from the beginning of URL links' text in {@link Autolinker.match.Url URL matches},
 	 * `false` otherwise.
-	 *
+	 * 
 	 * TODO: Handle this before a URL Match object is instantiated.
 	 */
 	stripPrefix : true,
-
-
+	
+	
 	/**
 	 * @private
 	 * @property {RegExp} matcherRegex
-<<<<<<< HEAD
-	 *
-	 * The regular expression that matches URLs, email addresses, phone #s, and
-	 * Twitter handles.
-	 *
+	 * 
+	 * The regular expression that matches URLs, email addresses, phone #s,
+	 * Twitter handles, and Twitter Hashtags.
+	 * 
 	 * This regular expression has the following capturing groups:
-	 *
+	 * 
 	 * 1.  Group that is used to determine if there is a Twitter handle match
 	 *     (i.e. \@someTwitterUser). Simply check for its existence to determine
 	 *     if there is a Twitter handle match. The next couple of capturing
@@ -113,103 +103,72 @@
 	 *     See #6 for more info.
 	 * 9.  Group that is used to determine if there is a phone number match. The
 	 *     next 3 groups give segments of the phone number.
-	 */
-	matcherRegex : (function() {
-		var twitterRegex = /(^|[^\w])@(\w{1,15})/,                 // For matching a twitter handle. Ex: @gregory_jacobs
-
-		    emailRegex = /(?:[\-;:&=\+\$,\w\.]+@)/,                // something@ for email addresses (a.k.a. local-part)
-		    phoneRegex = /(?:\+?\d{1,3}[-\s.])?\(?\d{3}\)?[-\s.]?\d{3}[-\s.]\d{4}/,  // ex: (123) 456-7890, 123 456 7890, 123-456-7890, etc.
-=======
-	 * 
-	 * The regular expression that matches URLs, email addresses, Twitter handles and TwitterHashtag handlers.
-	 * 
-	 * This regular expression has the following capturing groups:
-	 * 
-	 * 1. Group that is used to determine if there is a Twitter handle match (i.e. \@someTwitterUser). Simply check for its 
-	 *    existence to determine if there is a Twitter handle match. The next couple of capturing groups give information 
-	 *    about the Twitter handle match.
-	 * 2. The whitespace character before the \@sign in a Twitter handle. This is needed because there are no lookbehinds in
-	 *    JS regular expressions, and can be used to reconstruct the original string in a replace().
-	 * 3. The Twitter handle itself in a Twitter match. If the match is '@someTwitterUser', the handle is 'someTwitterUser'.
-	 * 4. Group that matches an email address. Used to determine if the match is an email address, as well as holding the full 
-	 *    address. Ex: 'me@my.com'
-	 * 5. Group that matches a URL in the input text. Ex: 'http://google.com', 'www.google.com', or just 'google.com'.
-	 *    This also includes a path, url parameters, or hash anchors. Ex: google.com/path/to/file?q1=1&q2=2#myAnchor
-	 * 6. Group that matches a protocol URL (i.e. 'http://google.com'). This is used to match protocol URLs with just a single
-	 *    word, like 'http://localhost', where we won't double check that the domain name has at least one '.' in it.
-	 * 7. A protocol-relative ('//') match for the case of a 'www.' prefixed URL. Will be an empty string if it is not a 
-	 *    protocol-relative match. We need to know the character before the '//' in order to determine if it is a valid match
-	 *    or the // was in a string we don't want to auto-link.
-	 * 8. A protocol-relative ('//') match for the case of a known TLD prefixed URL. Will be an empty string if it is not a 
-	 *    protocol-relative match. See #6 for more info. 
-	 * 9. Group that is used to determine if there is a TwitterHashtag handle match (i.e. \#someHashtag). Simply check for its 
-	 *    existence to determine if there is a TwitterHashtag handle match. The next couple of capturing groups give information 
-	 *    about the TwitterHashtag handle match.
-	 * 10. The whitespace character before the \#sign in a TwitterHashtag handle. This is needed because there are no lookbehinds in
-	 *    JS regular expressions, and can be used to reconstruct the original string in a replace().
-	 * 11. The TwitterHashtag handle itself in a TwitterHashtag match. If the match is '#someHashtag', the handle is 'someHashtag'.
+	 * 10. Group that is used to determine if there is a TwitterHashtag handle match (i.e. \#someHashtag). Simply check for its 
+	 *     existence to determine if there is a TwitterHashtag handle match. The next couple of capturing groups give information 
+	 *     about the TwitterHashtag handle match.
+	 * 11. The whitespace character before the \#sign in a TwitterHashtag handle. This is needed because there are no lookbehinds in
+	 *     JS regular expressions, and can be used to reconstruct the original string in a replace().
+	 * 12. The TwitterHashtag handle itself in a TwitterHashtag match. If the match is '#someHashtag', the handle is 'someHashtag'.
 	 */
 	matcherRegex : (function() {
 		var twitterRegex = /(^|[^\w])@(\w{1,15})/,              // For matching a twitter handle. Ex: @gregory_jacobs
-
+		    
 		    twitterHashtagRegex = /(^|[^\w])#(\w{1,15})/,              // For matching a twitterHashtag handle. Ex: #games
 		    
 		    emailRegex = /(?:[\-;:&=\+\$,\w\.]+@)/,             // something@ for email addresses (a.k.a. local-part)
+		    phoneRegex = /(?:\+?\d{1,3}[-\s.])?\(?\d{3}\)?[-\s.]?\d{3}[-\s.]\d{4}/,  // ex: (123) 456-7890, 123 456 7890, 123-456-7890, etc.
+		    protocolRegex = /(?:[A-Za-z][-.+A-Za-z0-9]+:(?![A-Za-z][-.+A-Za-z0-9]+:\/\/)(?!\d+\/?)(?:\/\/)?)/,  // match protocol, allow in format "http://" or "mailto:". However, do not match the first part of something like 'link:http://www.google.com' (i.e. don't match "link:"). Also, make sure we don't interpret 'google.com:8000' as if 'google.com' was a protocol here (i.e. ignore a trailing port number in this regex)
+		    wwwRegex = /(?:www\.)/,                             // starting with 'www.'
+		    domainNameRegex = /[A-Za-z0-9\.\-]*[A-Za-z0-9\-]/,  // anything looking at all like a domain, non-unicode domains, not ending in a period
+		    tldRegex = /\.(?:international|construction|contractors|enterprises|photography|productions|foundation|immobilien|industries|management|properties|technology|christmas|community|directory|education|equipment|institute|marketing|solutions|vacations|bargains|boutique|builders|catering|cleaning|clothing|computer|democrat|diamonds|graphics|holdings|lighting|partners|plumbing|supplies|training|ventures|academy|careers|company|cruises|domains|exposed|flights|florist|gallery|guitars|holiday|kitchen|neustar|okinawa|recipes|rentals|reviews|shiksha|singles|support|systems|agency|berlin|camera|center|coffee|condos|dating|estate|events|expert|futbol|kaufen|luxury|maison|monash|museum|nagoya|photos|repair|report|social|supply|tattoo|tienda|travel|viajes|villas|vision|voting|voyage|actor|build|cards|cheap|codes|dance|email|glass|house|mango|ninja|parts|photo|shoes|solar|today|tokyo|tools|watch|works|aero|arpa|asia|best|bike|blue|buzz|camp|club|cool|coop|farm|fish|gift|guru|info|jobs|kiwi|kred|land|limo|link|menu|mobi|moda|name|pics|pink|post|qpon|rich|ruhr|sexy|tips|vote|voto|wang|wien|wiki|zone|bar|bid|biz|cab|cat|ceo|com|edu|gov|int|kim|mil|net|onl|org|pro|pub|red|tel|uno|wed|xxx|xyz|ac|ad|ae|af|ag|ai|al|am|an|ao|aq|ar|as|at|au|aw|ax|az|ba|bb|bd|be|bf|bg|bh|bi|bj|bm|bn|bo|br|bs|bt|bv|bw|by|bz|ca|cc|cd|cf|cg|ch|ci|ck|cl|cm|cn|co|cr|cu|cv|cw|cx|cy|cz|de|dj|dk|dm|do|dz|ec|ee|eg|er|es|et|eu|fi|fj|fk|fm|fo|fr|ga|gb|gd|ge|gf|gg|gh|gi|gl|gm|gn|gp|gq|gr|gs|gt|gu|gw|gy|hk|hm|hn|hr|ht|hu|id|ie|il|im|in|io|iq|ir|is|it|je|jm|jo|jp|ke|kg|kh|ki|km|kn|kp|kr|kw|ky|kz|la|lb|lc|li|lk|lr|ls|lt|lu|lv|ly|ma|mc|md|me|mg|mh|mk|ml|mm|mn|mo|mp|mq|mr|ms|mt|mu|mv|mw|mx|my|mz|na|nc|ne|nf|ng|ni|nl|no|np|nr|nu|nz|om|pa|pe|pf|pg|ph|pk|pl|pm|pn|pr|ps|pt|pw|py|qa|re|ro|rs|ru|rw|sa|sb|sc|sd|se|sg|sh|si|sj|sk|sl|sm|sn|so|sr|st|su|sv|sx|sy|sz|tc|td|tf|tg|th|tj|tk|tl|tm|tn|to|tp|tr|tt|tv|tw|tz|ua|ug|uk|us|uy|uz|va|vc|ve|vg|vi|vn|vu|wf|ws|ye|yt|za|zm|zw)\b/,   // match our known top level domains (TLDs)
 		    
->>>>>>> beddff68
-		    protocolRegex = /(?:[A-Za-z][-.+A-Za-z0-9]+:(?![A-Za-z][-.+A-Za-z0-9]+:\/\/)(?!\d+\/?)(?:\/\/)?)/,  // match protocol, allow in format "http://" or "mailto:". However, do not match the first part of something like 'link:http://www.google.com' (i.e. don't match "link:"). Also, make sure we don't interpret 'google.com:8000' as if 'google.com' was a protocol here (i.e. ignore a trailing port number in this regex)
-		    wwwRegex = /(?:www\.)/,                                // starting with 'www.'
-		    domainNameRegex = /[A-Za-z0-9\.\-]*[A-Za-z0-9\-]/,     // anything looking at all like a domain, non-unicode domains, not ending in a period
-		    tldRegex = /\.(?:international|construction|contractors|enterprises|photography|productions|foundation|immobilien|industries|management|properties|technology|christmas|community|directory|education|equipment|institute|marketing|solutions|vacations|bargains|boutique|builders|catering|cleaning|clothing|computer|democrat|diamonds|graphics|holdings|lighting|partners|plumbing|supplies|training|ventures|academy|careers|company|cruises|domains|exposed|flights|florist|gallery|guitars|holiday|kitchen|neustar|okinawa|recipes|rentals|reviews|shiksha|singles|support|systems|agency|berlin|camera|center|coffee|condos|dating|estate|events|expert|futbol|kaufen|luxury|maison|monash|museum|nagoya|photos|repair|report|social|supply|tattoo|tienda|travel|viajes|villas|vision|voting|voyage|actor|build|cards|cheap|codes|dance|email|glass|house|mango|ninja|parts|photo|shoes|solar|today|tokyo|tools|watch|works|aero|arpa|asia|best|bike|blue|buzz|camp|club|cool|coop|farm|fish|gift|guru|info|jobs|kiwi|kred|land|limo|link|menu|mobi|moda|name|pics|pink|post|qpon|rich|ruhr|sexy|tips|vote|voto|wang|wien|wiki|zone|bar|bid|biz|cab|cat|ceo|com|edu|gov|int|kim|mil|net|onl|org|pro|pub|red|tel|uno|wed|xxx|xyz|ac|ad|ae|af|ag|ai|al|am|an|ao|aq|ar|as|at|au|aw|ax|az|ba|bb|bd|be|bf|bg|bh|bi|bj|bm|bn|bo|br|bs|bt|bv|bw|by|bz|ca|cc|cd|cf|cg|ch|ci|ck|cl|cm|cn|co|cr|cu|cv|cw|cx|cy|cz|de|dj|dk|dm|do|dz|ec|ee|eg|er|es|et|eu|fi|fj|fk|fm|fo|fr|ga|gb|gd|ge|gf|gg|gh|gi|gl|gm|gn|gp|gq|gr|gs|gt|gu|gw|gy|hk|hm|hn|hr|ht|hu|id|ie|il|im|in|io|iq|ir|is|it|je|jm|jo|jp|ke|kg|kh|ki|km|kn|kp|kr|kw|ky|kz|la|lb|lc|li|lk|lr|ls|lt|lu|lv|ly|ma|mc|md|me|mg|mh|mk|ml|mm|mn|mo|mp|mq|mr|ms|mt|mu|mv|mw|mx|my|mz|na|nc|ne|nf|ng|ni|nl|no|np|nr|nu|nz|om|pa|pe|pf|pg|ph|pk|pl|pm|pn|pr|ps|pt|pw|py|qa|re|ro|rs|ru|rw|sa|sb|sc|sd|se|sg|sh|si|sj|sk|sl|sm|sn|so|sr|st|su|sv|sx|sy|sz|tc|td|tf|tg|th|tj|tk|tl|tm|tn|to|tp|tr|tt|tv|tw|tz|ua|ug|uk|us|uy|uz|va|vc|ve|vg|vi|vn|vu|wf|ws|ye|yt|za|zm|zw)\b/,   // match our known top level domains (TLDs)
-
 		    // Allow optional path, query string, and hash anchor, not ending in the following characters: "?!:,.;"
 		    // http://blog.codinghorror.com/the-problem-with-urls/
 		    urlSuffixRegex = /[\-A-Za-z0-9+&@#\/%=~_()|'$*\[\]?!:,.;]*[\-A-Za-z0-9+&@#\/%=~_()|'$*\[\]]/;
-
+		
 		return new RegExp( [
-			'(',  // *** Capturing group $1, which can be used to check for a twitter handle match. Use group $3 for the actual twitter handle though. $2 may be used to reconstruct the original string in a replace()
-				// *** Capturing group $2, which matches the whitespace character before the '@' sign (needed because of no lookbehinds), and
+			'(',  // *** Capturing group $1, which can be used to check for a twitter handle match. Use group $3 for the actual twitter handle though. $2 may be used to reconstruct the original string in a replace() 
+				// *** Capturing group $2, which matches the whitespace character before the '@' sign (needed because of no lookbehinds), and 
 				// *** Capturing group $3, which matches the actual twitter handle
 				twitterRegex.source,
 			')',
-
+			
 			'|',
-
+			
 			'(',  // *** Capturing group $4, which is used to determine an email match
 				emailRegex.source,
 				domainNameRegex.source,
 				tldRegex.source,
 			')',
-
+			
 			'|',
-
+			
 			'(',  // *** Capturing group $5, which is used to match a URL
 				'(?:', // parens to cover match for protocol (optional), and domain
 					'(',  // *** Capturing group $6, for a protocol-prefixed url (ex: http://google.com)
 						protocolRegex.source,
 						domainNameRegex.source,
 					')',
-
+					
 					'|',
-
+					
 					'(?:',  // non-capturing paren for a 'www.' prefixed url (ex: www.google.com)
 						'(.?//)?',  // *** Capturing group $7 for an optional protocol-relative URL. Must be at the beginning of the string or start with a non-word character
 						wwwRegex.source,
 						domainNameRegex.source,
 					')',
-
+					
 					'|',
-
+					
 					'(?:',  // non-capturing paren for known a TLD url (ex: google.com)
 						'(.?//)?',  // *** Capturing group $8 for an optional protocol-relative URL. Must be at the beginning of the string or start with a non-word character
 						domainNameRegex.source,
 						tldRegex.source,
 					')',
 				')',
-
+				
 				'(?:' + urlSuffixRegex.source + ')?',  // match for path, query string, and/or hash anchor - optional
 			')',
-<<<<<<< HEAD
 
 			'|',
 
@@ -217,60 +176,54 @@
 			// ***  Capturing group $9, which matches a (USA for now) phone number
 			'(',
 				phoneRegex.source,
-=======
-'|'
-'(',  // *** Capturing group $9, which can be used to check for a twitterHashtag handle match. Use group $11 for the actual twitterHashtag handle though. $10 may be used to reconstruct the original string in a replace() 
-				// *** Capturing group $10, which matches the whitespace character before the '#' sign (needed because of no lookbehinds), and 
-				// *** Capturing group $11, which matches the actual twitterHashtag handle
+			')',
+
+			'|'
+
+			'(',  // *** Capturing group $10, which can be used to check for a twitterHashtag handle match. Use group $11 for the actual twitterHashtag handle though. $10 may be used to reconstruct the original string in a replace() 
+				// *** Capturing group $11, which matches the whitespace character before the '#' sign (needed because of no lookbehinds), and 
+				// *** Capturing group $12, which matches the actual twitterHashtag handle
 				twitterHashtagRegex.source,
->>>>>>> beddff68
 			')'
 		].join( "" ), 'gi' );
 	} )(),
-
+	
 	/**
 	 * @private
 	 * @property {RegExp} charBeforeProtocolRelMatchRegex
-	 *
+	 * 
 	 * The regular expression used to retrieve the character before a protocol-relative URL match.
-	 *
+	 * 
 	 * This is used in conjunction with the {@link #matcherRegex}, which needs to grab the character before a protocol-relative
 	 * '//' due to the lack of a negative look-behind in JavaScript regular expressions. The character before the match is stripped
 	 * from the URL.
 	 */
 	charBeforeProtocolRelMatchRegex : /^(.)?\/\//,
-
+	
 	/**
 	 * @private
 	 * @property {Autolinker.MatchValidator} matchValidator
-	 *
+	 * 
 	 * The MatchValidator object, used to filter out any false positives from the {@link #matcherRegex}. See
 	 * {@link Autolinker.MatchValidator} for details.
 	 */
-
-
+	
+	
 	/**
 	 * @constructor
 	 * @param {Object} [cfg] The configuration options for the AnchorTagBuilder instance, specified in an Object (map).
 	 */
 	constructor : function( cfg ) {
 		Autolinker.Util.assign( this, cfg );
-
+	
 		this.matchValidator = new Autolinker.MatchValidator();
 	},
-
-
-	/**
-<<<<<<< HEAD
-	 * Parses the input `text` to search for URLs/emails/Twitter handles, and
-	 * calls the `replaceFn` to allow replacements of the matches. Returns the
-	 * `text` with matches replaced.
-	 *
-=======
-	 * Parses the input `text` to search for URLs/emails/Twitter and TwitterHashtag handles, and calls the `replaceFn`
+	
+	
+	/**
+	 * Parses the input `text` to search for matches, and calls the `replaceFn` 
 	 * to allow replacements of the matches. Returns the `text` with matches replaced.
 	 * 
->>>>>>> beddff68
 	 * @param {String} text The text to search and repace matches in.
 	 * @param {Function} replaceFn The iterator function to handle the
 	 *   replacements. The function takes a single argument, a {@link Autolinker.match.Match}
@@ -281,26 +234,17 @@
 	 */
 	replace : function( text, replaceFn, contextObj ) {
 		var me = this;  // for closure
-<<<<<<< HEAD
-
-		return text.replace( this.matcherRegex, function( matchStr, $1, $2, $3, $4, $5, $6, $7, $8, $9 ) {
-			var matchDescObj = me.processCandidateMatch( matchStr, $1, $2, $3, $4, $5, $6, $7, $8, $9 );  // "match description" object
-
+		
+		return text.replace( this.matcherRegex, function( matchStr, $1, $2, $3, $4, $5, $6, $7, $8, $9, $10, $11, $12 ) {
+			var matchDescObj = me.processCandidateMatch( matchStr, $1, $2, $3, $4, $5, $6, $7, $8, $9, $10, $11, $12 );  // "match description" object
+			
 			// Return out with no changes for match types that are disabled (url,
-			// email, phone, twitter), or for matches that are invalid (false
+			// email, phone, etc.), or for matches that are invalid (false
 			// positives from the matcherRegex, which can't use look-behinds
 			// since they are unavailable in JS).
-=======
-		
-		return text.replace( this.matcherRegex, function( matchStr, $1, $2, $3, $4, $5, $6, $7, $8, $9, $10, $11 ) {
-			var matchDescObj = me.processCandidateMatch( matchStr, $1, $2, $3, $4, $5, $6, $7, $8, $9, $10, $11 );  // "match description" object
-			
-			// Return out with no changes for match types that are disabled (url, email, twitter, twitterHashtag), or for matches that are 
-			// invalid (false positives from the matcherRegex, which can't use look-behinds since they are unavailable in JS).
->>>>>>> beddff68
 			if( !matchDescObj ) {
 				return matchStr;
-
+				
 			} else {
 				// Generate replacement text for the match from the `replaceFn`
 				var replaceStr = replaceFn.call( contextObj, matchDescObj.match );
@@ -308,126 +252,91 @@
 			}
 		} );
 	},
-
-
-	/**
-<<<<<<< HEAD
-	 * Processes a candidate match from the {@link #matcherRegex}.
-	 *
-	 * Not all matches found by the regex are actual URL/email/Twitter matches, as determined by the {@link #matchValidator}. In
-=======
+	
+	
+	/**
 	 * Processes a candidate match from the {@link #matcherRegex}. 
 	 * 
 	 * Not all matches found by the regex are actual URL/email/Twitter/TwitterHashtag matches, as determined by the {@link #matchValidator}. In
->>>>>>> beddff68
 	 * this case, the method returns `null`. Otherwise, a valid Object with `prefixStr`, `match`, and `suffixStr` is returned.
-	 *
+	 * 
 	 * @private
 	 * @param {String} matchStr The full match that was found by the {@link #matcherRegex}.
 	 * @param {String} twitterMatch The matched text of a Twitter handle, if the match is a Twitter match.
-	 * @param {String} twitterHandlePrefixWhitespaceChar The whitespace char before the @ sign in a Twitter handle match. This
+	 * @param {String} twitterHandlePrefixWhitespaceChar The whitespace char before the @ sign in a Twitter handle match. This 
 	 *   is needed because of no lookbehinds in JS regexes, and is need to re-include the character for the anchor tag replacement.
 	 * @param {String} twitterHandle The actual Twitter user (i.e the word after the @ sign in a Twitter match).
 	 * @param {String} emailAddressMatch The matched email address for an email address match.
 	 * @param {String} urlMatch The matched URL string for a URL match.
 	 * @param {String} protocolUrlMatch The match URL string for a protocol match. Ex: 'http://yahoo.com'. This is used to match
 	 *   something like 'http://localhost', where we won't double check that the domain name has at least one '.' in it.
-	 * @param {String} wwwProtocolRelativeMatch The '//' for a protocol-relative match from a 'www' url, with the character that
+	 * @param {String} wwwProtocolRelativeMatch The '//' for a protocol-relative match from a 'www' url, with the character that 
 	 *   comes before the '//'.
-	 * @param {String} tldProtocolRelativeMatch The '//' for a protocol-relative match from a TLD (top level domain) match, with
+	 * @param {String} tldProtocolRelativeMatch The '//' for a protocol-relative match from a TLD (top level domain) match, with 
 	 *   the character that comes before the '//'.
-<<<<<<< HEAD
 	 * @param {String} phoneMatch The matched text of a phone number
-	 *
-=======
- 	* @param {String} twitterHashtagMatch The matched text of a TwitterHashtag handle, if the match is a TwitterHashtag match.
+	 * @param {String} twitterHashtagMatch The matched text of a TwitterHashtag handle, if the match is a TwitterHashtag match.
 	 * @param {String} twitterHashtagHandlePrefixWhitespaceChar The whitespace char before the # sign in a TwitterHashtag handle match. This 
 	 *   is needed because of no lookbehinds in JS regexes, and is need to re-include the character for the anchor tag replacement.
 	 * @param {String} twitterHashtagHandle The actual Twitter hashtag (i.e the word after the # sign in a TwitterHashtag match).
 	 *   
->>>>>>> beddff68
 	 * @return {Object} A "match description object". This will be `null` if the match was invalid, or if a match type is disabled.
 	 *   Otherwise, this will be an Object (map) with the following properties:
 	 * @return {String} return.prefixStr The char(s) that should be prepended to the replacement string. These are char(s) that
-	 *   were needed to be included from the regex match that were ignored by processing code, and should be re-inserted into
+	 *   were needed to be included from the regex match that were ignored by processing code, and should be re-inserted into 
 	 *   the replacement stream.
 	 * @return {String} return.suffixStr The char(s) that should be appended to the replacement string. These are char(s) that
-	 *   were needed to be included from the regex match that were ignored by processing code, and should be re-inserted into
+	 *   were needed to be included from the regex match that were ignored by processing code, and should be re-inserted into 
 	 *   the replacement stream.
 	 * @return {Autolinker.match.Match} return.match The Match object that represents the match that was found.
 	 */
-<<<<<<< HEAD
-	processCandidateMatch : function(
-		matchStr, twitterMatch, twitterHandlePrefixWhitespaceChar, twitterHandle,
-		emailAddressMatch, urlMatch, protocolUrlMatch, wwwProtocolRelativeMatch,
-		tldProtocolRelativeMatch, phoneMatch ) {
-		// Note: The `matchStr` variable wil be fixed up to remove characters that are no longer needed (which will
-=======
 	processCandidateMatch : function( 
 		matchStr, twitterMatch, twitterHandlePrefixWhitespaceChar, twitterHandle, 
-		emailAddressMatch, urlMatch, protocolUrlMatch, wwwProtocolRelativeMatch, tldProtocolRelativeMatch,
-		twitterHashtagMatch, twitterHashtagHandlePrefixWhitespaceChar, twitterHashtagHandle, 
-	) {
+		emailAddressMatch, urlMatch, protocolUrlMatch, wwwProtocolRelativeMatch,
+		tldProtocolRelativeMatch, phoneMatch, twitterHashtagMatch, 
+		twitterHashtagHandlePrefixWhitespaceChar, twitterHashtagHandle ) {
 		// Note: The `matchStr` variable wil be fixed up to remove characters that are no longer needed (which will 
->>>>>>> beddff68
 		// be added to `prefixStr` and `suffixStr`).
-
+		
 		var protocolRelativeMatch = wwwProtocolRelativeMatch || tldProtocolRelativeMatch,
 		    match,  // Will be an Autolinker.match.Match object
-<<<<<<< HEAD
-
-		    prefixStr = "",       // A string to use to prefix the anchor tag that is created. This is needed for the Twitter handle match
-		    suffixStr = "";       // A string to suffix the anchor tag that is created. This is used if there is a trailing parenthesis that should not be auto-linked.
-
-		// Return out with `null` for match types that are disabled (url, email, twitter), or for matches that are
-		// invalid (false positives from the matcherRegex, which can't use look-behinds since they are unavailable in JS).
-		if(
-			( twitterMatch && !this.twitter ) || ( emailAddressMatch && !this.email ) || ( urlMatch && !this.urls ) || (phoneMatch && !this.phone) ||
-			!this.matchValidator.isValidMatch( urlMatch, protocolUrlMatch, protocolRelativeMatch )
-=======
 		    
 		    prefixStr = "",       // A string to use to prefix the anchor tag that is created. This is needed for the Twitter and TwitterHashtag handle match
 		    suffixStr = "";       // A string to suffix the anchor tag that is created. This is used if there is a trailing parenthesis that should not be auto-linked.
 		    
-		
 		// Return out with `null` for match types that are disabled (url, email, twitter, twitterHashtag), or for matches that are 
 		// invalid (false positives from the matcherRegex, which can't use look-behinds since they are unavailable in JS).
 		if(
-			( twitterMatch && !this.twitter ) || ( emailAddressMatch && !this.email ) || ( urlMatch && !this.urls ) || ( twitterHashtagMatch && !this.twitterHashtag ) || 
+			( twitterMatch && !this.twitter ) || ( emailAddressMatch && !this.email ) || ( urlMatch && !this.urls ) || (phoneMatch && !this.phone) || ( twitterHashtagMatch && !this.twitterHashtag ) ||
 			!this.matchValidator.isValidMatch( urlMatch, protocolUrlMatch, protocolRelativeMatch ) 
->>>>>>> beddff68
 		) {
 			return null;
 		}
-
+		
 		// Handle a closing parenthesis at the end of the match, and exclude it if there is not a matching open parenthesis
-		// in the match itself.
+		// in the match itself. 
 		if( this.matchHasUnbalancedClosingParen( matchStr ) ) {
 			matchStr = matchStr.substr( 0, matchStr.length - 1 );  // remove the trailing ")"
 			suffixStr = ")";  // this will be added after the generated <a> tag
 		}
-
+		
 		if( emailAddressMatch ) {
 			match = new Autolinker.match.Email( { matchedText: matchStr, email: emailAddressMatch } );
-
+			
 		} else if( twitterMatch ) {
-			// fix up the `matchStr` if there was a preceding whitespace char, which was needed to determine the match
+			// fix up the `matchStr` if there was a preceding whitespace char, which was needed to determine the match 
 			// itself (since there are no look-behinds in JS regexes)
 			if( twitterHandlePrefixWhitespaceChar ) {
 				prefixStr = twitterHandlePrefixWhitespaceChar;
 				matchStr = matchStr.slice( 1 );  // remove the prefixed whitespace char from the match
 			}
 			match = new Autolinker.match.Twitter( { matchedText: matchStr, twitterHandle: twitterHandle } );
-<<<<<<< HEAD
-
+			
 		} else if ( phoneMatch ) {
 			// remove non-numeric values from phone number string
 			var cleanNumber = matchStr.replace( /\D/g, '' );
  			match = new Autolinker.match.Phone( { matchedText: matchStr, number: cleanNumber } );
 
-		} else {  // url match
-=======
-			
 		} else if( twitterHashtagMatch ) {
 			// fix up the `matchStr` if there was a preceding whitespace char, which was needed to determine the match 
 			// itself (since there are no look-behinds in JS regexes)
@@ -436,67 +345,66 @@
 				matchStr = matchStr.slice( 1 );  // remove the prefixed whitespace char from the match
 			}
 			match = new Autolinker.match.TwitterHashTag( { matchedText: matchStr, twitterHashtagHandle: twitterHashtagHandle } );
-			
-		}else {  // url match
->>>>>>> beddff68
+
+		} else {  // url match
 			// If it's a protocol-relative '//' match, remove the character before the '//' (which the matcherRegex needed
 			// to match due to the lack of a negative look-behind in JavaScript regular expressions)
 			if( protocolRelativeMatch ) {
 				var charBeforeMatch = protocolRelativeMatch.match( this.charBeforeProtocolRelMatchRegex )[ 1 ] || "";
-
+				
 				if( charBeforeMatch ) {  // fix up the `matchStr` if there was a preceding char before a protocol-relative match, which was needed to determine the match itself (since there are no look-behinds in JS regexes)
 					prefixStr = charBeforeMatch;
 					matchStr = matchStr.slice( 1 );  // remove the prefixed char from the match
 				}
 			}
-
+			
 			match = new Autolinker.match.Url( {
-				matchedText           : matchStr,
-				url                   : matchStr,
-				protocolUrlMatch      : !!protocolUrlMatch,
+				matchedText : matchStr,
+				url : matchStr,
+				protocolUrlMatch : !!protocolUrlMatch,
 				protocolRelativeMatch : !!protocolRelativeMatch,
-				stripPrefix           : this.stripPrefix
+				stripPrefix : this.stripPrefix
 			} );
 		}
-
+		
 		return {
 			prefixStr : prefixStr,
 			suffixStr : suffixStr,
 			match     : match
 		};
 	},
-
-
+	
+	
 	/**
 	 * Determines if a match found has an unmatched closing parenthesis. If so, this parenthesis will be removed
 	 * from the match itself, and appended after the generated anchor tag in {@link #processTextNode}.
-	 *
+	 * 
 	 * A match may have an extra closing parenthesis at the end of the match because the regular expression must include parenthesis
-	 * for URLs such as "wikipedia.com/something_(disambiguation)", which should be auto-linked.
-	 *
+	 * for URLs such as "wikipedia.com/something_(disambiguation)", which should be auto-linked. 
+	 * 
 	 * However, an extra parenthesis *will* be included when the URL itself is wrapped in parenthesis, such as in the case of
-	 * "(wikipedia.com/something_(disambiguation))". In this case, the last closing parenthesis should *not* be part of the URL
+	 * "(wikipedia.com/something_(disambiguation))". In this case, the last closing parenthesis should *not* be part of the URL 
 	 * itself, and this method will return `true`.
-	 *
+	 * 
 	 * @private
 	 * @param {String} matchStr The full match string from the {@link #matcherRegex}.
 	 * @return {Boolean} `true` if there is an unbalanced closing parenthesis at the end of the `matchStr`, `false` otherwise.
 	 */
 	matchHasUnbalancedClosingParen : function( matchStr ) {
 		var lastChar = matchStr.charAt( matchStr.length - 1 );
-
+		
 		if( lastChar === ')' ) {
 			var openParensMatch = matchStr.match( /\(/g ),
 			    closeParensMatch = matchStr.match( /\)/g ),
 			    numOpenParens = ( openParensMatch && openParensMatch.length ) || 0,
 			    numCloseParens = ( closeParensMatch && closeParensMatch.length ) || 0;
-
+			
 			if( numOpenParens < numCloseParens ) {
 				return true;
 			}
 		}
-
+		
 		return false;
 	}
-
+	
 } );