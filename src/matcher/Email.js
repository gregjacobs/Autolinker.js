--- conflicted
+++ resolved
@@ -19,11 +19,7 @@
 	 */
 	matcherRegex : (function() {
 		var alphaNumericChars = Autolinker.RegexLib.alphaNumericCharsStr,
-<<<<<<< HEAD
-		    emailRegex = new RegExp( '[' + alphaNumericChars + '\\-\\_;:&=+$.,]+@' ),  // something@ for email addresses (a.k.a. local-part)
-=======
-		    emailRegex = new RegExp( '[' + alphaNumericChars + '\\-\';:&=+$.,]+@' ),  // something@ for email addresses (a.k.a. local-part)
->>>>>>> 75927ba8
+		    emailRegex = new RegExp( '[' + alphaNumericChars + '\\-_\';:&=+$.,]+@' ),  // something@ for email addresses (a.k.a. local-part)
 			domainNameRegex = Autolinker.RegexLib.domainNameRegex,
 			tldRegex = Autolinker.RegexLib.tldRegex;  // match our known top level domains (TLDs)
 
