--- conflicted
+++ resolved
@@ -2,12 +2,8 @@
 import { alphaNumericAndMarksCharsStr, domainNameCharRegex } from "../regex-lib";
 import { EmailMatch } from "../match/email-match";
 import { Match } from "../match/match";
-<<<<<<< HEAD
 import { throwUnhandledCaseError, isUndefined } from '../utils';
-=======
-import { throwUnhandledCaseError } from '../utils';
 import { tldRegex } from "./tld-regex";
->>>>>>> 44764018
 
 // For debugging: search for and uncomment other "For debugging" lines
 // import CliTable from 'cli-table';
@@ -352,14 +348,9 @@
 	readonly hasMailtoPrefix: boolean;
 	readonly hasDomainDot: boolean;
 
-<<<<<<< HEAD
-	constructor( cfg: Partial<CurrentEmailAddress> = {} ) {
+	constructor( cfg: Partial<CurrentEmailMatch> = {} ) {
 		this.idx = isUndefined( cfg.idx ) ? -1 : cfg.idx;
-=======
-	constructor( cfg: Partial<CurrentEmailMatch> = {} ) {
-		this.idx = cfg.idx !== undefined ? cfg.idx : -1;
 		this.hasMailtoPrefix = !!cfg.hasMailtoPrefix;
->>>>>>> 44764018
 		this.hasDomainDot = !!cfg.hasDomainDot;
 	}
 }