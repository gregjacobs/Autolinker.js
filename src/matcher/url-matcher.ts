--- conflicted
+++ resolved
@@ -1,15 +1,6 @@
 import { Matcher, MatcherConfig } from "./matcher";
-<<<<<<< HEAD
-import { StripPrefixConfig } from "../autolinker";
-
-=======
-import { alphaNumericCharsStr, alphaNumericAndMarksCharsStr, getDomainNameStr } from "../regex-lib";
-import { StripPrefixConfigObj, UrlMatchTypeOptions } from "../autolinker";
-import { tldRegex } from "./tld-regex";
-import { UrlMatch } from "../match/url-match";
-import { UrlMatchValidator } from "./url-match-validator";
-import { Match } from "../match/match";
->>>>>>> acdf9a5d
+import { StripPrefixConfigObj } from "../autolinker";
+
 
 /**
  * @abstract
