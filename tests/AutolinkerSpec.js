--- conflicted
+++ resolved
@@ -1,6 +1,6 @@
 /*global Autolinker, _, describe, beforeEach, afterEach, it, expect */
 describe( "Autolinker", function() {
-
+	
 	describe( "preprocess function", function() {
 		it( "should capitalize string, then linkify", function() {
 			var capitalizer = function( autolinker, str ){
@@ -16,23 +16,23 @@
 	});
 
 	describe( "instantiating and using as a class", function() {
-
+		
 		it( "should configure the instance with configuration options, and then be able to execute the link() method", function() {
 			var autolinker = new Autolinker( { newWindow: false, truncate: 25 } );
-
+		
 			var result = autolinker.link( "Check out http://www.yahoo.com/some/long/path/to/a/file" );
 			expect( result ).toBe( 'Check out <a href="http://www.yahoo.com/some/long/path/to/a/file">yahoo.com/some/long/pat..</a>' );
 		} );
-
+		
 	} );
-
+	
 	describe( "link() method", function() {
 		var autolinker;
-
+		
 		beforeEach( function() {
 			autolinker = new Autolinker( { newWindow: false } );  // so that target="_blank" is not added to resulting autolinked URLs
 		} );
-
+		
 		describe( "Phone number linking", function() {
 
 			it( "should automatically link a phone number which is the only thing in the string", function() {
@@ -49,7 +49,7 @@
 				var result = autolinker.link( "555 666 7777" );
 				expect( result ).toBe( '<a href="tel:5556667777">555 666 7777</a>' );
 			} );
-
+		
 			it( "should automatically link a phone number when there are no delimiters", function() {
 				var result = autolinker.link( "5556667777" );
 				expect( result ).toBe( '<a href="tel:5556667777">5556667777</a>' );
@@ -69,258 +69,243 @@
 		});
 
 		describe( "URL linking", function() {
-
+			
 			describe( "protocol-prefixed URLs (i.e. URLs starting with http:// or https://)", function() {
-
+		
 				it( "should automatically link URLs in the form of http://yahoo.com", function() {
 					var result = autolinker.link( "Joe went to http://yahoo.com" );
 					expect( result ).toBe( 'Joe went to <a href="http://yahoo.com">yahoo.com</a>' );
 				} );
-
-
+				
+				
 				it( "should automatically link localhost URLs when there is a protocol", function() {
 					var result = autolinker.link( "Joe went to http://localhost today" );
 					expect( result ).toBe( 'Joe went to <a href="http://localhost">localhost</a> today' );
 				} );
-
-
+				
+				
 				it( "should automatically link localhost URLs when there is a protocol and port", function() {
 					var result = autolinker.link( "Joe went to http://localhost:8000 today" );
 					expect( result ).toBe( 'Joe went to <a href="http://localhost:8000">localhost:8000</a> today' );
 				} );
-
-
+				
+				
 				it( "should automatically link localhost URLs when there is a protocol, port, and path", function() {
 					var result = autolinker.link( "Joe went to http://localhost:8000/abc today" );
 					expect( result ).toBe( 'Joe went to <a href="http://localhost:8000/abc">localhost:8000/abc</a> today' );
 				} );
-
-
+				
+				
 				it( "should automatically link localhost URLs when there is a protocol, port, and query string", function() {
 					var result = autolinker.link( "Joe went to http://localhost:8000?abc today" );
 					expect( result ).toBe( 'Joe went to <a href="http://localhost:8000?abc">localhost:8000?abc</a> today' );
 				} );
-
-
+				
+				
 				it( "should automatically link localhost URLs when there is a protocol, port, and hash", function() {
 					var result = autolinker.link( "Joe went to http://localhost:8000#abc today" );
 					expect( result ).toBe( 'Joe went to <a href="http://localhost:8000#abc">localhost:8000#abc</a> today' );
 				} );
-
-
+				
+				
 				it( "should not include the '?' char if it is at the end of the URL", function() {
 					var result = autolinker.link( "Joe went to http://localhost:8000? today" );
 					expect( result ).toBe( 'Joe went to <a href="http://localhost:8000">localhost:8000</a>? today' );
 				} );
-
-
+			
+			
 				it( "should automatically link URLs in the form of http://www.yahoo.com (i.e. protocol and 'www' prefix)", function() {
 					var result = autolinker.link( "Joe went to http://www.yahoo.com" );
 					expect( result ).toBe( 'Joe went to <a href="http://www.yahoo.com">yahoo.com</a>' );
 				} );
-
-
+			
+			
 				it( "should automatically link https URLs in the form of https://yahoo.com", function() {
 					var result = autolinker.link( "Joe went to https://www.yahoo.com" );
 					expect( result ).toBe( 'Joe went to <a href="https://www.yahoo.com">yahoo.com</a>' );
 				} );
-
-
+				
+				
 				it( "should automatically link capitalized URLs", function() {
 					var result = autolinker.link( "Joe went to HTTP://WWW.YAHOO.COM" );
 					expect( result ).toBe( 'Joe went to <a href="HTTP://WWW.YAHOO.COM">YAHOO.COM</a>' );
 				} );
-
-
+				
+				
 				it( "should automatically link 'yahoo.xyz' (a known TLD), but not 'sencha.etc' (an unknown TLD)", function() {
 					var result = autolinker.link( "yahoo.xyz should be linked, sencha.etc should not", { newWindow: false } );
 					expect( result ).toBe( '<a href="http://yahoo.xyz">yahoo.xyz</a> should be linked, sencha.etc should not' );
 				} );
-
-
+				
+				
 				it( "should automatically link 'a.museum' (a known TLD), but not 'abc.123'", function() {
 					var result = autolinker.link( "a.museum should be linked, but abc.123 should not", { newWindow: false } );
 					expect( result ).toBe( '<a href="http://a.museum">a.museum</a> should be linked, but abc.123 should not' );
 				} );
-
-
+		
+		
 				it( "should automatically link URLs in the form of 'http://yahoo.com.', without including the trailing period", function() {
 					var result = autolinker.link( "Joe went to http://yahoo.com." );
 					expect( result ).toBe( 'Joe went to <a href="http://yahoo.com">yahoo.com</a>.' );
 				} );
-
-
+				
+				
 				it( "should automatically link URLs with a port number", function() {
 					var result = autolinker.link( "Joe went to http://yahoo.com:8000 today." );
 					expect( result ).toBe( 'Joe went to <a href="http://yahoo.com:8000">yahoo.com:8000</a> today.' );
 				} );
-
-
+				
+				
 				it( "should automatically link URLs with a port number and a following slash", function() {
 					var result = autolinker.link( "Joe went to http://yahoo.com:8000/ today." );
 					expect( result ).toBe( 'Joe went to <a href="http://yahoo.com:8000/">yahoo.com:8000</a> today.' );
 				} );
-
-
+				
+				
 				it( "should automatically link URLs with a port number and a path", function() {
 					var result = autolinker.link( "Joe went to http://yahoo.com:8000/mysite/page today." );
 					expect( result ).toBe( 'Joe went to <a href="http://yahoo.com:8000/mysite/page">yahoo.com:8000/mysite/page</a> today.' );
 				} );
-
-
+				
+				
 				it( "should automatically link a localhost URL with a port number and a path", function() {
 					var result = autolinker.link( "Joe went to http://localhost:8000/page today." );
 					expect( result ).toBe( 'Joe went to <a href="http://localhost:8000/page">localhost:8000/page</a> today.' );
 				} );
-
-
+				
+				
 				it( "should automatically link URLs with a port number and a query string", function() {
 					var result = autolinker.link( "Joe went to http://yahoo.com:8000?page=index today." );
 					expect( result ).toBe( 'Joe went to <a href="http://yahoo.com:8000?page=index">yahoo.com:8000?page=index</a> today.' );
 				} );
-
-
+				
+				
 				it( "should automatically link a localhost URL with a port number and a query string", function() {
 					var result = autolinker.link( "Joe went to http://localhost:8000?page=index today." );
 					expect( result ).toBe( 'Joe went to <a href="http://localhost:8000?page=index">localhost:8000?page=index</a> today.' );
 				} );
-
-
+				
+				
 				it( "should automatically link URLs with a port number and a hash string", function() {
 					var result = autolinker.link( "Joe went to http://yahoo.com:8000#page=index today." );
 					expect( result ).toBe( 'Joe went to <a href="http://yahoo.com:8000#page=index">yahoo.com:8000#page=index</a> today.' );
 				} );
-
-
+				
+				
 				it( "should automatically link a localhost URL with a port number and a hash string", function() {
 					var result = autolinker.link( "Joe went to http://localhost:8000#page=index today." );
 					expect( result ).toBe( 'Joe went to <a href="http://localhost:8000#page=index">localhost:8000#page=index</a> today.' );
 				} );
-
-
+				
+				
 				describe( "protocol linking", function() {
-
+	
 					it( "should NOT include preceding ':' introductions without a space", function() {
 						var result = autolinker.link( 'the link:http://example.com/' );
 						expect( result ).toBe( 'the link:<a href="http://example.com/">example.com</a>' );
 					} );
-
-
+					
+					
 					it( "should autolink protocols with at least two characters", function() {
 						var result = autolinker.link( 'link this: gg://example.com/' );
 						expect( result ).toBe( 'link this: <a href="gg://example.com/">gg://example.com</a>' );
 					} );
-
-
+					
+					
 					it( "should autolink protocols with more than 9 characters (as was the previous upper bound, but it seems protocols may be longer)", function() {
 						var result = autolinker.link( 'link this: opaquelocktoken://example' );
 						expect( result ).toBe( 'link this: <a href="opaquelocktoken://example">opaquelocktoken://example</a>' );
 					} );
-
-
+					
+					
 					it( "should NOT autolink a protocol with only one character", function() {
 						var result = autolinker.link( 'do not link this: a://example' );
 						expect( result ).toBe( 'do not link this: a://example' );
 					} );
-
-
+					
+					
 					it( "should autolink protocols with digits, dashes, dots, and plus signs in their names", function() {
 						var result1 = autolinker.link( 'link this: a1://example' );
 						expect( result1 ).toBe( 'link this: <a href="a1://example">a1://example</a>' );
-
+						
 						var result2 = autolinker.link( 'link this: view-source://example' );
 						expect( result2 ).toBe( 'link this: <a href="view-source://example">view-source://example</a>' );
-
+						
 						var result3 = autolinker.link( 'link this: iris.xpc://example' );
 						expect( result3 ).toBe( 'link this: <a href="iris.xpc://example">iris.xpc://example</a>' );
-
+						
 						var result4 = autolinker.link( 'link this: test+protocol://example' );
 						expect( result4 ).toBe( 'link this: <a href="test+protocol://example">test+protocol://example</a>' );
-
+						
 						// Test all allowed non-alpha chars
 						var result5 = autolinker.link( 'link this: test+proto-col.123://example' );
 						expect( result5 ).toBe( 'link this: <a href="test+proto-col.123://example">test+proto-col.123://example</a>' );
 					} );
-
-
+					
+					
 					it( "should NOT autolink protocols that start with a digit, dash, plus sign, or dot, as per http://tools.ietf.org/html/rfc3986#section-3.1", function() {
 						var result = autolinker.link( 'do not link this: 1a://example' );
 						expect( result ).toBe( 'do not link this: 1a://example' );
-
+						
 						var result2 = autolinker.link( 'do not link this: -a://example' );
 						expect( result2 ).toBe( 'do not link this: -a://example' );
-
+						
 						var result3 = autolinker.link( 'do not link this: +a://example' );
 						expect( result3 ).toBe( 'do not link this: +a://example' );
-
+						
 						var result4 = autolinker.link( 'do not link this: .a://example' );
 						expect( result4 ).toBe( 'do not link this: .a://example' );
 					} );
-
-
-<<<<<<< HEAD
-                    it( "should NOT autolink possible URLs with the 'javascript:' URI scheme", function() {
-                        var result = autolinker.link( "do not link javascript:window.alert('hi') please" );
-                        expect( result ).toBe( "do not link javascript:window.alert('hi') please" );
-                    } );
-
-
+					
+					
+					it( "should NOT autolink possible URLs with the 'javascript:' URI scheme", function() {
+						var result = autolinker.link( "do not link javascript:window.alert('hi') please" );
+						expect( result ).toBe( "do not link javascript:window.alert('hi') please" );
+					} );
+					
+					
                     it( "should NOT autolink possible URLs with the 'javascript:' URI scheme, with different upper/lowercase letters in the uri scheme", function() {
                         var result = autolinker.link( "do not link JavAscriPt:window.alert('hi') please" );
                         expect( result ).toBe( "do not link JavAscriPt:window.alert('hi') please" );
                     } );
 
 
-                    it( "should NOT autolink possible URLs with the 'vbscript:' URI scheme", function() {
-                        var result = autolinker.link( "do not link vbscript:window.alert('hi') please" );
-                        expect( result ).toBe( "do not link vbscript:window.alert('hi') please" );
-                    } );
-
-
+					it( "should NOT autolink possible URLs with the 'vbscript:' URI scheme", function() {
+						var result = autolinker.link( "do not link vbscript:window.alert('hi') please" );
+						expect( result ).toBe( "do not link vbscript:window.alert('hi') please" );
+					} );
+					
+					
                     it( "should NOT autolink possible URLs with the 'vbscript:' URI scheme, with different upper/lowercase letters in the uri scheme", function() {
                         var result = autolinker.link( "do not link vBsCriPt:window.alert('hi') please" );
                         expect( result ).toBe( "do not link vBsCriPt:window.alert('hi') please" );
                     } );
 					
 					
-=======
-					it( "should NOT autolink possible URLs with the 'javascript:' URI scheme", function() {
-						var result = autolinker.link( "do not link javascript:window.alert('hi') please" );
-						expect( result ).toBe( "do not link javascript:window.alert('hi') please" );
-					} );
-
-
-					it( "should NOT autolink possible URLs with the 'vbscript:' URI scheme", function() {
-						var result = autolinker.link( "do not link vbscript:window.alert('hi') please" );
-						expect( result ).toBe( "do not link vbscript:window.alert('hi') please" );
-					} );
-
-
->>>>>>> ed3a007a
 					it( "should NOT automatically link strings of the form 'git:d' (using the heuristic that the domain name does not have a '.' in it)", function() {
 						var result = autolinker.link( 'Something like git:d should not be linked as a URL' );
 						expect( result ).toBe( 'Something like git:d should not be linked as a URL' );
 					} );
-
-
+					
+					
 					it( "should NOT automatically link strings of the form 'git:domain' (using the heuristic that the domain name does not have a '.' in it)", function() {
 						var result = autolinker.link( 'Something like git:domain should not be linked as a URL' );
 						expect( result ).toBe( 'Something like git:domain should not be linked as a URL' );
 					} );
-
-
+					
+					
 					it( "should automatically link strings of the form 'git:domain.com', interpreting this as a protocol and domain name", function() {
 						var result = autolinker.link( 'Something like git:domain.com should be linked as a URL' );
 						expect( result ).toBe( 'Something like <a href="git:domain.com">git:domain.com</a> should be linked as a URL' );
 					} );
-
-
+					
+					
 					it( "should NOT automatically link a string in the form of 'version:1.0'", function() {
 						var result = autolinker.link( 'version:1.0' );
 						expect( result ).toBe( 'version:1.0' );
 					} );
-
-
+					
+					
 					it( "should NOT automatically link these 'abc:def' style strings", function() {
 						var strings = [
 							'BEGIN:VCALENDAR',
@@ -338,569 +323,569 @@
 							'START:123:SOMETHING'
 						];
 						var i, len = strings.length, str;
-
+						
 						// Test with just the strings themselves.
 						for( i = 0; i < len; i++ ) {
 							str = strings[ i ];
 							expect( autolinker.link( str ) ).toBe( str );  // none should be autolinked
 						}
-
+						
 						// Test with the strings surrounded by other text
 						for( i = 0; i < len; i++ ) {
 							str = strings[ i ];
-							expect( autolinker.link( 'test ' + str + ' test' ) ).toBe( 'test ' + str + ' test' );  // none should be autolinked
+							expect( autolinker.link( 'test ' + str + ' test' ) ).toBe( 'test ' + str + ' test' );  // none should be autolinked 
 						}
 					} );
-
-				} );
-
-			} );
-
-
+					
+				} );
+					
+			} );
+			
+			
 			describe( "'www.' prefixed URLs", function() {
-
+		
 				it( "should automatically link URLs in the form of www.yahoo.com, prepending the http:// in this case", function() {
 					var result = autolinker.link( "Joe went to www.yahoo.com" );
 					expect( result ).toBe( 'Joe went to <a href="http://www.yahoo.com">yahoo.com</a>' );
 				} );
-
-
+				
+				
 				it( "should automatically link URLs in the form of 'www.yahoo.com.', without including the trailing period", function() {
 					var result = autolinker.link( "Joe went to www.yahoo.com." );
 					expect( result ).toBe( 'Joe went to <a href="http://www.yahoo.com">yahoo.com</a>.' );
 				} );
-
-
+				
+				
 				it( "should automatically link URLs in the form of 'www.yahoo.com:8000' (with a port number)", function() {
 					var result = autolinker.link( "Joe went to www.yahoo.com:8000 today" );
 					expect( result ).toBe( 'Joe went to <a href="http://www.yahoo.com:8000">yahoo.com:8000</a> today' );
 				} );
-
-
+				
+				
 				it( "should automatically link URLs in the form of 'www.yahoo.com:8000/abc' (with a port number and path)", function() {
 					var result = autolinker.link( "Joe went to www.yahoo.com:8000/abc today" );
 					expect( result ).toBe( 'Joe went to <a href="http://www.yahoo.com:8000/abc">yahoo.com:8000/abc</a> today' );
 				} );
-
-
+				
+				
 				it( "should automatically link URLs in the form of 'www.yahoo.com:8000?abc' (with a port number and query string)", function() {
 					var result = autolinker.link( "Joe went to www.yahoo.com:8000?abc today" );
 					expect( result ).toBe( 'Joe went to <a href="http://www.yahoo.com:8000?abc">yahoo.com:8000?abc</a> today' );
 				} );
-
-
+				
+				
 				it( "should automatically link URLs in the form of 'www.yahoo.com:8000#abc' (with a port number and hash)", function() {
 					var result = autolinker.link( "Joe went to www.yahoo.com:8000#abc today" );
 					expect( result ).toBe( 'Joe went to <a href="http://www.yahoo.com:8000#abc">yahoo.com:8000#abc</a> today' );
 				} );
-
-
+				
+				
 				it( "should automatically link capitalized URLs", function() {
 					var result = autolinker.link( "Joe went to WWW.YAHOO.COM today" );
 					expect( result ).toBe( 'Joe went to <a href="http://WWW.YAHOO.COM">YAHOO.COM</a> today' );
 				} );
-
-
+				
+				
 				it( "should not include the '?' char if it is at the end of the URL", function() {
 					var result = autolinker.link( "Joe went to www.yahoo.com? today" );
 					expect( result ).toBe( 'Joe went to <a href="http://www.yahoo.com">yahoo.com</a>? today' );
 				} );
-
-			} );
-
-
+				
+			} );
+		
+			
 			describe( "URLs with no protocol prefix, and no 'www' (i.e. URLs with known TLDs)", function() {
-
+		
 				it( "should automatically link URLs in the form of yahoo.com, prepending the http:// in this case", function() {
 					var result = autolinker.link( "Joe went to yahoo.com" );
 					expect( result ).toBe( 'Joe went to <a href="http://yahoo.com">yahoo.com</a>' );
 				} );
-
-
+		
+				
 				it( "should automatically link URLs in the form of subdomain.yahoo.com", function() {
 					var result = autolinker.link( "Joe went to subdomain.yahoo.com" );
 					expect( result ).toBe( 'Joe went to <a href="http://subdomain.yahoo.com">subdomain.yahoo.com</a>' );
 				} );
 
-
+				
 				it( "should automatically link URLs in the form of yahoo.co.uk, prepending the http:// in this case", function() {
 					var result = autolinker.link( "Joe went to yahoo.co.uk" );
 					expect( result ).toBe( 'Joe went to <a href="http://yahoo.co.uk">yahoo.co.uk</a>' );
 				} );
-
-
+		
+		
 				it( "should automatically link URLs in the form of yahoo.ru, prepending the http:// in this case", function() {
 					var result = autolinker.link( "Joe went to yahoo.ru" );
 					expect( result ).toBe( 'Joe went to <a href="http://yahoo.ru">yahoo.ru</a>' );
 				} );
-
-
+		
+		
 				it( "should automatically link URLs in the form of 'yahoo.com.', without including the trailing period", function() {
 					var result = autolinker.link( "Joe went to yahoo.com." );
 					expect( result ).toBe( 'Joe went to <a href="http://yahoo.com">yahoo.com</a>.' );
 				} );
-
-
+				
+				
 				it( "should automatically link URLs in the form of 'yahoo.com:8000' (with a port number)", function() {
 					var result = autolinker.link( "Joe went to yahoo.com:8000 today" );
 					expect( result ).toBe( 'Joe went to <a href="http://yahoo.com:8000">yahoo.com:8000</a> today' );
 				} );
-
-
+				
+				
 				it( "should automatically link URLs in the form of 'yahoo.com:8000/abc' (with a port number and path)", function() {
 					var result = autolinker.link( "Joe went to yahoo.com:8000/abc today" );
 					expect( result ).toBe( 'Joe went to <a href="http://yahoo.com:8000/abc">yahoo.com:8000/abc</a> today' );
 				} );
-
-
+				
+				
 				it( "should automatically link URLs in the form of 'yahoo.com:8000?abc' (with a port number and query string)", function() {
 					var result = autolinker.link( "Joe went to yahoo.com:8000?abc today" );
 					expect( result ).toBe( 'Joe went to <a href="http://yahoo.com:8000?abc">yahoo.com:8000?abc</a> today' );
 				} );
-
-
+				
+				
 				it( "should automatically link URLs in the form of 'yahoo.com:8000#abc' (with a port number and hash)", function() {
 					var result = autolinker.link( "Joe went to yahoo.com:8000#abc today" );
 					expect( result ).toBe( 'Joe went to <a href="http://yahoo.com:8000#abc">yahoo.com:8000#abc</a> today' );
 				} );
-
-
+				
+				
 				it( "should automatically link capitalized URLs", function() {
 					var result = autolinker.link( "Joe went to YAHOO.COM." );
 					expect( result ).toBe( 'Joe went to <a href="http://YAHOO.COM">YAHOO.COM</a>.' );
 				} );
-
-
+				
+				
 				it( "should not include the '?' char if it is at the end of the URL", function() {
 					var result = autolinker.link( "Joe went to yahoo.com? today" );
 					expect( result ).toBe( 'Joe went to <a href="http://yahoo.com">yahoo.com</a>? today' );
 				} );
-
-			} );
-
-
+				
+			} );
+		
+		
 			describe( "protocol-relative URLs (i.e. URLs starting with only '//')", function() {
-
+				
 				it( "should automatically link protocol-relative URLs in the form of //yahoo.com at the beginning of the string", function() {
 					var result = autolinker.link( "//yahoo.com" );
 					expect( result ).toBe( '<a href="//yahoo.com">yahoo.com</a>' );
 				} );
-
-
+				
+				
 				it( "should automatically link protocol-relative URLs in the form of //yahoo.com in the middle of the string", function() {
 					var result = autolinker.link( "Joe went to //yahoo.com yesterday" );
 					expect( result ).toBe( 'Joe went to <a href="//yahoo.com">yahoo.com</a> yesterday' );
 				} );
-
-
+				
+				
 				it( "should automatically link protocol-relative URLs in the form of //yahoo.com at the end of the string", function() {
 					var result = autolinker.link( "Joe went to //yahoo.com" );
 					expect( result ).toBe( 'Joe went to <a href="//yahoo.com">yahoo.com</a>' );
 				} );
-
-
+				
+				
 				it( "should automatically link capitalized protocol-relative URLs", function() {
 					var result = autolinker.link( "Joe went to //YAHOO.COM" );
 					expect( result ).toBe( 'Joe went to <a href="//YAHOO.COM">YAHOO.COM</a>' );
 				} );
-
-
+				
+				
 				it( "should NOT automatically link supposed protocol-relative URLs in the form of abc//yahoo.com, which is most likely not supposed to be interpreted as a URL", function() {
 					var result = autolinker.link( "Joe went to abc//yahoo.com" );
 					expect( result ).toBe( 'Joe went to abc//yahoo.com' );
 				} );
-
-
+				
+				
 				it( "should NOT automatically link supposed protocol-relative URLs in the form of 123//yahoo.com, which is most likely not supposed to be interpreted as a URL", function() {
 					var result = autolinker.link( "Joe went to 123//yahoo.com" );
 					expect( result ).toBe( 'Joe went to 123//yahoo.com' );
 				} );
-
-
+				
+				
 				it( "should automatically link supposed protocol-relative URLs as long as the character before the '//' is a non-word character", function() {
 					var result = autolinker.link( "Joe went to abc-//yahoo.com" );
 					expect( result ).toBe( 'Joe went to abc-<a href="//yahoo.com">yahoo.com</a>' );
 				} );
-
-			} );
-
-
+				
+			} );
+			
+			
 			describe( "parenthesis handling", function() {
-
+			
 				it( "should include parentheses in URLs", function() {
 					var result = autolinker.link( "TLDs come from en.wikipedia.org/wiki/IANA_(disambiguation)." );
 					expect( result ).toBe( 'TLDs come from <a href="http://en.wikipedia.org/wiki/IANA_(disambiguation)">en.wikipedia.org/wiki/IANA_(disambiguation)</a>.' );
-
+					
 					result = autolinker.link( "MSDN has a great article at http://msdn.microsoft.com/en-us/library/aa752574(VS.85).aspx." );
 					expect( result ).toBe( 'MSDN has a great article at <a href="http://msdn.microsoft.com/en-us/library/aa752574(VS.85).aspx">msdn.microsoft.com/en-us/library/aa752574(VS.85).aspx</a>.' );
 				} );
-
-
+				
+				
 				it( "should include parentheses in URLs with query strings", function() {
 					var result = autolinker.link( "TLDs come from en.wikipedia.org/wiki?IANA_(disambiguation)." );
 					expect( result ).toBe( 'TLDs come from <a href="http://en.wikipedia.org/wiki?IANA_(disambiguation)">en.wikipedia.org/wiki?IANA_(disambiguation)</a>.' );
-
+					
 					result = autolinker.link( "MSDN has a great article at http://msdn.microsoft.com/en-us/library?aa752574(VS.85).aspx." );
 					expect( result ).toBe( 'MSDN has a great article at <a href="http://msdn.microsoft.com/en-us/library?aa752574(VS.85).aspx">msdn.microsoft.com/en-us/library?aa752574(VS.85).aspx</a>.' );
 				} );
-
-
+				
+				
 				it( "should include parentheses in URLs with hash anchors", function() {
 					var result = autolinker.link( "TLDs come from en.wikipedia.org/wiki#IANA_(disambiguation)." );
 					expect( result ).toBe( 'TLDs come from <a href="http://en.wikipedia.org/wiki#IANA_(disambiguation)">en.wikipedia.org/wiki#IANA_(disambiguation)</a>.' );
-
+					
 					result = autolinker.link( "MSDN has a great article at http://msdn.microsoft.com/en-us/library#aa752574(VS.85).aspx." );
 					expect( result ).toBe( 'MSDN has a great article at <a href="http://msdn.microsoft.com/en-us/library#aa752574(VS.85).aspx">msdn.microsoft.com/en-us/library#aa752574(VS.85).aspx</a>.' );
 				} );
-
-
+				
+				
 				it( "should include parentheses in URLs, when the URL is also in parenthesis itself", function() {
 					var result = autolinker.link( "TLDs come from (en.wikipedia.org/wiki/IANA_(disambiguation))." );
 					expect( result ).toBe( 'TLDs come from (<a href="http://en.wikipedia.org/wiki/IANA_(disambiguation)">en.wikipedia.org/wiki/IANA_(disambiguation)</a>).' );
-
+					
 					result = autolinker.link( "MSDN has a great article at (http://msdn.microsoft.com/en-us/library/aa752574(VS.85).aspx)." );
 					expect( result ).toBe( 'MSDN has a great article at (<a href="http://msdn.microsoft.com/en-us/library/aa752574(VS.85).aspx">msdn.microsoft.com/en-us/library/aa752574(VS.85).aspx</a>).' );
 				} );
-
-
+				
+				
 				it( "should not include a final closing paren in the URL, if it doesn't match an opening paren in the url", function() {
 					var result = autolinker.link( "Click here (google.com) for more details" );
 					expect( result ).toBe( 'Click here (<a href="http://google.com">google.com</a>) for more details' );
 				} );
-
-
+				
+				
 				it( "should not include a final closing paren in the URL when a path exists", function() {
 					var result = autolinker.link( "Click here (google.com/abc) for more details" );
 					expect( result ).toBe( 'Click here (<a href="http://google.com/abc">google.com/abc</a>) for more details' );
 				} );
-
-
+				
+				
 				it( "should not include a final closing paren in the URL when a query string exists", function() {
 					var result = autolinker.link( "Click here (google.com?abc=1) for more details" );
 					expect( result ).toBe( 'Click here (<a href="http://google.com?abc=1">google.com?abc=1</a>) for more details' );
 				} );
-
-
+				
+				
 				it( "should not include a final closing paren in the URL when a hash anchor exists", function() {
 					var result = autolinker.link( "Click here (google.com#abc) for more details" );
 					expect( result ).toBe( 'Click here (<a href="http://google.com#abc">google.com#abc</a>) for more details' );
 				} );
-
-
+				
+				
 				it( "should include escaped parentheses in the URL", function() {
 					var result = autolinker.link( "Here's an example from CodingHorror: http://en.wikipedia.org/wiki/PC_Tools_%28Central_Point_Software%29" );
 					expect( result ).toBe( 'Here\'s an example from CodingHorror: <a href="http://en.wikipedia.org/wiki/PC_Tools_%28Central_Point_Software%29">en.wikipedia.org/wiki/PC_Tools_%28Central_Point_Software%29</a>' );
 				} );
-
-			} );
-
-
+				
+			} );
+		
+		
 			describe( "Special character handling", function() {
-
+			
 				it( "should include $ in URLs", function() {
 					var result = autolinker.link( "Check out pair programming: http://c2.com/cgi/wiki$?VirtualPairProgramming" );
 					expect( result ).toBe( 'Check out pair programming: <a href="http://c2.com/cgi/wiki$?VirtualPairProgramming">c2.com/cgi/wiki$?VirtualPairProgramming</a>' );
 				} );
-
-
+				
+				
 				it( "should include $ in URLs with query strings", function() {
 					var result = autolinker.link( "Check out the image at http://server.com/template?fmt=jpeg&$base=700." );
 					expect( result ).toBe( 'Check out the image at <a href="http://server.com/template?fmt=jpeg&$base=700">server.com/template?fmt=jpeg&$base=700</a>.' );
 				} );
 
-
+				
 				it( "should include * in URLs", function() {
 					var result = autolinker.link( "Google from wayback http://wayback.archive.org/web/*/http://google.com" );
 					expect( result ).toBe( 'Google from wayback <a href="http://wayback.archive.org/web/*/http://google.com">wayback.archive.org/web/*/http://google.com</a>' );
 				} );
-
-
+				
+				
 				it( "should include * in URLs with query strings", function() {
 					var result = autolinker.link( "Twitter search for bob smith https://api.twitter.com/1.1/users/search.json?count=20&q=Bob+*+Smith" );
 					expect( result ).toBe( 'Twitter search for bob smith <a href="https://api.twitter.com/1.1/users/search.json?count=20&q=Bob+*+Smith">api.twitter.com/1.1/users/search.json?count=20&q=Bob+*+Smith</a>' );
 				} );
 
-
+				
 				it( "should include ' in URLs", function() {
 					var result = autolinker.link( "You are a star http://en.wikipedia.org/wiki/You're_a_Star/" );
 					expect( result ).toBe( 'You are a star <a href="http://en.wikipedia.org/wiki/You\'re_a_Star/">en.wikipedia.org/wiki/You\'re_a_Star</a>' );
 				} );
-
-
+				
+				
 				it( "should include ' in URLs with query strings", function() {
 					var result = autolinker.link( "Test google search https://www.google.com/#q=test's" );
 					expect( result ).toBe( 'Test google search <a href="https://www.google.com/#q=test\'s">google.com/#q=test\'s</a>' );
 				} );
-
-
+				
+				
 				it( "should include [ and ] in URLs with query strings", function() {
 					var result = autolinker.link( "Go to https://example.com/api/export/873/?a[]=10&a[]=9&a[]=8&a[]=7&a[]=6 today" );
 					expect( result ).toBe( 'Go to <a href="https://example.com/api/export/873/?a[]=10&a[]=9&a[]=8&a[]=7&a[]=6">example.com/api/export/873/?a[]=10&a[]=9&a[]=8&a[]=7&a[]=6</a> today' );
 				} );
 
 			} );
-
-
+		
+		
 			describe( "URL path, query string, and hash handling", function() {
-
+				
 				it( "should automatically link URLs in the form of yahoo.com/path/to/file.html, handling the path", function() {
 					var result = autolinker.link( "Joe went to yahoo.com/path/to/file.html" );
 					expect( result ).toBe( 'Joe went to <a href="http://yahoo.com/path/to/file.html">yahoo.com/path/to/file.html</a>' );
 				} );
-
-
+				
+				
 				it( "should automatically link URLs in the form of yahoo.com?hi=1, handling the query string", function() {
 					var result = autolinker.link( "Joe went to yahoo.com?hi=1" );
 					expect( result ).toBe( 'Joe went to <a href="http://yahoo.com?hi=1">yahoo.com?hi=1</a>' );
 				} );
-
-
+				
+				
 				it( "should automatically link URLs in the form of yahoo.com#index1, handling the hash", function() {
 					var result = autolinker.link( "Joe went to yahoo.com#index1" );
 					expect( result ).toBe( 'Joe went to <a href="http://yahoo.com#index1">yahoo.com#index1</a>' );
 				} );
-
-
+				
+				
 				it( "should automatically link URLs in the form of yahoo.com/path/to/file.html?hi=1, handling the path and the query string", function() {
 					var result = autolinker.link( "Joe went to yahoo.com/path/to/file.html?hi=1" );
 					expect( result ).toBe( 'Joe went to <a href="http://yahoo.com/path/to/file.html?hi=1">yahoo.com/path/to/file.html?hi=1</a>' );
 				} );
-
-
+				
+				
 				it( "should automatically link URLs in the form of yahoo.com/path/to/file.html#index1, handling the path and the hash", function() {
 					var result = autolinker.link( "Joe went to yahoo.com/path/to/file.html#index1" );
 					expect( result ).toBe( 'Joe went to <a href="http://yahoo.com/path/to/file.html#index1">yahoo.com/path/to/file.html#index1</a>' );
 				} );
-
-
+				
+				
 				it( "should automatically link URLs in the form of yahoo.com/path/to/file.html?hi=1#index1, handling the path, query string, and hash", function() {
 					var result = autolinker.link( "Joe went to yahoo.com/path/to/file.html?hi=1#index1" );
 					expect( result ).toBe( 'Joe went to <a href="http://yahoo.com/path/to/file.html?hi=1#index1">yahoo.com/path/to/file.html?hi=1#index1</a>' );
 				} );
-
-
+				
+				
 				it( "should automatically link a URL with a complex hash (such as a Google Analytics url)", function() {
 					var result = autolinker.link( "Joe went to https://www.google.com/analytics/web/?pli=1#my-reports/Obif-Y6qQB2xAJk0ZZE1Zg/a4454143w36378534p43704543/%3F.date00%3D20120314%26_.date01%3D20120314%268534-table.rowStart%3D0%268534-table.rowCount%3D25/ and analyzed his analytics" );
 					expect( result ).toBe( 'Joe went to <a href="https://www.google.com/analytics/web/?pli=1#my-reports/Obif-Y6qQB2xAJk0ZZE1Zg/a4454143w36378534p43704543/%3F.date00%3D20120314%26_.date01%3D20120314%268534-table.rowStart%3D0%268534-table.rowCount%3D25/">google.com/analytics/web/?pli=1#my-reports/Obif-Y6qQB2xAJk0ZZE1Zg/a4454143w36378534p43704543/%3F.date00%3D20120314%26_.date01%3D20120314%268534-table.rowStart%3D0%268534-table.rowCount%3D25</a> and analyzed his analytics' );
 				} );
-
-
+				
+		
 				it( "should automatically link URLs in the form of 'http://yahoo.com/sports.', without including the trailing period", function() {
 					var result = autolinker.link( "Joe went to http://yahoo.com/sports." );
 					expect( result ).toBe( 'Joe went to <a href="http://yahoo.com/sports">yahoo.com/sports</a>.' );
 				} );
-
-
+				
+				
 				it( "should remove trailing slash from 'http://yahoo.com/'", function() {
 					var result = autolinker.link( "Joe went to http://yahoo.com/." );
 					expect( result ).toBe( 'Joe went to <a href="http://yahoo.com/">yahoo.com</a>.' );
 				} );
-
-
+				
+				
 				it( "should remove trailing slash from 'http://yahoo.com/sports/'", function() {
 					var result = autolinker.link( "Joe went to http://yahoo.com/sports/." );
 					expect( result ).toBe( 'Joe went to <a href="http://yahoo.com/sports/">yahoo.com/sports</a>.' );
 				} );
-
-			} );
-
-
+				
+			} );
+		
+		
 			it( "should automatically link multiple URLs in the same input string", function() {
 				var result = autolinker.link( 'Joe went to http://yahoo.com and http://google.com' );
 				expect( result ).toBe( 'Joe went to <a href="http://yahoo.com">yahoo.com</a> and <a href="http://google.com">google.com</a>' );
 			} );
-
+		
 		} );
-
-
+	
+		
 		describe( "email address linking", function() {
-
+			
 			it( "should automatically link an email address which is the only text in the string", function() {
 				var result = autolinker.link( "joe@joe.com" );
 				expect( result ).toBe( '<a href="mailto:joe@joe.com">joe@joe.com</a>' );
 			} );
-
-
+			
+			
 			it( "should automatically link email addresses at the start of the string", function() {
 				var result = autolinker.link( "joe@joe.com is Joe's email" );
 				expect( result ).toBe( '<a href="mailto:joe@joe.com">joe@joe.com</a> is Joe\'s email' );
 			} );
-
-
+		
+		
 			it( "should automatically link an email address in the middle of the string", function() {
 				var result = autolinker.link( "Joe's email is joe@joe.com because it is" );
 				expect( result ).toBe( 'Joe\'s email is <a href="mailto:joe@joe.com">joe@joe.com</a> because it is' );
 			} );
-
-
+			
+			
 			it( "should automatically link email addresses at the end of the string", function() {
 				var result = autolinker.link( "Joe's email is joe@joe.com" );
 				expect( result ).toBe( 'Joe\'s email is <a href="mailto:joe@joe.com">joe@joe.com</a>' );
 			} );
-
-
+			
+			
 			it( "should automatically link email addresses with a period in the 'local part'", function() {
 				var result = autolinker.link( "Joe's email is joe.smith@joe.com" );
 				expect( result ).toBe( 'Joe\'s email is <a href="mailto:joe.smith@joe.com">joe.smith@joe.com</a>' );
 			} );
-
-
+			
+			
 			it( "should automatically link fully-capitalized email addresses", function() {
 				var result = autolinker.link( "Joe's email is JOE@JOE.COM" );
 				expect( result ).toBe( 'Joe\'s email is <a href="mailto:JOE@JOE.COM">JOE@JOE.COM</a>' );
 			} );
-
-
+			
+			
 			it( "should properly link an email address in parenthesis", function() {
 				var result = autolinker.link( "Joe's email is (joe@joe.com)" );
 				expect( result ).toBe( 'Joe\'s email is (<a href="mailto:joe@joe.com">joe@joe.com</a>)' );
 			} );
-
-
+			
+			
 			it( "should NOT automatically link any old word with an @ character in it", function() {
 				var result = autolinker.link( "Hi there@stuff" );
 				expect( result ).toBe( 'Hi there@stuff' );
 			} );
-
+			
 		} );
-
-
+		
+		
 		describe( "twitter handle linking", function() {
-
+			
 			it( "should automatically link a twitter handle which is the only thing in the string", function() {
 				var result = autolinker.link( "@joe_the_man12" );
 				expect( result ).toBe( '<a href="https://twitter.com/joe_the_man12">@joe_the_man12</a>' );
 			} );
-
-
+			
+			
 			it( "should automatically link twitter handles at the beginning of a string", function() {
 				var result = autolinker.link( "@greg is my twitter handle" );
 				expect( result ).toBe( '<a href="https://twitter.com/greg">@greg</a> is my twitter handle' );
 			} );
-
-
+			
+			
 			it( "should automatically link twitter handles in the middle of a string", function() {
 				var result = autolinker.link( "Joe's twitter is @joe_the_man12 today, but what will it be tomorrow?" );
 				expect( result ).toBe( 'Joe\'s twitter is <a href="https://twitter.com/joe_the_man12">@joe_the_man12</a> today, but what will it be tomorrow?' );
 			} );
-
-
+			
+			
 			it( "should automatically link twitter handles at the end of a string", function() {
 				var result = autolinker.link( "Joe's twitter is @joe_the_man12" );
 				expect( result ).toBe( 'Joe\'s twitter is <a href="https://twitter.com/joe_the_man12">@joe_the_man12</a>' );
 			} );
-
-
+			
+			
 			it( "should automatically link twitter handles surrounded by parentheses", function() {
 				var result = autolinker.link( "Joe's twitter is (@joe_the_man12)" );
 				expect( result ).toBe( 'Joe\'s twitter is (<a href="https://twitter.com/joe_the_man12">@joe_the_man12</a>)' );
 			} );
-
-
+			
+			
 			it( "should automatically link twitter handles surrounded by braces", function() {
 				var result = autolinker.link( "Joe's twitter is {@joe_the_man12}" );
 				expect( result ).toBe( 'Joe\'s twitter is {<a href="https://twitter.com/joe_the_man12">@joe_the_man12</a>}' );
 			} );
-
-
+			
+			
 			it( "should automatically link twitter handles surrounded by brackets", function() {
 				var result = autolinker.link( "Joe's twitter is [@joe_the_man12]" );
 				expect( result ).toBe( 'Joe\'s twitter is [<a href="https://twitter.com/joe_the_man12">@joe_the_man12</a>]' );
 			} );
-
-
+			
+			
 			it( "should automatically link multiple twitter handles in a string", function() {
 				var result = autolinker.link( "@greg is tweeting @joe with @josh" );
 				expect( result ).toBe( '<a href="https://twitter.com/greg">@greg</a> is tweeting <a href="https://twitter.com/joe">@joe</a> with <a href="https://twitter.com/josh">@josh</a>' );
 			} );
-
-
+			
+			
 			it( "should automatically liny fully capitalized twitter handles", function() {
 				var result = autolinker.link( "@GREG is tweeting @JOE with @JOSH" );
 				expect( result ).toBe( '<a href="https://twitter.com/GREG">@GREG</a> is tweeting <a href="https://twitter.com/JOE">@JOE</a> with <a href="https://twitter.com/JOSH">@JOSH</a>' );
 			} );
-
+			
 		} );
 
 		describe( "proper handling of HTML in the input string", function() {
-
+		
 			it( "should automatically link URLs past the last HTML tag", function() {
 				var result = autolinker.link( '<p>Joe went to <a href="http://www.yahoo.com">yahoo</a></p> and http://google.com' );
 				expect( result ).toBe( '<p>Joe went to <a href="http://www.yahoo.com">yahoo</a></p> and <a href="http://google.com">google.com</a>' );
 			} );
-
-
+			
+		
 			it( "should NOT automatically link URLs within the attributes of existing HTML tags", function() {
 				var result = autolinker.link( '<p>Joe went to <a href="http://www.yahoo.com">yahoo</a></p>' );
 				expect( result ).toBe( '<p>Joe went to <a href="http://www.yahoo.com">yahoo</a></p>' );
 			} );
-
-
+			
+		
 			it( "should NOT automatically link URLs within the attributes of existing HTML tags when there are prefixed or suffixed spaces in the attribute values", function() {
 				var result = autolinker.link( '<p>Joe went to <a href=" http://www.yahoo.com">yahoo</a></p>' );
 				expect( result ).toBe( '<p>Joe went to <a href=" http://www.yahoo.com">yahoo</a></p>' );
-
+				
 				var result2 = autolinker.link( '<p>Joe went to <a href="http://www.yahoo.com ">yahoo</a></p>' );
 				expect( result2 ).toBe( '<p>Joe went to <a href="http://www.yahoo.com ">yahoo</a></p>' );
 			} );
-
-
+			
+			
 			it( "should NOT automatically link URLs within self-closing tags", function() {
 				var result = autolinker.link( 'Just a flower image <img src="https://farm9.staticflickr.com/8378/8578790632_83c6471f3f_b.jpg" />' );
 				expect( result ).toBe( 'Just a flower image <img src="https://farm9.staticflickr.com/8378/8578790632_83c6471f3f_b.jpg" />' );
 			} );
-
-
+			
+			
 			it( "should NOT automatically link a URL found within the inner text of a pre-existing anchor tag", function() {
 				var result = autolinker.link( '<p>Joe went to <a href="http://www.yahoo.com">yahoo.com</a></p> yesterday.' );
 				expect( result ).toBe( '<p>Joe went to <a href="http://www.yahoo.com">yahoo.com</a></p> yesterday.' );
 			} );
-
-
+			
+			
 			it( "should NOT automatically link a URL found within the inner text of a pre-existing anchor tag, but link others", function() {
 				var result = autolinker.link( '<p>Joe went to google.com, <a href="http://www.yahoo.com">yahoo.com</a>, and weather.com</p> yesterday.' );
 				expect( result ).toBe( '<p>Joe went to <a href="http://google.com">google.com</a>, <a href="http://www.yahoo.com">yahoo.com</a>, and <a href="http://weather.com">weather.com</a></p> yesterday.' );
 			} );
-
-
+			
+			
 			it( "should NOT automatically link an image tag with a URL inside it, inside an anchor tag", function() {
 				var result = autolinker.link( '<a href="http://google.com"><img src="http://google.com/someImage.jpg" /></a>' );
 				expect( result ).toBe( '<a href="http://google.com"><img src="http://google.com/someImage.jpg" /></a>' );
 			} );
-
-
+			
+			
 			it( "should NOT automatically link an image tag with a URL inside it, inside an anchor tag, but match urls around the tags", function() {
 				var result = autolinker.link( 'google.com looks like <a href="http://google.com"><img src="http://google.com/someImage.jpg" /></a> (at google.com)' );
 				expect( result ).toBe( '<a href="http://google.com">google.com</a> looks like <a href="http://google.com"><img src="http://google.com/someImage.jpg" /></a> (at <a href="http://google.com">google.com</a>)' );
 			} );
-
-
+			
+			
 			it( "should NOT automatically link an image tag with a URL inside of it, when it has another attribute which has extraneous spaces surround its value (Issue #45)", function() {
 				var result = autolinker.link( "Testing <img src='http://terryshoemaker.files.wordpress.com/2013/03/placeholder1.jpg' style=' height: 22px; background-color: rgb(0, 188, 204); border-radius: 7px; padding: 2px; margin: 0px 2px;'>" );
 				expect( result ).toBe( "Testing <img src='http://terryshoemaker.files.wordpress.com/2013/03/placeholder1.jpg' style=' height: 22px; background-color: rgb(0, 188, 204); border-radius: 7px; padding: 2px; margin: 0px 2px;'>" );
 			} );
-
-
+			
+			
 			it( "should NOT automatically link a tag within an attribute of another tag (Issue #45)", function() {
 				var result = autolinker.link( '<form class="approval-form" name="thumbsUp" ng-submit="postApproval()"> <button type="submit"> <img class="thumbs-up" ng-click="comment.body=\'<img src=\'http://example.com/api-public/images/wg/w/Rating_and_Approval/icon-thumbs-up.png\' style=\'height: 22px; background-color: rgb(0, 188, 204); border-radius: 7px; padding: 2px; margin: 0px 2px;\'>\'+comment.body;" ng-src="http://example.com/api-public/images/wg/w/Rating_and_Approval/icon-thumbs-up.png"> </button> </form>' );
 				expect( result ).toBe( '<form class="approval-form" name="thumbsUp" ng-submit="postApproval()"> <button type="submit"> <img class="thumbs-up" ng-click="comment.body=\'<img src=\'http://example.com/api-public/images/wg/w/Rating_and_Approval/icon-thumbs-up.png\' style=\'height: 22px; background-color: rgb(0, 188, 204); border-radius: 7px; padding: 2px; margin: 0px 2px;\'>\'+comment.body;" ng-src="http://example.com/api-public/images/wg/w/Rating_and_Approval/icon-thumbs-up.png"> </button> </form>' );
 			} );
-
-
+			
+			
 			it( "should NOT remove `br` tags from the output (Issue #46)", function() {
 				var result = autolinker.link( "Testing<br /> with<br/> br<br> tags" );
 				expect( result ).toBe( "Testing<br /> with<br/> br<br> tags" );
 			} );
-
-
+			
+			
 			it( "should NOT automatically link anything in a !DOCTYPE tag (Issue #53)", function() {
 				var input = '<!DOCTYPE html PUBLIC "-//W3C//DTD XHTML 1.0 Strict//EN" "http://www.w3.org/TR/xhtml1/DTD/xhtml1-strict.dtd">';
-
+				
 				var result = autolinker.link( input );
 				expect( result ).toBe( input );
 			} );
-
-
+			
+			
 			it( "should automatically link tags after a !DOCTYPE tag", function() {
 				var input = [
 					'<!DOCTYPE html PUBLIC "-//W3C//DTD XHTML 1.0 Strict//EN" "http://www.w3.org/TR/xhtml1/DTD/xhtml1-strict.dtd">',
@@ -910,7 +895,7 @@
 						'</body>',
 					'</html>'
 				].join( "" );
-
+				
 				var result = autolinker.link( input );
 				expect( result ).toBe( [
 					'<!DOCTYPE html PUBLIC "-//W3C//DTD XHTML 1.0 Strict//EN" "http://www.w3.org/TR/xhtml1/DTD/xhtml1-strict.dtd">',
@@ -921,16 +906,16 @@
 					'</html>'
 				].join( "" ) );
 			} );
-
-
+			
+			
 			it( "should autolink the link, and not fail with 100% cpu in the Regex engine when presented with the input in issue #54", function() {
 				var inputStr = "Shai ist endlich in Deutschland! Und wir haben gute Nachrichten! <3 Alle, die den Shai-Rasierer kostenlos probieren, machen am Gewinnspiel eines Jahresvorrates Klingen mit. Den Rasierer bekommst Du kostenlos durch diesen Link: http://dorcoshai.de/pb1205ro, und dann machst Du am Gewinnspiel mit! Gefallt mir klicken, wenn Du gern einen Jahresvorrat Shai haben mochtest. (Y)",
 				    result = autolinker.link( inputStr );
-
+				
 				expect( result ).toBe( 'Shai ist endlich in Deutschland! Und wir haben gute Nachrichten! <3 Alle, die den Shai-Rasierer kostenlos probieren, machen am Gewinnspiel eines Jahresvorrates Klingen mit. Den Rasierer bekommst Du kostenlos durch diesen Link: <a href="http://dorcoshai.de/pb1205ro">dorcoshai.de/pb1205ro</a>, und dann machst Du am Gewinnspiel mit! Gefallt mir klicken, wenn Du gern einen Jahresvorrat Shai haben mochtest. (Y)' );
 			} );
-
-
+			
+			
 			it( "should NOT modify the email address with other tags when inside another anchor", function() {
 				var input = [
 					'<div>First name: Subin</div>',
@@ -944,54 +929,54 @@
 						'</a>',
 					'</div>'
 				].join( "" );
-
+				
 				var result = autolinker.link( input );
 				expect( result ).toBe( input );
 			} );
-
-
+			
+			
 			it( "should allow the full range of HTML attribute name characters as specified in the W3C HTML syntax document (http://www.w3.org/TR/html-markup/syntax.html)", function() {
 				// Note: We aren't actually expecting the HTML to be modified by this test
 				var inAndOutHtml = '<ns:p>Foo <a data-qux-="" href="http://www.example.com">Bar<\/a> Baz<\/ns:p>';
 				expect( autolinker.link( inAndOutHtml ) ).toBe( inAndOutHtml );
 			} );
-
-
+	
+	
 			it( "should properly autolink text within namespaced HTML elements, skipping over html elements with urls in attribute values", function() {
 				var html = '<ns:p>Go to google.com or <a data-qux-="test" href="http://www.example.com">Bar<\/a> Baz<\/ns:p>';
-
+				
 				var result = autolinker.link( html );
 				expect( result ).toBe( '<ns:p>Go to <a href="http://google.com">google.com</a> or <a data-qux-="test" href="http://www.example.com">Bar<\/a> Baz<\/ns:p>' );
 			} );
-
-
+			
+			
 			it( "should properly skip over attribute names that could be interpreted as urls, while still autolinking urls in their inner text", function() {
 				var html = '<div google.com anotherAttr yahoo.com>My div that has an attribute of google.com</div>';
-
+				
 				var result = autolinker.link( html );
 				expect( result ).toBe( '<div google.com anotherAttr yahoo.com>My div that has an attribute of <a href="http://google.com">google.com</a></div>' );
 			} );
-
-
+			
+			
 			it( "should properly skip over attribute names that could be interpreted as urls when they have a value, while still autolinking urls in their inner text", function() {
 				var html = '<div google.com="yes" anotherAttr=true yahoo.com="true">My div that has an attribute of google.com</div>';
-
+				
 				var result = autolinker.link( html );
 				expect( result ).toBe( '<div google.com="yes" anotherAttr=true yahoo.com="true">My div that has an attribute of <a href="http://google.com">google.com</a></div>' );
 			} );
-
-
+			
+			
 			it( "should properly skip over attribute names that could be interpreted as urls when they have a value and any number of spaces between attrs, while still autolinking urls in their inner text", function() {
 				var html = '<div  google.com="yes" \t\t anotherAttr=true   yahoo.com="true"  \t>My div that has an attribute of google.com</div>';
-
+				
 				var result = autolinker.link( html );
 				expect( result ).toBe( '<div  google.com="yes" \t\t anotherAttr=true   yahoo.com="true"  \t>My div that has an attribute of <a href="http://google.com">google.com</a></div>' );
 			} );
-
-
+			
+			
 			it( "should properly skip over attribute values that could be interpreted as urls/emails/twitter accts, while still autolinking urls in their inner text", function() {
 				var html = '<div url="google.com" email="asdf@asdf.com" twitter="@asdf">google.com asdf@asdf.com @asdf</div>';
-
+				
 				var result = autolinker.link( html );
 				expect( result ).toBe( [
 					'<div url="google.com" email="asdf@asdf.com" twitter="@asdf">',
@@ -1001,11 +986,11 @@
 					'</div>'
 				].join( "" ) );
 			} );
-
-
+			
+			
 			it( "should properly skip over attribute names and values that could be interpreted as urls/emails/twitter accts, while still autolinking urls in their inner text", function() {
 				var html = '<div google.com="google.com" asdf@asdf.com="asdf@asdf.com" @asdf="@asdf">google.com asdf@asdf.com @asdf</div>';
-
+				
 				var result = autolinker.link( html );
 				expect( result ).toBe( [
 					'<div google.com="google.com" asdf@asdf.com="asdf@asdf.com" @asdf="@asdf">',
@@ -1015,24 +1000,24 @@
 					'</div>'
 				].join( "" ) );
 			} );
-
-
+			
+			
 			it( "should properly handle HTML markup + text nodes that are nested within <a> tags", function() {
 				var html = '<a href="http://google.com"><b>google.com</b></a>';
-
+				
 				var result = autolinker.link( html );
 				expect( result ).toBe( html );
 			} );
-
-
+			
+			
 			it( "should attempt to handle some invalid HTML markup relating to <a> tags, esp if there are extraneous closing </a> tags", function() {
 				var html = '</a><a href="http://google.com">google.com</a>';
-
+				
 				var result = autolinker.link( html );
 				expect( result ).toBe( html );
 			} );
-
-
+			
+			
 			it( "should attempt to handle some more complex invalid HTML markup relating to <a> tags, esp if there are extraneous closing </a> tags", function() {
 				var html = [
 					'</a>',  // invalid
@@ -1044,7 +1029,7 @@
 					'</a>',  // invalid
 					'twitter.com'
 				].join( "" );
-
+				
 				var result = autolinker.link( html );
 				expect( result ).toBe( [
 					'</a>',                                                   // invalid - left alone
@@ -1057,7 +1042,7 @@
 					'<a href="http://twitter.com">twitter.com</a>'            // autolinked text
 				].join( "" ) );
 			} );
-
+			
 
 			it( "should handle &nbsp; after a url and not treat it as a query string", function() {
 				var html = "<p>Joe went to yahoo.com&nbsp;and google.com&nbsp;today</p>";
@@ -1065,32 +1050,32 @@
 				var result = autolinker.link( html );
 				expect( result ).toBe('<p>Joe went to <a href="http://yahoo.com">yahoo.com</a>&nbsp;and <a href="http://google.com">google.com</a>&nbsp;today</p>');
 			} );
-
-
+			
+			
 			it( "should handle HTML entities like &nbsp; within a non-autolinked part of a text node, properly appending it to the output", function() {
 				var html = "Joe went to yahoo.com and used HTML&nbsp;entities like &gt; and &lt; google.com";
 
 				var result = autolinker.link( html );
 				expect( result ).toBe( 'Joe went to <a href="http://yahoo.com">yahoo.com</a> and used HTML&nbsp;entities like &gt; and &lt; <a href="http://google.com">google.com</a>');
 			} );
-
-
+			
+			
 			it( "should handle &amp; inside a url and not ignore it", function() {
 				var html = "<p>Joe went to example.com?arg=1&amp;arg=2&amp;arg=3</p>";
-
+				
 				var result = autolinker.link( html );
 				expect( result ).toBe( '<p>Joe went to <a href="http://example.com?arg=1&arg=2&arg=3">example.com?arg=1&amp;arg=2&amp;arg=3</a></p>' );
 			} );
-
-
+			
+			
 			it( "should handle line breaks inside an HTML tag, not accidentally autolinking a URL within the tag", function() {
 				var html = '<a href="http://close.io/" style="font-family: Helvetica,\nArial">http://close.io</a>';
-
+				
 				var result = autolinker.link( html );
 				expect( result ).toBe( '<a href="http://close.io/" style="font-family: Helvetica,\nArial">http://close.io</a>' );
 			} );
 
-
+			
 			it( "should handle a URL inside an HTML-encoded anchor tag (Issue #76)", function() {
 				var html = "Joe learned about anchor tags on the &lt;a href=&quot;http://www.w3schools.com/aaa&quot;&gt;W3SCHOOLS&lt;/a&gt; site ...";
 				var tobe = "Joe learned about anchor tags on the &lt;a href=&quot;<a href=\"http://www.w3schools.com/aaa\">w3schools.com/aaa</a>&quot;&gt;W3SCHOOLS&lt;/a&gt; site ...";
@@ -1098,80 +1083,80 @@
 				var result = autolinker.link( html );
 				expect( result ).toBe( tobe );
 			} );
-
+			
 		} );
-
-
+		
+		
 		describe( "`newWindow` option", function() {
-
+		
 			it( "should not add target=\"_blank\" when the 'newWindow' option is set to false", function() {
 				var result = Autolinker.link( "Test http://url.com", { newWindow: false } );
 				expect( result ).toBe( 'Test <a href="http://url.com">url.com</a>' );
 			} );
-
-
+		
+			
 			it( "should add target=\"_blank\" when the 'newWindow' option is set to true", function() {
 				var result = Autolinker.link( "Test http://url.com", { newWindow: true } );
 				expect( result ).toBe( 'Test <a href="http://url.com" target="_blank">url.com</a>' );
 			} );
-
+			
 		} );
-
-
+		
+		
 		describe( "`stripPrefix` option", function() {
-
+		
 			it( "should not remove the prefix for non-http protocols", function() {
 				var result = Autolinker.link( "Test file://execute-virus.com", { stripPrefix: true, newWindow: false } );
 				expect( result ).toBe( 'Test <a href="file://execute-virus.com">file://execute-virus.com</a>' );
 			} );
-
-
+			
+			
 			it( "should remove 'http://www.' when the 'stripPrefix' option is set to `true`", function() {
 				var result = Autolinker.link( "Test http://www.url.com", { stripPrefix: true, newWindow: false } );
 				expect( result ).toBe( 'Test <a href="http://www.url.com">url.com</a>' );
 			} );
-
-
+			
+			
 			it( "should not remove 'http://www.' when the 'stripPrefix' option is set to `false`", function() {
 				var result = Autolinker.link( "Test http://www.url.com", { stripPrefix: false, newWindow: false } );
 				expect( result ).toBe( 'Test <a href="http://www.url.com">http://www.url.com</a>' );
 			} );
-
-
+			
+			
 			it( "should remove the prefix by default", function() {
 				var result = Autolinker.link( "Test http://www.url.com", { newWindow: false } );
 				expect( result ).toBe( 'Test <a href="http://www.url.com">url.com</a>' );
 			} );
-
+			
 		} );
-
-
+		
+		
 		describe( "`truncate` option", function() {
-
+		
 			it( "should truncate long a url/email/twitter to the given number of characters with the 'truncate' option specified", function() {
 				var result = Autolinker.link( "Test http://url.com/with/path", { truncate: 12, newWindow: false } );
-
+				
 				expect( result ).toBe( 'Test <a href="http://url.com/with/path">url.com/wi..</a>' );
 			} );
-
-
+			
+			
 			it( "should leave a url/email/twitter alone if the length of the url is exactly equal to the length of the 'truncate' option", function() {
 				var result = Autolinker.link( "Test http://url.com/with/path", { truncate: 'url.com/with/path'.length, newWindow: false } );  // the exact length of the link
-
+				
 				expect( result ).toBe( 'Test <a href="http://url.com/with/path">url.com/with/path</a>' );
 			} );
-
-
+			
+			
 			it( "should leave a url/email/twitter alone if it does not exceed the given number of characters provided in the 'truncate' option", function() {
 				var result = Autolinker.link( "Test http://url.com/with/path", { truncate: 25, newWindow: false } );  // just a random high number
-
+				
 				expect( result ).toBe( 'Test <a href="http://url.com/with/path">url.com/with/path</a>' );
 			} );
-
+			
 		} );
-
+		
 		describe( "`className` option", function() {
-
+		
 			it( "should not add className when the 'className' option is not a string with at least 1 character", function() {
 				var result = Autolinker.link( "Test http://url.com" );
 				expect( result ).toBe( 'Test <a href="http://url.com" target="_blank">url.com</a>' );
@@ -1183,29 +1168,29 @@
 				expect( result ).toBe( 'Test <a href="http://url.com" target="_blank">url.com</a>' );
 			} );
 
-
+			
 			it( "should add className to links", function() {
 				var result = Autolinker.link( "Test http://url.com", { className: 'myLink' } );
 				expect( result ).toBe( 'Test <a href="http://url.com" class="myLink myLink-url" target="_blank">url.com</a>' );
 			} );
 
-
+			
 			it( "should add className to email links", function() {
 				var result = Autolinker.link( "Iggy's email is mr@iggypop.com", { email: true, className: 'myLink' } );
 				expect( result ).toBe( 'Iggy\'s email is <a href="mailto:mr@iggypop.com" class="myLink myLink-email" target="_blank">mr@iggypop.com</a>' );
 			} );
 
-
+			
 			it( "should add className to twitter links", function() {
 				var result = Autolinker.link( "hi from @iggypopschest", { twitter: true, className: 'myLink' } );
 				expect( result ).toBe( 'hi from <a href="https://twitter.com/iggypopschest" class="myLink myLink-twitter" target="_blank">@iggypopschest</a>' );
 			} );
-
+			
 		} );
-
-
+		
+		
 		describe( "`urls`, `email`, and `twitter` options", function() {
-
+			
 			it( "should link all 3 types if all 3 urls/email/twitter options are enabled", function() {
 				var result = Autolinker.link( "Website: asdf.com, Email: asdf@asdf.com, Twitter: @asdf", { newWindow: false } );
 				expect( result ).toBe( [
@@ -1214,8 +1199,8 @@
 					'Twitter: <a href="https://twitter.com/asdf">@asdf</a>'
 				].join( ", " ) );
 			} );
-
-
+			
+			
 			it( "should not link urls when they are disabled", function() {
 				var result = Autolinker.link( "Website: asdf.com, Email: asdf@asdf.com, Twitter: @asdf", { newWindow: false, urls: false } );
 				expect( result ).toBe( [
@@ -1224,8 +1209,8 @@
 					'Twitter: <a href="https://twitter.com/asdf">@asdf</a>'
 				].join( ", " ) );
 			} );
-
-
+			
+			
 			it( "should not link email addresses when they are disabled", function() {
 				var result = Autolinker.link( "Website: asdf.com, Email: asdf@asdf.com, Twitter: @asdf", { newWindow: false, email: false } );
 				expect( result ).toBe( [
@@ -1234,8 +1219,8 @@
 					'Twitter: <a href="https://twitter.com/asdf">@asdf</a>'
 				].join( ", " ) );
 			} );
-
-
+			
+			
 			it( "should not link Twitter handles when they are disabled", function() {
 				var result = Autolinker.link( "Website: asdf.com, Email: asdf@asdf.com, Twitter: @asdf", { newWindow: false, twitter: false } );
 				expect( result ).toBe( [
@@ -1244,129 +1229,129 @@
 					'Twitter: @asdf'
 				].join( ", " ) );
 			} );
-
+			
 		} );
-
-
+		
+		
 		describe( "`replaceFn` option", function() {
 			var returnTrueFn = function() { return true; },
 			    returnFalseFn = function() { return false; };
-
-
+			
+			
 			it( "should populate a UrlMatch object with the appropriate properties", function() {
 				var replaceFnCallCount = 0;
 				var result = Autolinker.link( "Website: asdf.com ", {  // purposeful trailing space
 					replaceFn : function( autolinker, match ) {
 						replaceFnCallCount++;
-
+						
 						expect( match.getMatchedText() ).toBe( 'asdf.com' );
 						expect( match.getUrl() ).toBe( 'http://asdf.com' );
 					}
 				} );
-
+				
 				expect( replaceFnCallCount ).toBe( 1 );  // make sure the replaceFn was called
 			} );
-
-
+			
+			
 			it( "should populate an EmailMatch object with the appropriate properties", function() {
 				var replaceFnCallCount = 0;
 				var result = Autolinker.link( "Email: asdf@asdf.com ", {  // purposeful trailing space
 					replaceFn : function( autolinker, match ) {
 						replaceFnCallCount++;
-
+						
 						expect( match.getMatchedText() ).toBe( 'asdf@asdf.com' );
 						expect( match.getEmail() ).toBe( 'asdf@asdf.com' );
 					}
 				} );
-
+				
 				expect( replaceFnCallCount ).toBe( 1 );  // make sure the replaceFn was called
 			} );
-
-
+			
+			
 			it( "should populate a TwitterMatch object with the appropriate properties", function() {
 				var replaceFnCallCount = 0;
 				var result = Autolinker.link( "Twitter: @myTwitter ", {  // purposeful trailing space
 					replaceFn : function( autolinker, match ) {
 						replaceFnCallCount++;
-
+						
 						expect( match.getMatchedText() ).toBe( '@myTwitter' );
 						expect( match.getTwitterHandle() ).toBe( 'myTwitter' );
 					}
 				} );
-
+				
 				expect( replaceFnCallCount ).toBe( 1 );  // make sure the replaceFn was called
 			} );
-
-
+			
+			
 			it( "should replace the match as Autolinker would normally do when `true` is returned from the `replaceFn`", function() {
-				var result = Autolinker.link( "Website: asdf.com, Email: asdf@asdf.com, Twitter: @asdf", {
+				var result = Autolinker.link( "Website: asdf.com, Email: asdf@asdf.com, Twitter: @asdf", { 
 					newWindow : false,  // just to suppress the target="_blank" from the output for this test
 					replaceFn : returnTrueFn
 				} );
-
+				
 				expect( result ).toBe( [
 					'Website: <a href="http://asdf.com">asdf.com</a>',
 					'Email: <a href="mailto:asdf@asdf.com">asdf@asdf.com</a>',
 					'Twitter: <a href="https://twitter.com/asdf">@asdf</a>'
 				].join( ", " ) );
 			} );
-
-
+			
+			
 			it( "should replace the match as Autolinker would normally do when there is no return value (i.e. `undefined` is returned) from the `replaceFn`", function() {
-				var result = Autolinker.link( "Website: asdf.com, Email: asdf@asdf.com, Twitter: @asdf", {
+				var result = Autolinker.link( "Website: asdf.com, Email: asdf@asdf.com, Twitter: @asdf", { 
 					newWindow : false,  // just to suppress the target="_blank" from the output for this test
 					replaceFn : function() {}  // no return value (`undefined` is returned)
 				} );
-
+				
 				expect( result ).toBe( [
 					'Website: <a href="http://asdf.com">asdf.com</a>',
 					'Email: <a href="mailto:asdf@asdf.com">asdf@asdf.com</a>',
 					'Twitter: <a href="https://twitter.com/asdf">@asdf</a>'
 				].join( ", " ) );
 			} );
-
-
+			
+			
 			it( "should leave the match as-is when `false` is returned from the `replaceFn`", function() {
 				var result = Autolinker.link( "Website: asdf.com, Email: asdf@asdf.com, Twitter: @asdf", {
 					replaceFn : returnFalseFn
 				} );
-
+				
 				expect( result ).toBe( [
 					'Website: asdf.com',
 					'Email: asdf@asdf.com',
 					'Twitter: @asdf'
 				].join( ", " ) );
 			} );
-
-
+			
+			
 			it( "should use a string returned from the `replaceFn` as the HTML that is replaced in the input", function() {
 				var result = Autolinker.link( "Website: asdf.com, Email: asdf@asdf.com, Twitter: @asdf", {
 					replaceFn : function() { return "test"; }
 				} );
-
+				
 				expect( result ).toBe( "Website: test, Email: test, Twitter: test" );
 			} );
-
-
+			
+			
 			it( "should allow an Autolinker.HtmlTag instance to be returned from the `replaceFn`, and use that as the HTML to be replaced from the input", function() {
 				var result = Autolinker.link( "Website: asdf.com", {
 					newWindow : false,
-
+					
 					replaceFn : function( autolinker, match ) {
 						var tag = autolinker.getTagBuilder().build( match );
 						tag.setInnerHtml( 'asdf!' );  // just to check that we're replacing with the returned `tag` instance
 						return tag;
 					}
 				} );
-
+				
 				expect( result ).toBe( 'Website: <a href="http://asdf.com">asdf!</a>' );
 			} );
-
-
+			
+			
 			it( "should allow an Autolinker.HtmlTag instance to be modified before being returned from the `replaceFn`", function() {
 				var result = Autolinker.link( "Website: asdf.com", {
 					newWindow : false,
-
+					
 					replaceFn : function( autolinker, match ) {
 						var tag = autolinker.getTagBuilder().build( match );
 						tag.addClass( 'test' );
@@ -1375,53 +1360,53 @@
 						return tag;
 					}
 				} );
-
+				
 				expect( result ).toBe( 'Website: <a href="http://asdf.com" class="test test2" rel="nofollow">asdf.com</a>' );
 			} );
-
-
+			
+			
 			it( "should not drop a trailing parenthesis of a URL match if the `replaceFn` returns false", function() {
 				var result = Autolinker.link( "Go to the website (asdf.com) and see", {
 					newWindow : false,
 					replaceFn : returnFalseFn
 				} );
-
+				
 				expect( result ).toBe( 'Go to the website (asdf.com) and see' );
 			} );
-
-
+			
+			
 			describe( 'special cases which check the `prefixStr` and `suffixStr` vars in the code', function() {
-
+			
 				it( "should leave the match as-is when the `replaceFn` returns `false` for a Twitter match", function() {
 					var result = Autolinker.link( "@asdf", { replaceFn: returnFalseFn } );
 					expect( result ).toBe( "@asdf" );
-
+					
 					var result2 = Autolinker.link( "Twitter: @asdf", { replaceFn: returnFalseFn } );
 					expect( result2 ).toBe( "Twitter: @asdf" );
 				} );
-
-
+				
+				
 				it( "should leave the match as-is when the `replaceFn` returns `false`, and the URL was wrapped in parenthesis", function() {
 					var result = Autolinker.link( "Go to (yahoo.com) my friend", { replaceFn: returnFalseFn } );
 					expect( result ).toBe( "Go to (yahoo.com) my friend" );
-
+					
 					var result2 = Autolinker.link( "Go to en.wikipedia.org/wiki/IANA_(disambiguation) my friend", { replaceFn: returnFalseFn } );
 					expect( result2 ).toBe( "Go to en.wikipedia.org/wiki/IANA_(disambiguation) my friend" );
-
+					
 					var result3 = Autolinker.link( "Go to (en.wikipedia.org/wiki/IANA_(disambiguation)) my friend", { replaceFn: returnFalseFn } );
 					expect( result3 ).toBe( "Go to (en.wikipedia.org/wiki/IANA_(disambiguation)) my friend" );
 				} );
-
-
+				
+				
 				it( "should leave the match as-is when the `replaceFn` returns `false`, and the URL was a protocol-relative match", function() {
 					var result = Autolinker.link( "Go to //yahoo.com my friend", { replaceFn: returnFalseFn } );
 					expect( result ).toBe( "Go to //yahoo.com my friend" );
 				} );
-
-			} );
-
+				
+			} );
+			
 		} );
-
+		
 	} );
-
+	
 } );