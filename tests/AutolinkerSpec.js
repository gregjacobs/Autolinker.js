--- conflicted
+++ resolved
@@ -213,15 +213,14 @@
 					expect( result ).toBe( 'Joe went to <a href="http://localhost:8000#page=index">localhost:8000#page=index</a> today.' );
 				} );
 
-<<<<<<< HEAD
 				it( "should automatically link a URL with accented characters", function() {
 					var result = autolinker.link( "Joe went to http://mañana.com today." );
 					expect( result ).toBe( 'Joe went to <a href="http://mañana.com">mañana.com</a> today.' );
-=======
+				} );
+
 				it( "should automatically link cyrillic URLs", function() {
 					var result = autolinker.link( "Joe went to https://ru.wikipedia.org/wiki/Кириллица" );
 					expect( result ).toBe( 'Joe went to <a href="https://ru.wikipedia.org/wiki/Кириллица">ru.wikipedia.org/wiki/Кириллица</a>' );
->>>>>>> 61da2ff6
 				} );
 
 				describe( "protocol linking", function() {
