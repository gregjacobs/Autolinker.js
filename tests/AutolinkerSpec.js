/*global Autolinker, _, describe, beforeEach, afterEach, it, expect */
describe( "Autolinker", function() {

	describe( "instantiating and using as a class", function() {

		it( "should configure the instance with configuration options, and then be able to execute the link() method", function() {
			var autolinker = new Autolinker( { newWindow: false, truncate: 25 } );

			var result = autolinker.link( "Check out http://www.yahoo.com/some/long/path/to/a/file" );
			expect( result ).toBe( 'Check out <a href="http://www.yahoo.com/some/long/path/to/a/file">yahoo.com/some/long/pat..</a>' );
		} );

	} );


	describe( "config checking", function() {

		describe( "no configs", function() {

			it( "should default to the default options if no `cfg` object is provided (namely, `newWindow: true`)", function() {
				expect( Autolinker.link( "Welcome to google.com" ) ).toBe( 'Welcome to <a href="http://google.com" target="_blank" rel="noopener noreferrer">google.com</a>' );
			} );

		} );

		describe( "`hashtag` cfg", function() {

			it( "should throw if `hashtag` is a value other than `false` or one of the valid service names", function() {
				expect( function() {
					new Autolinker( { hashtag: true } );  // `true` is an invalid value - must be a service name
				} ).toThrowError( "invalid `hashtag` cfg - see docs" );

				expect( function() {
					new Autolinker( { hashtag: 'non-existent-service' } );
				} ).toThrowError( "invalid `hashtag` cfg - see docs" );
			} );


			it( "should not throw for the valid service name 'twitter'", function() {
				expect( function() {
					new Autolinker( { hashtag: 'twitter' } );
				} ).not.toThrow();
			} );


			it( "should not throw for the valid service name 'facebook'", function() {
				expect( function() {
					new Autolinker( { hashtag: 'facebook' } );
				} ).not.toThrow();
			} );


			it( "should not throw for the valid service name 'instagram'", function() {
				expect( function() {
					new Autolinker( { hashtag: 'instagram' } );
				} ).not.toThrow();
			} );

		} );


		describe( '`mention` cfg', function() {

			it( "should throw if `mention` is a value other than `false` or one of the valid service names", function() {
				expect( function() {
					new Autolinker( { mention: true } );  // `true` is an invalid value - must be a service name
				} ).toThrowError( "invalid `mention` cfg - see docs" );

				expect( function() {
					new Autolinker( { mention: 'non-existent-service' } );
				} ).toThrowError( "invalid `mention` cfg - see docs" );
			} );


			it( "should not throw for the valid service name 'twitter'", function() {
				expect( function() {
					new Autolinker( { mention: 'twitter' } );
				} ).not.toThrow();
			} );


			it( "should not throw for the valid service name 'instagram'", function() {
				expect( function() {
					new Autolinker( { mention: 'instagram' } );
				} ).not.toThrow();
			} );

		} );

	} );


	describe( "link() method", function() {
		var autolinker,
		    twitterAutolinker;

		beforeEach( function() {
			autolinker = new Autolinker( { newWindow: false } );  // so that target="_blank" is not added to resulting autolinked URLs
			twitterAutolinker = new Autolinker( { mention: 'twitter', newWindow: false } );
		} );


		it( 'should return an empty string when provided `undefined` as its argument', function() {
			expect( autolinker.link( undefined ) ).toBe( '' );
		} );

		it( 'should return an empty string when provided `null` as its argument', function() {
			expect( autolinker.link( null ) ).toBe( '' );
		} );


		describe( "URL linking", function() {

			describe( "protocol-prefixed URLs (i.e. URLs starting with http:// or https://)", function() {

				it( "should automatically link URLs in the form of http://yahoo.com", function() {
					var result = autolinker.link( "Joe went to http://yahoo.com" );
					expect( result ).toBe( 'Joe went to <a href="http://yahoo.com">yahoo.com</a>' );
				} );


				it( "should automatically link localhost URLs when there is a protocol", function() {
					var result = autolinker.link( "Joe went to http://localhost today" );
					expect( result ).toBe( 'Joe went to <a href="http://localhost">localhost</a> today' );
				} );


				it( "should automatically link localhost URLs when there is a protocol and port", function() {
					var result = autolinker.link( "Joe went to http://localhost:8000 today" );
					expect( result ).toBe( 'Joe went to <a href="http://localhost:8000">localhost:8000</a> today' );
				} );


				it( "should automatically link localhost URLs when there is a protocol, port, and path", function() {
					var result = autolinker.link( "Joe went to http://localhost:8000/abc today" );
					expect( result ).toBe( 'Joe went to <a href="http://localhost:8000/abc">localhost:8000/abc</a> today' );
				} );


				it( "should automatically link localhost URLs when there is a protocol, port, and query string", function() {
					var result = autolinker.link( "Joe went to http://localhost:8000?abc today" );
					expect( result ).toBe( 'Joe went to <a href="http://localhost:8000?abc">localhost:8000?abc</a> today' );
				} );


				it( "should automatically link localhost URLs when there is a protocol, port, and hash", function() {
					var result = autolinker.link( "Joe went to http://localhost:8000#abc today" );
					expect( result ).toBe( 'Joe went to <a href="http://localhost:8000#abc">localhost:8000#abc</a> today' );
				} );


				it( "should not include [?!:,.;] chars if at the end of the URL", function() {
					var result1 = autolinker.link( "Joe went to http://localhost:8000? today" );
					expect( result1 ).toBe( 'Joe went to <a href="http://localhost:8000">localhost:8000</a>? today' );
					var result2 = autolinker.link( "Joe went to http://localhost:8000! today" );
					expect( result2 ).toBe( 'Joe went to <a href="http://localhost:8000">localhost:8000</a>! today' );
					var result3 = autolinker.link( "Joe went to http://localhost:8000: today" );
					expect( result3 ).toBe( 'Joe went to <a href="http://localhost:8000">localhost:8000</a>: today' );
					var result4 = autolinker.link( "Joe went to http://localhost:8000, today" );
					expect( result4 ).toBe( 'Joe went to <a href="http://localhost:8000">localhost:8000</a>, today' );
					var result5 = autolinker.link( "Joe went to http://localhost:8000. today" );
					expect( result5 ).toBe( 'Joe went to <a href="http://localhost:8000">localhost:8000</a>. today' );
					var result6 = autolinker.link( "Joe went to http://localhost:8000; today" );
					expect( result6 ).toBe( 'Joe went to <a href="http://localhost:8000">localhost:8000</a>; today' );
				} );


				it( "should exclude invalid chars after TLD", function() {
					var result1 = autolinker.link( "Joe went to http://www.yahoo.com's today" );
					expect( result1 ).toBe( 'Joe went to <a href="http://www.yahoo.com">yahoo.com</a>\'s today' );
					var result2 = autolinker.link( "Joe went to https://www.yahoo.com/foo's today" );
					expect( result2 ).toBe( 'Joe went to <a href="https://www.yahoo.com/foo\'s">yahoo.com/foo\'s</a> today' );
					var result3 = autolinker.link( "Joe went to http://www.yahoo.com's/foo today" );
					expect( result3 ).toBe( 'Joe went to <a href="http://www.yahoo.com">yahoo.com</a>\'s/foo today' );
				} );


				it( "should automatically link URLs in the form of http://www.yahoo.com (i.e. protocol and 'www' prefix)", function() {
					var result = autolinker.link( "Joe went to http://www.yahoo.com" );
					expect( result ).toBe( 'Joe went to <a href="http://www.yahoo.com">yahoo.com</a>' );
				} );


				it( "should automatically link https URLs in the form of https://yahoo.com", function() {
					var result = autolinker.link( "Joe went to https://www.yahoo.com" );
					expect( result ).toBe( 'Joe went to <a href="https://www.yahoo.com">yahoo.com</a>' );
				} );


				it( 'should automatically link URLs with IP addresses', function() {
					var result = autolinker.link( 'http://66.102.7.147' );
					expect( result ).toBe( '<a href="http://66.102.7.147">66.102.7.147</a>' );
				} );


				it( 'should automatically link URLs with IP addresses and a port number', function() {
					var result = autolinker.link( 'http://10.0.0.108:9000/' );
					expect( result ).toBe( '<a href="http://10.0.0.108:9000/">10.0.0.108:9000</a>' );
				} );


				it( "should automatically link capitalized URLs", function() {
					var result = autolinker.link( "Joe went to HTTP://WWW.YAHOO.COM" );
					expect( result ).toBe( 'Joe went to <a href="HTTP://WWW.YAHOO.COM">YAHOO.COM</a>' );
				} );


				it( "should automatically link 'yahoo.xyz' (a known TLD), but not 'sencha.etc' (an unknown TLD)", function() {
					var result = autolinker.link( "yahoo.xyz should be linked, sencha.etc should not", { newWindow: false } );
					expect( result ).toBe( '<a href="http://yahoo.xyz">yahoo.xyz</a> should be linked, sencha.etc should not' );
				} );


				it( "should automatically link 'a.museum' (a known TLD), but not 'abc.123'", function() {
					var result = autolinker.link( "a.museum should be linked, but abc.123 should not", { newWindow: false } );
					expect( result ).toBe( '<a href="http://a.museum">a.museum</a> should be linked, but abc.123 should not' );
				} );


				it( "should automatically link URLs in the form of 'http://yahoo.com.', without including the trailing period", function() {
					var result = autolinker.link( "Joe went to http://yahoo.com." );
					expect( result ).toBe( 'Joe went to <a href="http://yahoo.com">yahoo.com</a>.' );
				} );


				it( "should automatically link URLs with a port number", function() {
					var result = autolinker.link( "Joe went to http://yahoo.com:8000 today." );
					expect( result ).toBe( 'Joe went to <a href="http://yahoo.com:8000">yahoo.com:8000</a> today.' );
				} );


				it( "should automatically link URLs with a port number and a following slash", function() {
					var result = autolinker.link( "Joe went to http://yahoo.com:8000/ today." );
					expect( result ).toBe( 'Joe went to <a href="http://yahoo.com:8000/">yahoo.com:8000</a> today.' );
				} );


				it( "should automatically link URLs with a port number and a path", function() {
					var result = autolinker.link( "Joe went to http://yahoo.com:8000/mysite/page today." );
					expect( result ).toBe( 'Joe went to <a href="http://yahoo.com:8000/mysite/page">yahoo.com:8000/mysite/page</a> today.' );
				} );


				it( "should automatically link a localhost URL with a port number and a path", function() {
					var result = autolinker.link( "Joe went to http://localhost:8000/my-page today." );
					expect( result ).toBe( 'Joe went to <a href="http://localhost:8000/my-page">localhost:8000/my-page</a> today.' );
				} );


				it( "should automatically link URLs with a port number and a query string", function() {
					var result = autolinker.link( "Joe went to http://yahoo.com:8000?page=index today." );
					expect( result ).toBe( 'Joe went to <a href="http://yahoo.com:8000?page=index">yahoo.com:8000?page=index</a> today.' );
				} );


				it( "should automatically link a localhost URL with a port number and a query string", function() {
					var result = autolinker.link( "Joe went to http://localhost:8000?page=index today." );
					expect( result ).toBe( 'Joe went to <a href="http://localhost:8000?page=index">localhost:8000?page=index</a> today.' );
				} );


				it( "should automatically link URLs with a port number and a hash string", function() {
					var result = autolinker.link( "Joe went to http://yahoo.com:8000#page=index today." );
					expect( result ).toBe( 'Joe went to <a href="http://yahoo.com:8000#page=index">yahoo.com:8000#page=index</a> today.' );
				} );


				it( "should automatically link a localhost URL with a port number and a hash string", function() {
					var result = autolinker.link( "Joe went to http://localhost:8000#page=index today." );
					expect( result ).toBe( 'Joe went to <a href="http://localhost:8000#page=index">localhost:8000#page=index</a> today.' );
				} );

				it( "should automatically link domain names, paths, query strings, and hashes with numbers in them", function() {
					var result = autolinker.link( "Joe went to https://abc123def.org/path1/2path?param1=value1#hash123z" );
					expect( result ).toBe( 'Joe went to <a href="https://abc123def.org/path1/2path?param1=value1#hash123z">abc123def.org/path1/2path?param1=value1#hash123z</a>' );
				} );

				it( "should automatically link domain names, paths, query strings, and hashes with dashes in them", function() {
					var result = autolinker.link( "Joe went to https://abc-def.org/his-path/?the-param=the-value#the-hash" );
					expect( result ).toBe( 'Joe went to <a href="https://abc-def.org/his-path/?the-param=the-value#the-hash">abc-def.org/his-path/?the-param=the-value#the-hash</a>' );
				} );

				it( "should automatically link domain names, paths, query strings, and hashes with the set of allowed special characters in them", function() {
					var result = autolinker.link( "Link: https://abc123def.org/-+&@#/%=~_()|\'$*[]?!:,.;/?param1=value-+&@#/%=~_()|\'$*[]?!:,.;#hash-+&@#/%=~_()|\'$*[]?!:,.;z" );
					expect( result ).toBe( 'Link: <a href="https://abc123def.org/-+&@#/%=~_()|\'$*[]?!:,.;/?param1=value-+&@#/%=~_()|\'$*[]?!:,.;#hash-+&@#/%=~_()|\'$*[]?!:,.;z">abc123def.org/-+&@#/%=~_()|\'$*[]?!:,.;/?param1=value-+&@#/%=~_()|\'$*[]?!:,.;#hash-+&@#/%=~_()|\'$*[]?!:,.;z</a>' );
				} );

				it( "should automatically link a URL with accented characters", function() {
					var result = autolinker.link( "Joe went to http://mañana.com/mañana?mañana=1#mañana today." );
					expect( result ).toBe( 'Joe went to <a href="http://mañana.com/mañana?mañana=1#mañana">mañana.com/mañana?mañana=1#mañana</a> today.' );
				} );

				it( "should automatically link cyrillic URLs", function() {
					var result = autolinker.link( "Joe went to https://ru.wikipedia.org/wiki/Кириллица?Кириллица=1#Кириллица" );
					expect( result ).toBe( 'Joe went to <a href="https://ru.wikipedia.org/wiki/Кириллица?Кириллица=1#Кириллица">ru.wikipedia.org/wiki/Кириллица?Кириллица=1#Кириллица</a>' );
				} );

				describe( "protocol linking", function() {

					it( "should NOT include preceding ':' introductions without a space", function() {
						var result = autolinker.link( 'the link:http://example.com/' );
						expect( result ).toBe( 'the link:<a href="http://example.com/">example.com</a>' );
					} );


					it( "should autolink protocols with at least one character", function() {
						var result = autolinker.link( 'link this: g://example.com/' );
						expect( result ).toBe( 'link this: <a href="g://example.com/">g://example.com</a>' );
					} );


					it( "should autolink protocols with more than 9 characters (as was the previous upper bound, but it seems protocols may be longer)", function() {
						var result = autolinker.link( 'link this: opaquelocktoken://example' );
						expect( result ).toBe( 'link this: <a href="opaquelocktoken://example">opaquelocktoken://example</a>' );
					} );


					it( "should autolink protocols with digits, dashes, dots, and plus signs in their names", function() {
						var result1 = autolinker.link( 'link this: a1://example' );
						expect( result1 ).toBe( 'link this: <a href="a1://example">a1://example</a>' );

						var result2 = autolinker.link( 'link this: view-source://example' );
						expect( result2 ).toBe( 'link this: <a href="view-source://example">view-source://example</a>' );

						var result3 = autolinker.link( 'link this: iris.xpc://example' );
						expect( result3 ).toBe( 'link this: <a href="iris.xpc://example">iris.xpc://example</a>' );

						var result4 = autolinker.link( 'link this: test+protocol://example' );
						expect( result4 ).toBe( 'link this: <a href="test+protocol://example">test+protocol://example</a>' );

						// Test all allowed non-alpha chars
						var result5 = autolinker.link( 'link this: test+proto-col.123://example' );
						expect( result5 ).toBe( 'link this: <a href="test+proto-col.123://example">test+proto-col.123://example</a>' );
					} );


					it( "should NOT autolink protocols that start with a digit, dash, plus sign, or dot, as per http://tools.ietf.org/html/rfc3986#section-3.1", function() {
						var result = autolinker.link( 'do not link first char: 1a://example' );
						expect( result ).toBe( 'do not link first char: 1<a href="a://example">a://example</a>' );

						var result2 = autolinker.link( 'do not link first char: -a://example' );
						expect( result2 ).toBe( 'do not link first char: -<a href="a://example">a://example</a>' );

						var result3 = autolinker.link( 'do not link first char: +a://example' );
						expect( result3 ).toBe( 'do not link first char: +<a href="a://example">a://example</a>' );

						var result4 = autolinker.link( 'do not link first char: .a://example' );
						expect( result4 ).toBe( 'do not link first char: .<a href="a://example">a://example</a>' );

						var result5 = autolinker.link( 'do not link first char: .aa://example' );
						expect( result5 ).toBe( 'do not link first char: .<a href="aa://example">aa://example</a>' );
					} );


					it( "should NOT autolink possible URLs with the 'javascript:' URI scheme", function() {
						var result = autolinker.link( "do not link javascript:window.alert('hi') please" );
						expect( result ).toBe( "do not link javascript:window.alert('hi') please" );
					} );


					it( "should NOT autolink possible URLs with the 'javascript:' URI scheme, with different upper/lowercase letters in the uri scheme", function() {
						var result = autolinker.link( "do not link JavAscriPt:window.alert('hi') please" );
						expect( result ).toBe( "do not link JavAscriPt:window.alert('hi') please" );
					} );


					it( "should NOT autolink possible URLs with the 'vbscript:' URI scheme", function() {
						var result = autolinker.link( "do not link vbscript:window.alert('hi') please" );
						expect( result ).toBe( "do not link vbscript:window.alert('hi') please" );
					} );


					it( "should NOT autolink possible URLs with the 'vbscript:' URI scheme, with different upper/lowercase letters in the uri scheme", function() {
						var result = autolinker.link( "do not link vBsCriPt:window.alert('hi') please" );
						expect( result ).toBe( "do not link vBsCriPt:window.alert('hi') please" );
					} );


					it( "should NOT automatically link strings of the form 'git:d' (using the heuristic that the domain name does not have a '.' in it)", function() {
						var result = autolinker.link( 'Something like git:d should not be linked as a URL' );
						expect( result ).toBe( 'Something like git:d should not be linked as a URL' );
					} );


					it( "should NOT automatically link strings of the form 'git:domain' (using the heuristic that the domain name does not have a '.' in it)", function() {
						var result = autolinker.link( 'Something like git:domain should not be linked as a URL' );
						expect( result ).toBe( 'Something like git:domain should not be linked as a URL' );
					} );


					it( "should automatically link strings of the form 'git:domain.com', interpreting this as a protocol and domain name", function() {
						var result = autolinker.link( 'Something like git:domain.com should be linked as a URL' );
						expect( result ).toBe( 'Something like <a href="git:domain.com">git:domain.com</a> should be linked as a URL' );
					} );


					it( "should NOT automatically link a string in the form of 'version:1.0'", function() {
						var result = autolinker.link( 'version:1.0' );
						expect( result ).toBe( 'version:1.0' );
					} );


					it( "should NOT automatically link these 'abc:def' style strings", function() {
						var strings = [
							'BEGIN:VCALENDAR',
							'VERSION:1.0',
							'BEGIN:VEVENT',
							'DTSTART:20140401T090000',
							'DTEND:20140401T100000',
							'SUMMARY:Some thing to do',
							'LOCATION:',
							'DESCRIPTION:Just call this guy yeah! Testings',
							'PRIORITY:3',
							'END:VEVENT',
							'END:VCALENDAR',
							'START:123',
							'START:123:SOMETHING'
						];
						var i, len = strings.length, str;

						// Test with just the strings themselves.
						for( i = 0; i < len; i++ ) {
							str = strings[ i ];
							expect( autolinker.link( str ) ).toBe( str );  // none should be autolinked
						}

						// Test with the strings surrounded by other text
						for( i = 0; i < len; i++ ) {
							str = strings[ i ];
							expect( autolinker.link( 'test ' + str + ' test' ) ).toBe( 'test ' + str + ' test' );  // none should be autolinked
						}
					} );

				} );

			} );


			describe( "'www.' prefixed URLs", function() {

				it( "should automatically link URLs in the form of www.yahoo.com, prepending the http:// in this case", function() {
					var result = autolinker.link( "Joe went to www.yahoo.com" );
					expect( result ).toBe( 'Joe went to <a href="http://www.yahoo.com">yahoo.com</a>' );
				} );


				it( "should automatically link URLs in the form of 'www.yahoo.com.', without including the trailing period", function() {
					var result = autolinker.link( "Joe went to www.yahoo.com." );
					expect( result ).toBe( 'Joe went to <a href="http://www.yahoo.com">yahoo.com</a>.' );
				} );


				it( "should automatically link URLs in the form of 'www.yahoo.com:8000' (with a port number)", function() {
					var result = autolinker.link( "Joe went to www.yahoo.com:8000 today" );
					expect( result ).toBe( 'Joe went to <a href="http://www.yahoo.com:8000">yahoo.com:8000</a> today' );
				} );


				it( "should automatically link URLs in the form of 'www.yahoo.com:8000/abc' (with a port number and path)", function() {
					var result = autolinker.link( "Joe went to www.yahoo.com:8000/abc today" );
					expect( result ).toBe( 'Joe went to <a href="http://www.yahoo.com:8000/abc">yahoo.com:8000/abc</a> today' );
				} );


				it( "should automatically link URLs in the form of 'www.yahoo.com:8000?abc' (with a port number and query string)", function() {
					var result = autolinker.link( "Joe went to www.yahoo.com:8000?abc today" );
					expect( result ).toBe( 'Joe went to <a href="http://www.yahoo.com:8000?abc">yahoo.com:8000?abc</a> today' );
				} );


				it( "should automatically link URLs in the form of 'www.yahoo.com:8000#abc' (with a port number and hash)", function() {
					var result = autolinker.link( "Joe went to www.yahoo.com:8000#abc today" );
					expect( result ).toBe( 'Joe went to <a href="http://www.yahoo.com:8000#abc">yahoo.com:8000#abc</a> today' );
				} );


				it( "should automatically link capitalized URLs", function() {
					var result = autolinker.link( "Joe went to WWW.YAHOO.COM today" );
					expect( result ).toBe( 'Joe went to <a href="http://WWW.YAHOO.COM">YAHOO.COM</a> today' );
				} );


				it( "should not include [?!:,.;] chars if at the end of the URL", function() {
					var result1 = autolinker.link( "Joe went to www.yahoo.com? today" );
					expect( result1 ).toBe( 'Joe went to <a href="http://www.yahoo.com">yahoo.com</a>? today' );
					var result2 = autolinker.link( "Joe went to www.yahoo.com! today" );
					expect( result2 ).toBe( 'Joe went to <a href="http://www.yahoo.com">yahoo.com</a>! today' );
					var result3 = autolinker.link( "Joe went to www.yahoo.com: today" );
					expect( result3 ).toBe( 'Joe went to <a href="http://www.yahoo.com">yahoo.com</a>: today' );
					var result4 = autolinker.link( "Joe went to www.yahoo.com, today" );
					expect( result4 ).toBe( 'Joe went to <a href="http://www.yahoo.com">yahoo.com</a>, today' );
					var result5 = autolinker.link( "Joe went to www.yahoo.com. today" );
					expect( result5 ).toBe( 'Joe went to <a href="http://www.yahoo.com">yahoo.com</a>. today' );
					var result6 = autolinker.link( "Joe went to www.yahoo.com; today" );
					expect( result6 ).toBe( 'Joe went to <a href="http://www.yahoo.com">yahoo.com</a>; today' );
				} );


				it( "should exclude invalid chars after TLD", function() {
					var result1 = autolinker.link( "Joe went to www.yahoo.com's today" );
					expect( result1 ).toBe( 'Joe went to <a href="http://www.yahoo.com">yahoo.com</a>\'s today' );
					var result2 = autolinker.link( "Joe went to www.yahoo.com/foo's today" );
					expect( result2 ).toBe( 'Joe went to <a href="http://www.yahoo.com/foo\'s">yahoo.com/foo\'s</a> today' );
					var result3 = autolinker.link( "Joe went to www.yahoo.com's/foo today" );
					expect( result3 ).toBe( 'Joe went to <a href="http://www.yahoo.com">yahoo.com</a>\'s/foo today' );
				} );

				it( "should automatically link a URL with accented characters", function() {
					var result = autolinker.link( "Joe went to http://www.mañana.com today." );
					expect( result ).toBe( 'Joe went to <a href="http://www.mañana.com">mañana.com</a> today.' );
				} );

			} );


			describe( "URLs with no protocol prefix, and no 'www' (i.e. URLs with known TLDs)", function() {

				it( "should automatically link URLs in the form of yahoo.com, prepending the http:// in this case", function() {
					var result = autolinker.link( "Joe went to yahoo.com" );
					expect( result ).toBe( 'Joe went to <a href="http://yahoo.com">yahoo.com</a>' );
				} );


				it( "should automatically link URLs in the form of subdomain.yahoo.com", function() {
					var result = autolinker.link( "Joe went to subdomain.yahoo.com" );
					expect( result ).toBe( 'Joe went to <a href="http://subdomain.yahoo.com">subdomain.yahoo.com</a>' );
				} );


				it( "should automatically link URLs in the form of yahoo.co.uk, prepending the http:// in this case", function() {
					var result = autolinker.link( "Joe went to yahoo.co.uk" );
					expect( result ).toBe( 'Joe went to <a href="http://yahoo.co.uk">yahoo.co.uk</a>' );
				} );


				it( "should automatically link URLs in the form of yahoo.ru, prepending the http:// in this case", function() {
					var result = autolinker.link( "Joe went to yahoo.ru" );
					expect( result ).toBe( 'Joe went to <a href="http://yahoo.ru">yahoo.ru</a>' );
				} );


				it( "should automatically link URLs in the form of 'yahoo.com.', without including the trailing period", function() {
					var result = autolinker.link( "Joe went to yahoo.com." );
					expect( result ).toBe( 'Joe went to <a href="http://yahoo.com">yahoo.com</a>.' );
				} );


				it( "should automatically link URLs in the form of 'yahoo.com:8000' (with a port number)", function() {
					var result = autolinker.link( "Joe went to yahoo.com:8000 today" );
					expect( result ).toBe( 'Joe went to <a href="http://yahoo.com:8000">yahoo.com:8000</a> today' );
				} );


				it( "should automatically link URLs in the form of 'yahoo.com:8000/abc' (with a port number and path)", function() {
					var result = autolinker.link( "Joe went to yahoo.com:8000/abc today" );
					expect( result ).toBe( 'Joe went to <a href="http://yahoo.com:8000/abc">yahoo.com:8000/abc</a> today' );
				} );


				it( "should automatically link URLs in the form of 'yahoo.com:8000?abc' (with a port number and query string)", function() {
					var result = autolinker.link( "Joe went to yahoo.com:8000?abc today" );
					expect( result ).toBe( 'Joe went to <a href="http://yahoo.com:8000?abc">yahoo.com:8000?abc</a> today' );
				} );


				it( "should automatically link URLs in the form of 'yahoo.com:8000#abc' (with a port number and hash)", function() {
					var result = autolinker.link( "Joe went to yahoo.com:8000#abc today" );
					expect( result ).toBe( 'Joe went to <a href="http://yahoo.com:8000#abc">yahoo.com:8000#abc</a> today' );
				} );


				it( "should automatically link capitalized URLs", function() {
					var result = autolinker.link( "Joe went to YAHOO.COM." );
					expect( result ).toBe( 'Joe went to <a href="http://YAHOO.COM">YAHOO.COM</a>.' );
				} );


				it( "should not include [?!:,.;] chars if at the end of the URL", function() {
					var result1 = autolinker.link( "Joe went to yahoo.com? today" );
					expect( result1 ).toBe( 'Joe went to <a href="http://yahoo.com">yahoo.com</a>? today' );
					var result2 = autolinker.link( "Joe went to yahoo.com! today" );
					expect( result2 ).toBe( 'Joe went to <a href="http://yahoo.com">yahoo.com</a>! today' );
					var result3 = autolinker.link( "Joe went to yahoo.com: today" );
					expect( result3 ).toBe( 'Joe went to <a href="http://yahoo.com">yahoo.com</a>: today' );
					var result4 = autolinker.link( "Joe went to yahoo.com, today" );
					expect( result4 ).toBe( 'Joe went to <a href="http://yahoo.com">yahoo.com</a>, today' );
					var result5 = autolinker.link( "Joe went to yahoo.com. today" );
					expect( result5 ).toBe( 'Joe went to <a href="http://yahoo.com">yahoo.com</a>. today' );
					var result6 = autolinker.link( "Joe went to yahoo.com; today" );
					expect( result6 ).toBe( 'Joe went to <a href="http://yahoo.com">yahoo.com</a>; today' );
				} );

				it( "should exclude invalid chars after TLD", function() {
					var result1 = autolinker.link( "Joe went to yahoo.com's today" );
					expect( result1 ).toBe( 'Joe went to <a href="http://yahoo.com">yahoo.com</a>\'s today' );
					var result2 = autolinker.link( "Joe went to yahoo.com/foo's today" );
					expect( result2 ).toBe( 'Joe went to <a href="http://yahoo.com/foo\'s">yahoo.com/foo\'s</a> today' );
					var result3 = autolinker.link( "Joe went to yahoo.com's/foo today" );
					expect( result3 ).toBe( 'Joe went to <a href="http://yahoo.com">yahoo.com</a>\'s/foo today' );
				} );

				it( "should automatically link a URL with accented characters", function() {
					var result = autolinker.link( "Joe went to mañana.com today." );
					expect( result ).toBe( 'Joe went to <a href="http://mañana.com">mañana.com</a> today.' );
				} );

			} );


			describe( "protocol-relative URLs (i.e. URLs starting with only '//')", function() {

				it( "should automatically link protocol-relative URLs in the form of //yahoo.com at the beginning of the string", function() {
					var result = autolinker.link( "//yahoo.com" );
					expect( result ).toBe( '<a href="//yahoo.com">yahoo.com</a>' );
				} );


				it( "should automatically link protocol-relative URLs in the form of //yahoo.com in the middle of the string", function() {
					var result = autolinker.link( "Joe went to //yahoo.com yesterday" );
					expect( result ).toBe( 'Joe went to <a href="//yahoo.com">yahoo.com</a> yesterday' );
				} );


				it( "should automatically link protocol-relative URLs in the form of //yahoo.com at the end of the string", function() {
					var result = autolinker.link( "Joe went to //yahoo.com" );
					expect( result ).toBe( 'Joe went to <a href="//yahoo.com">yahoo.com</a>' );
				} );


				it( "should automatically link capitalized protocol-relative URLs", function() {
					var result = autolinker.link( "Joe went to //YAHOO.COM" );
					expect( result ).toBe( 'Joe went to <a href="//YAHOO.COM">YAHOO.COM</a>' );
				} );


				it( "should NOT automatically link supposed protocol-relative URLs in the form of abc//yahoo.com, which is most likely not supposed to be interpreted as a URL", function() {
					var result = autolinker.link( "Joe went to abc//yahoo.com" );
					expect( result ).toBe( 'Joe went to abc//yahoo.com' );
				} );


				it( "should NOT automatically link supposed protocol-relative URLs in the form of 123//yahoo.com, which is most likely not supposed to be interpreted as a URL", function() {
					var result = autolinker.link( "Joe went to 123//yahoo.com" );
					expect( result ).toBe( 'Joe went to 123//yahoo.com' );
				} );


				it( "should automatically link supposed protocol-relative URLs as long as the character before the '//' is a non-word character", function() {
					var result = autolinker.link( "Joe went to abc-//yahoo.com" );
					expect( result ).toBe( 'Joe went to abc-<a href="//yahoo.com">yahoo.com</a>' );
				} );

			} );


			describe( "parenthesis handling", function() {

				it( "should include parentheses in URLs", function() {
					var result = autolinker.link( "TLDs come from en.wikipedia.org/wiki/IANA_(disambiguation)." );
					expect( result ).toBe( 'TLDs come from <a href="http://en.wikipedia.org/wiki/IANA_(disambiguation)">en.wikipedia.org/wiki/IANA_(disambiguation)</a>.' );

					result = autolinker.link( "MSDN has a great article at http://msdn.microsoft.com/en-us/library/aa752574(VS.85).aspx." );
					expect( result ).toBe( 'MSDN has a great article at <a href="http://msdn.microsoft.com/en-us/library/aa752574(VS.85).aspx">msdn.microsoft.com/en-us/library/aa752574(VS.85).aspx</a>.' );
				} );


				it( "should include parentheses in URLs with query strings", function() {
					var result = autolinker.link( "TLDs come from en.wikipedia.org/wiki?IANA_(disambiguation)." );
					expect( result ).toBe( 'TLDs come from <a href="http://en.wikipedia.org/wiki?IANA_(disambiguation)">en.wikipedia.org/wiki?IANA_(disambiguation)</a>.' );

					result = autolinker.link( "MSDN has a great article at http://msdn.microsoft.com/en-us/library?aa752574(VS.85).aspx." );
					expect( result ).toBe( 'MSDN has a great article at <a href="http://msdn.microsoft.com/en-us/library?aa752574(VS.85).aspx">msdn.microsoft.com/en-us/library?aa752574(VS.85).aspx</a>.' );
				} );


				it( "should include parentheses in URLs with hash anchors", function() {
					var result = autolinker.link( "TLDs come from en.wikipedia.org/wiki#IANA_(disambiguation)." );
					expect( result ).toBe( 'TLDs come from <a href="http://en.wikipedia.org/wiki#IANA_(disambiguation)">en.wikipedia.org/wiki#IANA_(disambiguation)</a>.' );

					result = autolinker.link( "MSDN has a great article at http://msdn.microsoft.com/en-us/library#aa752574(VS.85).aspx." );
					expect( result ).toBe( 'MSDN has a great article at <a href="http://msdn.microsoft.com/en-us/library#aa752574(VS.85).aspx">msdn.microsoft.com/en-us/library#aa752574(VS.85).aspx</a>.' );
				} );


				it( "should include parentheses in URLs, when the URL is also in parenthesis itself", function() {
					var result = autolinker.link( "TLDs come from (en.wikipedia.org/wiki/IANA_(disambiguation))." );
					expect( result ).toBe( 'TLDs come from (<a href="http://en.wikipedia.org/wiki/IANA_(disambiguation)">en.wikipedia.org/wiki/IANA_(disambiguation)</a>).' );

					result = autolinker.link( "MSDN has a great article at (http://msdn.microsoft.com/en-us/library/aa752574(VS.85).aspx)." );
					expect( result ).toBe( 'MSDN has a great article at (<a href="http://msdn.microsoft.com/en-us/library/aa752574(VS.85).aspx">msdn.microsoft.com/en-us/library/aa752574(VS.85).aspx</a>).' );
				} );


				it( "should not include a final closing paren in the URL, if it doesn't match an opening paren in the url", function() {
					var result = autolinker.link( "Click here (google.com) for more details" );
					expect( result ).toBe( 'Click here (<a href="http://google.com">google.com</a>) for more details' );
				} );


				it( "should not include a final closing paren in the URL when a path exists", function() {
					var result = autolinker.link( "Click here (google.com/abc) for more details" );
					expect( result ).toBe( 'Click here (<a href="http://google.com/abc">google.com/abc</a>) for more details' );
				} );


				it( "should not include a final closing paren in the URL when a query string exists", function() {
					var result = autolinker.link( "Click here (google.com?abc=1) for more details" );
					expect( result ).toBe( 'Click here (<a href="http://google.com?abc=1">google.com?abc=1</a>) for more details' );
				} );


				it( "should not include a final closing paren in the URL when a hash anchor exists", function() {
					var result = autolinker.link( "Click here (google.com#abc) for more details" );
					expect( result ).toBe( 'Click here (<a href="http://google.com#abc">google.com#abc</a>) for more details' );
				} );


				it( "should include escaped parentheses in the URL", function() {
					var result = autolinker.link( "Here's an example from CodingHorror: http://en.wikipedia.org/wiki/PC_Tools_%28Central_Point_Software%29" );
					expect( result ).toBe( 'Here\'s an example from CodingHorror: <a href="http://en.wikipedia.org/wiki/PC_Tools_%28Central_Point_Software%29">en.wikipedia.org/wiki/PC_Tools_%28Central_Point_Software%29</a>' );
				} );

			} );


			describe( "Special character handling", function() {

				it( "should include $ in URLs", function() {
					var result = autolinker.link( "Check out pair programming: http://c2.com/cgi/wiki$?VirtualPairProgramming" );
					expect( result ).toBe( 'Check out pair programming: <a href="http://c2.com/cgi/wiki$?VirtualPairProgramming">c2.com/cgi/wiki$?VirtualPairProgramming</a>' );
				} );


				it( "should include $ in URLs with query strings", function() {
					var result = autolinker.link( "Check out the image at http://server.com/template?fmt=jpeg&$base=700." );
					expect( result ).toBe( 'Check out the image at <a href="http://server.com/template?fmt=jpeg&$base=700">server.com/template?fmt=jpeg&$base=700</a>.' );
				} );


				it( "should include * in URLs", function() {
					var result = autolinker.link( "Google from wayback http://wayback.archive.org/web/*/http://google.com" );
					expect( result ).toBe( 'Google from wayback <a href="http://wayback.archive.org/web/*/http://google.com">wayback.archive.org/web/*/http://google.com</a>' );
				} );


				it( "should include * in URLs with query strings", function() {
					var result = autolinker.link( "Twitter search for bob smith https://api.twitter.com/1.1/users/search.json?count=20&q=Bob+*+Smith" );
					expect( result ).toBe( 'Twitter search for bob smith <a href="https://api.twitter.com/1.1/users/search.json?count=20&q=Bob+*+Smith">api.twitter.com/1.1/users/search.json?count=20&q=Bob+*+Smith</a>' );
				} );


				it( "should include ' in URLs", function() {
					var result = autolinker.link( "You are a star http://en.wikipedia.org/wiki/You're_a_Star/" );
					expect( result ).toBe( 'You are a star <a href="http://en.wikipedia.org/wiki/You\'re_a_Star/">en.wikipedia.org/wiki/You\'re_a_Star</a>' );
				} );


				it( "should include ' in URLs with query strings", function() {
					var result = autolinker.link( "Test google search https://www.google.com/#q=test's" );
					expect( result ).toBe( 'Test google search <a href="https://www.google.com/#q=test\'s">google.com/#q=test\'s</a>' );
				} );


				it( "should include [ and ] in URLs with query strings", function() {
					var result = autolinker.link( "Go to https://example.com/api/export/873/?a[]=10&a[]=9&a[]=8&a[]=7&a[]=6 today" );
					expect( result ).toBe( 'Go to <a href="https://example.com/api/export/873/?a[]=10&a[]=9&a[]=8&a[]=7&a[]=6">example.com/api/export/873/?a[]=10&a[]=9&a[]=8&a[]=7&a[]=6</a> today' );
				} );


				it( "should handle an example Google Maps URL with query string", function() {
					var result = autolinker.link( "google.no/maps/place/Gary's+Deli/@52.3664378,4.869345,18z/data=!4m7!1m4!3m3!1s0x47c609c14a6680df:0x643f005113531f15!2sBeertemple!3b1!3m1!1s0x0000000000000000:0x51a8a6adb4307be6?hl=no" );

					expect( result ).toBe( '<a href="http://google.no/maps/place/Gary\'s+Deli/@52.3664378,4.869345,18z/data=!4m7!1m4!3m3!1s0x47c609c14a6680df:0x643f005113531f15!2sBeertemple!3b1!3m1!1s0x0000000000000000:0x51a8a6adb4307be6?hl=no">google.no/maps/place/Gary\'s+Deli/@52.3664378,4.869345,18z/data=!4m7!1m4!3m3!1s0x47c609c14a6680df:0x643f005113531f15!2sBeertemple!3b1!3m1!1s0x0000000000000000:0x51a8a6adb4307be6?hl=no</a>' );
				} );

			} );


			describe( "URL path, query string, and hash handling", function() {

				it( "should automatically link URLs in the form of yahoo.com/path/to/file.html, handling the path", function() {
					var result = autolinker.link( "Joe went to yahoo.com/path/to/file.html" );
					expect( result ).toBe( 'Joe went to <a href="http://yahoo.com/path/to/file.html">yahoo.com/path/to/file.html</a>' );
				} );


				it( "should automatically link URLs in the form of yahoo.com?hi=1, handling the query string", function() {
					var result = autolinker.link( "Joe went to yahoo.com?hi=1" );
					expect( result ).toBe( 'Joe went to <a href="http://yahoo.com?hi=1">yahoo.com?hi=1</a>' );
				} );


				it( "should automatically link URLs in the form of yahoo.com#index1, handling the hash", function() {
					var result = autolinker.link( "Joe went to yahoo.com#index1" );
					expect( result ).toBe( 'Joe went to <a href="http://yahoo.com#index1">yahoo.com#index1</a>' );
				} );


				it( "should automatically link URLs in the form of yahoo.com/path/to/file.html?hi=1, handling the path and the query string", function() {
					var result = autolinker.link( "Joe went to yahoo.com/path/to/file.html?hi=1" );
					expect( result ).toBe( 'Joe went to <a href="http://yahoo.com/path/to/file.html?hi=1">yahoo.com/path/to/file.html?hi=1</a>' );
				} );


				it( "should automatically link URLs in the form of yahoo.com/path/to/file.html#index1, handling the path and the hash", function() {
					var result = autolinker.link( "Joe went to yahoo.com/path/to/file.html#index1" );
					expect( result ).toBe( 'Joe went to <a href="http://yahoo.com/path/to/file.html#index1">yahoo.com/path/to/file.html#index1</a>' );
				} );


				it( "should automatically link URLs in the form of yahoo.com/path/to/file.html?hi=1#index1, handling the path, query string, and hash", function() {
					var result = autolinker.link( "Joe went to yahoo.com/path/to/file.html?hi=1#index1" );
					expect( result ).toBe( 'Joe went to <a href="http://yahoo.com/path/to/file.html?hi=1#index1">yahoo.com/path/to/file.html?hi=1#index1</a>' );
				} );


				it( "should automatically link a URL with a complex hash (such as a Google Analytics url)", function() {
					var result = autolinker.link( "Joe went to https://www.google.com/analytics/web/?pli=1#my-reports/Obif-Y6qQB2xAJk0ZZE1Zg/a4454143w36378534p43704543/%3F.date00%3D20120314%26_.date01%3D20120314%268534-table.rowStart%3D0%268534-table.rowCount%3D25/ and analyzed his analytics" );
					expect( result ).toBe( 'Joe went to <a href="https://www.google.com/analytics/web/?pli=1#my-reports/Obif-Y6qQB2xAJk0ZZE1Zg/a4454143w36378534p43704543/%3F.date00%3D20120314%26_.date01%3D20120314%268534-table.rowStart%3D0%268534-table.rowCount%3D25/">google.com/analytics/web/?pli=1#my-reports/Obif-Y6qQB2xAJk0ZZE1Zg/a4454143w36378534p43704543/%3F.date00%3D20120314%26_.date01%3D20120314%268534-table.rowStart%3D0%268534-table.rowCount%3D25</a> and analyzed his analytics' );
				} );


				it( "should automatically link URLs in the form of 'http://yahoo.com/sports.', without including the trailing period", function() {
					var result = autolinker.link( "Joe went to http://yahoo.com/sports." );
					expect( result ).toBe( 'Joe went to <a href="http://yahoo.com/sports">yahoo.com/sports</a>.' );
				} );


				it( "should remove trailing slash from 'http://yahoo.com/'", function() {
					var result = autolinker.link( "Joe went to http://yahoo.com/." );
					expect( result ).toBe( 'Joe went to <a href="http://yahoo.com/">yahoo.com</a>.' );
				} );


				it( "should remove trailing slash from 'http://yahoo.com/sports/'", function() {
					var result = autolinker.link( "Joe went to http://yahoo.com/sports/." );
					expect( result ).toBe( 'Joe went to <a href="http://yahoo.com/sports/">yahoo.com/sports</a>.' );
				} );

			} );


			it( "should automatically link multiple URLs in the same input string", function() {
				var result = autolinker.link( 'Joe went to http://yahoo.com and http://google.com' );
				expect( result ).toBe( 'Joe went to <a href="http://yahoo.com">yahoo.com</a> and <a href="http://google.com">google.com</a>' );
			} );

		} );


		describe( "email address linking", function() {

			it( "should automatically link an email address which is the only text in the string", function() {
				var result = autolinker.link( "joe@joe.com" );
				expect( result ).toBe( '<a href="mailto:joe@joe.com">joe@joe.com</a>' );
			} );


			it( "should automatically link email addresses at the start of the string", function() {
				var result = autolinker.link( "joe@joe.com is Joe's email" );
				expect( result ).toBe( '<a href="mailto:joe@joe.com">joe@joe.com</a> is Joe\'s email' );
			} );


			it( "should automatically link an email address in the middle of the string", function() {
				var result = autolinker.link( "Joe's email is joe@joe.com because it is" );
				expect( result ).toBe( 'Joe\'s email is <a href="mailto:joe@joe.com">joe@joe.com</a> because it is' );
			} );


			it( "should automatically link email addresses at the end of the string", function() {
				var result = autolinker.link( "Joe's email is joe@joe.com" );
				expect( result ).toBe( 'Joe\'s email is <a href="mailto:joe@joe.com">joe@joe.com</a>' );
			} );


			it( "should automatically link email addresses with a period in the 'local part'", function() {
				var result = autolinker.link( "Joe's email is joe.smith@joe.com" );
				expect( result ).toBe( 'Joe\'s email is <a href="mailto:joe.smith@joe.com">joe.smith@joe.com</a>' );
			} );


			it( "should automatically link fully-capitalized email addresses", function() {
				var result = autolinker.link( "Joe's email is JOE@JOE.COM" );
				expect( result ).toBe( 'Joe\'s email is <a href="mailto:JOE@JOE.COM">JOE@JOE.COM</a>' );
			} );


			it( "should properly link an email address in parenthesis", function() {
				var result = autolinker.link( "Joe's email is (joe@joe.com)" );
				expect( result ).toBe( 'Joe\'s email is (<a href="mailto:joe@joe.com">joe@joe.com</a>)' );
			} );


			it( "should properly link an email address with underscores", function() {
				var result = autolinker.link( "Joe's email is (joe_roe@joe.com)" );
				expect( result ).toBe( 'Joe\'s email is (<a href="mailto:joe_roe@joe.com">joe_roe@joe.com</a>)' );
			} );


			it( "should properly link an email address with an apostrophe", function() {
				var result = autolinker.link( "Joe's email is (joe'roe@joe.com)" );
				expect( result ).toBe( 'Joe\'s email is (<a href="mailto:joe\'roe@joe.com">joe\'roe@joe.com</a>)' );
			} );


			it( "should automatically link an email address with accented characters", function() {
				var result = autolinker.link( "Joe's email is mañana@mañana.com" );
				expect( result ).toBe( 'Joe\'s email is <a href="mailto:mañana@mañana.com">mañana@mañana.com</a>' );
			} );


			it( "should automatically link an email address with cyrillic characters", function() {
				var result = autolinker.link( "Joe's email is Кириллица@Кириллица.com" );
				expect( result ).toBe( 'Joe\'s email is <a href="mailto:Кириллица@Кириллица.com">Кириллица@Кириллица.com</a>' );
			} );


			it( "should NOT automatically link any old word with an @ character in it", function() {
				var result = autolinker.link( "Hi there@stuff" );
				expect( result ).toBe( 'Hi there@stuff' );
			} );

		} );


		describe( "mention linking", function() {

			it( "should automatically link a twitter handle which is the only thing in the string", function() {
				var result = twitterAutolinker.link( "@joe" );
				expect( result ).toBe( '<a href="https://twitter.com/joe">@joe</a>' );
			} );


			it( "should automatically link a twitter handle with underscores in it", function() {
				var result = twitterAutolinker.link( "@joe_the_man12" );
				expect( result ).toBe( '<a href="https://twitter.com/joe_the_man12">@joe_the_man12</a>' );
			} );


			it( "should automatically link twitter handles at the beginning of a string", function() {
				var result = twitterAutolinker.link( "@greg is my twitter handle" );
				expect( result ).toBe( '<a href="https://twitter.com/greg">@greg</a> is my twitter handle' );
			} );


			it( "should automatically link twitter handles in the middle of a string", function() {
				var result = twitterAutolinker.link( "Joe's twitter is @joe_the_man12 today, but what will it be tomorrow?" );
				expect( result ).toBe( 'Joe\'s twitter is <a href="https://twitter.com/joe_the_man12">@joe_the_man12</a> today, but what will it be tomorrow?' );
			} );


			it( "should automatically link twitter handles at the end of a string", function() {
				var result = twitterAutolinker.link( "Joe's twitter is @joe_the_man12" );
				expect( result ).toBe( 'Joe\'s twitter is <a href="https://twitter.com/joe_the_man12">@joe_the_man12</a>' );
			} );


			it( "should automatically link twitter handles surrounded by parentheses", function() {
				var result = twitterAutolinker.link( "Joe's twitter is (@joe_the_man12)" );
				expect( result ).toBe( 'Joe\'s twitter is (<a href="https://twitter.com/joe_the_man12">@joe_the_man12</a>)' );
			} );


			it( "should automatically link twitter handles surrounded by braces", function() {
				var result = twitterAutolinker.link( "Joe's twitter is {@joe_the_man12}" );
				expect( result ).toBe( 'Joe\'s twitter is {<a href="https://twitter.com/joe_the_man12">@joe_the_man12</a>}' );
			} );


			it( "should automatically link twitter handles surrounded by brackets", function() {
				var result = twitterAutolinker.link( "Joe's twitter is [@joe_the_man12]" );
				expect( result ).toBe( 'Joe\'s twitter is [<a href="https://twitter.com/joe_the_man12">@joe_the_man12</a>]' );
			} );


			it( "should automatically link multiple twitter handles in a string", function() {
				var result = twitterAutolinker.link( "@greg is tweeting @joe with @josh" );
				expect( result ).toBe( '<a href="https://twitter.com/greg">@greg</a> is tweeting <a href="https://twitter.com/joe">@joe</a> with <a href="https://twitter.com/josh">@josh</a>' );
			} );


			it( "should automatically link fully capitalized twitter handles", function() {
				var result = twitterAutolinker.link( "@GREG is tweeting @JOE with @JOSH" );
				expect( result ).toBe( '<a href="https://twitter.com/GREG">@GREG</a> is tweeting <a href="https://twitter.com/JOE">@JOE</a> with <a href="https://twitter.com/JOSH">@JOSH</a>' );
			} );


			// NOTE: Twitter itself does not accept cyrillic characters, but
			// other services might so linking them anyway
			it( "should automatically link username handles with accented characters", function() {
				var result = twitterAutolinker.link( "Hello @mañana how are you?" );
				expect( result ).toBe( 'Hello <a href="https://twitter.com/mañana">@mañana</a> how are you?' );
			} );


			// NOTE: Twitter itself does not accept cyrillic characters, but
			// other services might so linking them anyway
			it( "should automatically link username handles with cyrillic characters", function() {
				var result = twitterAutolinker.link( "Hello @Кириллица how are you?" );
				expect( result ).toBe( 'Hello <a href="https://twitter.com/Кириллица">@Кириллица</a> how are you?' );
			} );


			it( "should NOT automatically link a username that is actually part of an email address **when email address linking is turned off**", function() {
				var noEmailAutolinker = new Autolinker( {
					email: false,
				    mention: 'twitter',
				    newWindow: false
				} );
				var result = noEmailAutolinker.link( "asdf@asdf.com" );

				expect( result ).toBe( 'asdf@asdf.com' );
			} );

		} );


		describe( "phone number linking", function() {

			it( "should automatically link an in-country phone number", function() {
				expect( autolinker.link( "(555)666-7777" ) ).toBe( '<a href="tel:5556667777">(555)666-7777</a>' );
				expect( autolinker.link( "(555) 666-7777" ) ).toBe( '<a href="tel:5556667777">(555) 666-7777</a>' );
				expect( autolinker.link( "555-666-7777" ) ).toBe( '<a href="tel:5556667777">555-666-7777</a>' );
				expect( autolinker.link( "555 666 7777" ) ).toBe( '<a href="tel:5556667777">555 666 7777</a>' );
				expect( autolinker.link( "555.666.7777" ) ).toBe( '<a href="tel:5556667777">555.666.7777</a>' );
			} );


			it( "should automatically link an international phone number", function() {
				expect( autolinker.link( "+1-541-754-3010" ) ).toBe(  '<a href="tel:+15417543010">+1-541-754-3010</a>' );
				expect( autolinker.link( "1-541-754-3010" ) ).toBe(   '<a href="tel:15417543010">1-541-754-3010</a>' );
				expect( autolinker.link( "1 (541) 754-3010" ) ).toBe( '<a href="tel:15417543010">1 (541) 754-3010</a>' );
				expect( autolinker.link( "1.541.754.3010" ) ).toBe(   '<a href="tel:15417543010">1.541.754.3010</a>' );
			} );


			it( "should automatically link a phone number that is completely surrounded by parenthesis", function() {
				var result = autolinker.link( "((555) 666-7777)" );
				expect( result ).toBe( '(<a href="tel:5556667777">(555) 666-7777</a>)' );
			} );


			it( "should automatically link a phone number contained in a larger string", function() {
				var result = autolinker.link( "Here's my number: (555)666-7777, so call me maybe?" );
				expect( result ).toBe( 'Here\'s my number: <a href=\"tel:5556667777\">(555)666-7777</a>, so call me maybe?' );
			} );


			it( "should automatically link a phone number surrounded by parenthesis contained in a larger string", function() {
				var result = autolinker.link( "Here's my number ((555)666-7777), so call me maybe?" );
				expect( result ).toBe( 'Here\'s my number (<a href=\"tel:5556667777\">(555)666-7777</a>), so call me maybe?' );
			} );


			it( "should NOT automatically link a phone number when there are no delimiters, since we don't know for sure if this is a phone number or some other number", function() {
				expect( autolinker.link( "5556667777" ) ).toBe( '5556667777' );
				expect( autolinker.link( "15417543010" ) ).toBe( '15417543010' );
			} );

			it( "should NOT automatically link numbers when there are non-space empty characters (such as newlines) in between", function() {
				expect( autolinker.link( "555 666  7777" ) ).toBe( '555 666  7777' );
				expect( autolinker.link( "555	666 7777" ) ).toBe( '555	666 7777' );
				expect( autolinker.link( "555\n666 7777" ) ).toBe( '555\n666 7777' );
			} );

		} );


		describe( "hashtag linking", function() {
			var twitterHashtagAutolinker,
			    facebookHashtagAutolinker,
			    instagramHashtagAutolinker;

			beforeEach( function() {
				twitterHashtagAutolinker = new Autolinker( { hashtag: 'twitter', newWindow: false } );
				facebookHashtagAutolinker = new Autolinker( { hashtag: 'facebook', newWindow: false } );
				instagramHashtagAutolinker = new Autolinker( { hashtag: 'instagram', newWindow: false } );
			} );


			it( "should NOT autolink hashtags by default for both backward compatibility, and because we don't know which service (twitter, facebook, etc.) to point them to", function() {
				expect( autolinker.link( "#test" ) ).toBe( '#test' );
			} );


			it( "should NOT autolink hashtags the `hashtag` cfg is explicitly false", function() {
				var result = Autolinker.link( "#test", { hashtag: false } );

				expect( result ).toBe( "#test" );
			} );


			it( "should automatically link hashtags to twitter when the `hashtag` option is 'twitter'", function() {
				var result = twitterHashtagAutolinker.link( "#test" );

				expect( result ).toBe( '<a href="https://twitter.com/hashtag/test">#test</a>' );
			} );


			it( "should automatically link hashtags to facebook when the `hashtag` option is 'facebook'", function() {
				var result = facebookHashtagAutolinker.link( "#test" );

				expect( result ).toBe( '<a href="https://www.facebook.com/hashtag/test">#test</a>' );
			} );

			it( "should automatically link hashtags to instagram when the `hashtag` option is 'instagram'", function() {
				var result = instagramHashtagAutolinker.link( "#test" );

				expect( result ).toBe( '<a href="https://instagram.com/explore/tags/test">#test</a>' );
			} );


			it( "should automatically link hashtags which are part of a full string", function() {
				var result = twitterHashtagAutolinker.link( "my hashtag is #test these days" );

				expect( result ).toBe( 'my hashtag is <a href="https://twitter.com/hashtag/test">#test</a> these days' );
			} );


			it( "should automatically link hashtags that are longer than 15 chars (original version of hashtag implementation limited to 15 chars, now it's at 139 chars)", function() {
				var result = twitterHashtagAutolinker.link( "my hashtag is #AHashtagThatIsWorthyOfMordorAndStuff these days" );

				expect( result ).toBe( 'my hashtag is <a href="https://twitter.com/hashtag/AHashtagThatIsWorthyOfMordorAndStuff">#AHashtagThatIsWorthyOfMordorAndStuff</a> these days' );
			} );


			it( "should automatically link a hashtag with underscores", function() {
				var result = twitterHashtagAutolinker.link( "Yay, #hello_world" );
				expect( result ).toBe( 'Yay, <a href="https://twitter.com/hashtag/hello_world">#hello_world</a>' );
			} );


			it( "should automatically link a hashtag with accented characters", function() {
				var result = twitterHashtagAutolinker.link( "Yay, #mañana" );
				expect( result ).toBe( 'Yay, <a href="https://twitter.com/hashtag/mañana">#mañana</a>' );
			} );


			it( "should automatically link a hashtag with cyrillic characters", function() {
				var result = twitterHashtagAutolinker.link( "Yay, #Кириллица" );
				expect( result ).toBe( 'Yay, <a href="https://twitter.com/hashtag/Кириллица">#Кириллица</a>' );
			} );


			it( "should NOT automatically link a hashtag when the '#' belongs to part of another string", function() {
				var result = twitterHashtagAutolinker.link( "test as#df test" );

				expect( result ).toBe( 'test as#df test' );
			} );


			it( "should NOT automatically link a hashtag that is actually a named anchor within a URL", function() {
				var result = twitterHashtagAutolinker.link( "http://google.com/#link" );

				expect( result ).toBe( '<a href="http://google.com/#link">google.com/#link</a>' );
			} );


			it( "should NOT automatically link a hashtag that is actually a named anchor within a URL **when URL linking is turned off**", function() {
				var noUrlTwitterHashtagAutolinker = new Autolinker( { urls: false, hashtag: 'twitter', newWindow: false } ),
				    result = noUrlTwitterHashtagAutolinker.link( "http://google.com/#link" );

				expect( result ).toBe( 'http://google.com/#link' );
			} );

		} );


		describe( "mention linking", function() {
			var twitterMentionAutolinker,
			    instagramMentionAutolinker;

			beforeEach( function() {
				twitterMentionAutolinker = new Autolinker( { mention: 'twitter', newWindow: false } );
				instagramMentionAutolinker = new Autolinker( { mention: 'instagram', newWindow: false } );
			} );


<<<<<<< HEAD
			it( "should not autolink mentions by default", function() {
				var autolinker = new Autolinker( { newWindow: false } );
				expect( autolinker.link( "@test" ) ).toBe( '@test' );
=======
			it( "should autolink mentions as Twitter handles by default for backward compatibility", function() {
				var autolinker = new Autolinker( { newWindow: false } );
				expect( autolinker.link( "@test" ) ).toBe( '<a href="https://twitter.com/test">@test</a>' );
>>>>>>> 51749b27
			} );


			it( "should automatically link mentions to twitter when the `mention` option is 'twitter'", function() {
				var result = twitterMentionAutolinker.link( "@test" );

				expect( result ).toBe( '<a href="https://twitter.com/test">@test</a>' );
			} );


			it( "should automatically link mentions to instagram when the `mention` option is 'instagram'", function() {
				var result = instagramMentionAutolinker.link( "@test" );

				expect( result ).toBe( '<a href="https://instagram.com/test">@test</a>' );
			} );


			it( "should automatically link mentions which are part of a full string", function() {
				var result = twitterMentionAutolinker.link( "my handle is @test these days" );

				expect( result ).toBe( 'my handle is <a href="https://twitter.com/test">@test</a> these days' );
			} );


			it( "should automatically link a mention with underscores", function() {
				var result = twitterMentionAutolinker.link( "Yay, @hello_world" );
				expect( result ).toBe( 'Yay, <a href="https://twitter.com/hello_world">@hello_world</a>' );
			} );


			it( "should automatically link mentions surrounded by parentheses", function() {
				var result = twitterMentionAutolinker.link( "Joe's twitter is (@joe_the_man12)" );
				expect( result ).toBe( 'Joe\'s twitter is (<a href="https://twitter.com/joe_the_man12">@joe_the_man12</a>)' );
			} );


			it( "should automatically link mentions surrounded by braces", function() {
				var result = twitterMentionAutolinker.link( "Joe's twitter is {@joe_the_man12}" );
				expect( result ).toBe( 'Joe\'s twitter is {<a href="https://twitter.com/joe_the_man12">@joe_the_man12</a>}' );
			} );


			it( "should automatically link mentions surrounded by brackets", function() {
				var result = twitterMentionAutolinker.link( "Joe's twitter is [@joe_the_man12]" );
				expect( result ).toBe( 'Joe\'s twitter is [<a href="https://twitter.com/joe_the_man12">@joe_the_man12</a>]' );
			} );


			it( "should automatically link multiple mentions in a string", function() {
				var result = twitterMentionAutolinker.link( "@greg is tweeting @joe with @josh" );
				expect( result ).toBe( '<a href="https://twitter.com/greg">@greg</a> is tweeting <a href="https://twitter.com/joe">@joe</a> with <a href="https://twitter.com/josh">@josh</a>' );
			} );


			it( "should automatically link fully capitalized mentions", function() {
				var result = twitterMentionAutolinker.link( "@GREG is tweeting @JOE with @JOSH" );
				expect( result ).toBe( '<a href="https://twitter.com/GREG">@GREG</a> is tweeting <a href="https://twitter.com/JOE">@JOE</a> with <a href="https://twitter.com/JOSH">@JOSH</a>' );
			} );


			// NOTE: Twitter itself does not accept cyrillic characters, but
			// other services might so linking them anyway
			it( "should automatically link mentions with accented characters", function() {
				var result = twitterMentionAutolinker.link( "Hello @mañana how are you?" );
				expect( result ).toBe( 'Hello <a href="https://twitter.com/mañana">@mañana</a> how are you?' );
			} );


			// NOTE: Twitter itself does not accept cyrillic characters, but
			// other services might so linking them anyway
			it( "should automatically link username handles with cyrillic characters", function() {
<<<<<<< HEAD
				var result = twitterMentionAutolinker.link( "Hello @Кириллица how are you?" );
=======
				var result = autolinker.link( "Hello @Кириллица how are you?" );
>>>>>>> 51749b27
				expect( result ).toBe( 'Hello <a href="https://twitter.com/Кириллица">@Кириллица</a> how are you?' );
			} );


			it( "should NOT automatically link a mention that is actually part of an email address **when email address linking is turned off**", function() {
				var noUsernameAutolinker = new Autolinker( { email: false, mention: 'twitter', newWindow: false } ),
				    result = noUsernameAutolinker.link( "asdf@asdf.com" );

				expect( result ).toBe( 'asdf@asdf.com' );
			} );


			it( "should NOT automatically link a mention when the '@' belongs to part of another string", function() {
				var result = twitterMentionAutolinker.link( "test as@df test" );

				expect( result ).toBe( 'test as@df test' );
			} );

		} );


		describe( "proper handling of HTML in the input string", function() {

			it( "should automatically link URLs past the last HTML tag", function() {
				var result = autolinker.link( '<p>Joe went to <a href="http://www.yahoo.com">yahoo</a></p> and http://google.com' );
				expect( result ).toBe( '<p>Joe went to <a href="http://www.yahoo.com">yahoo</a></p> and <a href="http://google.com">google.com</a>' );
			} );


			it( "should NOT automatically link URLs within the attributes of existing HTML tags", function() {
				var result = autolinker.link( '<p>Joe went to <a href="http://www.yahoo.com">yahoo</a></p>' );
				expect( result ).toBe( '<p>Joe went to <a href="http://www.yahoo.com">yahoo</a></p>' );
			} );


			it( "should NOT automatically link URLs within the attributes of existing HTML tags when there are prefixed or suffixed spaces in the attribute values", function() {
				var result = autolinker.link( '<p>Joe went to <a href=" http://www.yahoo.com">yahoo</a></p>' );
				expect( result ).toBe( '<p>Joe went to <a href=" http://www.yahoo.com">yahoo</a></p>' );

				var result2 = autolinker.link( '<p>Joe went to <a href="http://www.yahoo.com ">yahoo</a></p>' );
				expect( result2 ).toBe( '<p>Joe went to <a href="http://www.yahoo.com ">yahoo</a></p>' );
			} );


			it( "should NOT automatically link URLs within self-closing tags", function() {
				var result = autolinker.link( 'Just a flower image <img src="https://farm9.staticflickr.com/8378/8578790632_83c6471f3f_b.jpg" />' );
				expect( result ).toBe( 'Just a flower image <img src="https://farm9.staticflickr.com/8378/8578790632_83c6471f3f_b.jpg" />' );
			} );


			it( "should NOT automatically link a URL found within the inner text of a pre-existing anchor tag", function() {
				var result = autolinker.link( '<p>Joe went to <a href="http://www.yahoo.com">yahoo.com</a></p> yesterday.' );
				expect( result ).toBe( '<p>Joe went to <a href="http://www.yahoo.com">yahoo.com</a></p> yesterday.' );
			} );


			it( "should NOT automatically link a URL found within the inner text of a pre-existing anchor tag, but link others", function() {
				var result = autolinker.link( '<p>Joe went to google.com, <a href="http://www.yahoo.com">yahoo.com</a>, and weather.com</p> yesterday.' );
				expect( result ).toBe( '<p>Joe went to <a href="http://google.com">google.com</a>, <a href="http://www.yahoo.com">yahoo.com</a>, and <a href="http://weather.com">weather.com</a></p> yesterday.' );
			} );


			it( "should NOT automatically link an image tag with incorrect HTML attribute spacing", function() {
				var result = autolinker.link( '<img src="https://ssl.gstatic.com/welcome_calendar.png" alt="Calendar" style="display:block;"width="129"height="129"/>' );
				expect( result ).toBe( '<img src="https://ssl.gstatic.com/welcome_calendar.png" alt="Calendar" style="display:block;"width="129"height="129"/>' );
			} );


			it( "should NOT automatically link an image tag with a URL inside it, inside an anchor tag", function() {
				var result = autolinker.link( '<a href="http://google.com"><img src="http://google.com/someImage.jpg" /></a>' );
				expect( result ).toBe( '<a href="http://google.com"><img src="http://google.com/someImage.jpg" /></a>' );
			} );


			it( "should NOT automatically link an image tag with a URL inside it, inside an anchor tag, but match urls around the tags", function() {
				var result = autolinker.link( 'google.com looks like <a href="http://google.com"><img src="http://google.com/someImage.jpg" /></a> (at google.com)' );
				expect( result ).toBe( '<a href="http://google.com">google.com</a> looks like <a href="http://google.com"><img src="http://google.com/someImage.jpg" /></a> (at <a href="http://google.com">google.com</a>)' );
			} );


			it( "should NOT automatically link an image tag with a URL inside of it, when it has another attribute which has extraneous spaces surround its value (Issue #45)", function() {
				var result = autolinker.link( "Testing <img src='http://terryshoemaker.files.wordpress.com/2013/03/placeholder1.jpg' style=' height: 22px; background-color: rgb(0, 188, 204); border-radius: 7px; padding: 2px; margin: 0px 2px;'>" );
				expect( result ).toBe( "Testing <img src='http://terryshoemaker.files.wordpress.com/2013/03/placeholder1.jpg' style=' height: 22px; background-color: rgb(0, 188, 204); border-radius: 7px; padding: 2px; margin: 0px 2px;'>" );
			} );


			it( "should NOT automatically link a tag within an attribute of another tag (Issue #45)", function() {
				var result = autolinker.link( '<form class="approval-form" name="thumbsUp" ng-submit="postApproval()"> <button type="submit"> <img class="thumbs-up" ng-click="comment.body=\'<img src=\'http://example.com/api-public/images/wg/w/Rating_and_Approval/icon-thumbs-up.png\' style=\'height: 22px; background-color: rgb(0, 188, 204); border-radius: 7px; padding: 2px; margin: 0px 2px;\'>\'+comment.body;" ng-src="http://example.com/api-public/images/wg/w/Rating_and_Approval/icon-thumbs-up.png"> </button> </form>' );
				expect( result ).toBe( '<form class="approval-form" name="thumbsUp" ng-submit="postApproval()"> <button type="submit"> <img class="thumbs-up" ng-click="comment.body=\'<img src=\'http://example.com/api-public/images/wg/w/Rating_and_Approval/icon-thumbs-up.png\' style=\'height: 22px; background-color: rgb(0, 188, 204); border-radius: 7px; padding: 2px; margin: 0px 2px;\'>\'+comment.body;" ng-src="http://example.com/api-public/images/wg/w/Rating_and_Approval/icon-thumbs-up.png"> </button> </form>' );
			} );


			it( "should NOT remove `br` tags from the output (Issue #46)", function() {
				var result = autolinker.link( "Testing<br /> with<br/> br<br> tags" );
				expect( result ).toBe( "Testing<br /> with<br/> br<br> tags" );
			} );


			it( "should NOT automatically link anything in a !DOCTYPE tag (Issue #53)", function() {
				var input = '<!DOCTYPE html PUBLIC "-//W3C//DTD XHTML 1.0 Strict//EN" "http://www.w3.org/TR/xhtml1/DTD/xhtml1-strict.dtd">';

				var result = autolinker.link( input );
				expect( result ).toBe( input );
			} );


			it( "should NOT automatically link within comment tags", function() {
				var result = autolinker.link( '<!-- google.com -->' );

				expect( result ).toBe( '<!-- google.com -->' );
			} );


			it( "should NOT automatically link within multi-line comment tags", function() {
				var result = autolinker.link( '<!--\n\tgoogle.com\n\t-->' );

				expect( result ).toBe( '<!--\n\tgoogle.com\n\t-->' );
			} );


			it( "should automatically link between comment tags, but not the comment tags themselves", function() {
				var result = autolinker.link( '<!-- google.com -->\nweather.com\n<!-- http://yahoo.com -->' );

				expect( result ).toBe( '<!-- google.com -->\n<a href="http://weather.com">weather.com</a>\n<!-- http://yahoo.com -->' );
			} );


			it( "should NOT automatically link within comment tags, using part of the comment tag as the URL (Issue #88)", function() {
				var result = autolinker.link( '<!--.post-author-->' );

				expect( result ).toBe( '<!--.post-author-->' );
			} );


			it( "should automatically link tags after a !DOCTYPE tag", function() {
				var input = [
					'<!DOCTYPE html PUBLIC "-//W3C//DTD XHTML 1.0 Strict//EN" "http://www.w3.org/TR/xhtml1/DTD/xhtml1-strict.dtd">',
					'<html>',
						'<body>',
							'Welcome to mysite.com',
						'</body>',
					'</html>'
				].join( "" );

				var result = autolinker.link( input );
				expect( result ).toBe( [
					'<!DOCTYPE html PUBLIC "-//W3C//DTD XHTML 1.0 Strict//EN" "http://www.w3.org/TR/xhtml1/DTD/xhtml1-strict.dtd">',
					'<html>',
						'<body>',
							'Welcome to <a href="http://mysite.com">mysite.com</a>',
						'</body>',
					'</html>'
				].join( "" ) );
			} );


			it( "should autolink the link, and not fail with 100% cpu in the Regex engine when presented with the input in issue #54", function() {
				var inputStr = "Shai ist endlich in Deutschland! Und wir haben gute Nachrichten! <3 Alle, die den Shai-Rasierer kostenlos probieren, machen am Gewinnspiel eines Jahresvorrates Klingen mit. Den Rasierer bekommst Du kostenlos durch diesen Link: http://dorcoshai.de/pb1205ro, und dann machst Du am Gewinnspiel mit! Gefallt mir klicken, wenn Du gern einen Jahresvorrat Shai haben mochtest. (Y)",
				    result = autolinker.link( inputStr );

				expect( result ).toBe( 'Shai ist endlich in Deutschland! Und wir haben gute Nachrichten! <3 Alle, die den Shai-Rasierer kostenlos probieren, machen am Gewinnspiel eines Jahresvorrates Klingen mit. Den Rasierer bekommst Du kostenlos durch diesen Link: <a href="http://dorcoshai.de/pb1205ro">dorcoshai.de/pb1205ro</a>, und dann machst Du am Gewinnspiel mit! Gefallt mir klicken, wenn Du gern einen Jahresvorrat Shai haben mochtest. (Y)' );
			} );


			it( "should not fail with an infinite loop for these given input strings (Issue #160)", function() {
				var inputStrings = [
					'asdf ouefof<33we oeweofjojfew oeijwffejifjew ojiwjoiwefj iowjefojwe iofjw:)<33',
					'<33<33<33<33<33<33<33<33<33<33',
					'<33<33<33<33<33<33<33<33<33<33<33'
				];

				inputStrings.forEach( function( str ) {
					expect( autolinker.link( str ) ).toBe( str );  // no links in these, just making sure they don't fail with 100% cpu and an infinite loop
				} );
			} );


			it( "should not fail with an infinite loop for an input string with " +
				"completely invalid HTML (issue #160)",
			function() {
				var result = autolinker.link(
					'<US_Con_SL_RTNS@dell.com\n' +
					'He gave me a 1-800 customer care number that I\'ve called twice.  The last time I called, about 3 weeks ago, the customer rep said he would request an expedited response. He gave me a reference number which is  925767619. Thankyou very much for looking into this.\n' +
					'\n' +
					'Ronald D Brigham\n' +
					'brigham@mtnhome.com'
				);

				expect( result ).toBe( [
					'<<a href="mailto:US_Con_SL_RTNS@dell.com">US_Con_SL_RTNS@dell.com</a>',
					'He gave me a 1-800 customer care number that I\'ve called twice.  The last time I called, about 3 weeks ago, the customer rep said he would request an expedited response. He gave me a reference number which is  925767619. Thankyou very much for looking into this.',
					'',
					'Ronald D Brigham',
					'<a href="mailto:brigham@mtnhome.com">brigham@mtnhome.com</a>'
				].join( '\n' ) );
			} );


			it( "should not fail with an infinite loop for an input string with " +
				"marginally valid HTML (issue #157)",
			function() {
				var str = "Our first step should be to get a CBC with differential, accompanied by a blood smear. The blood smear will be read (by a Hematologist) as sparse platelets among RBCs and some WBCs, that will most likely be normal. The platelets that do show up on the blood smear may or may not be damaged. In the case of TTP, platelets should not be damaged, but rather just low in number. A CBC with platelet count <50K starts to raise eyebrows for a possible case requiring platelet transfusion. Now would be the time to get a Type & Screen, and most would also tend towards ordering PT, PTT, and INR, or the \"coagulative\" measurement laboratory tests. Confirmation of TTP would be made by a serum ADAMST13 activity level.";

				var result = autolinker.link( str );

				expect( result ).toBe( str );
			} );


			it( "should not fail with an infinite loop for an input string with " +
				"an emoji (although really the <3 might be the original problem - " +
				"issue #165)",
			function() {
				var str = '-Que estupendos nos vemos <3#lapeorfoto #despedida2016 #dehoyoenhoyo #rabbit';

				var result = autolinker.link( str );

				expect( result ).toBe( str );
			} );


			it( "should NOT modify the email address with other tags when inside another anchor", function() {
				var input = [
					'<div>First name: Subin</div>',
					'<div>Surname: Sundar</div>',
					'<div>',
						'Email: ',
						'<a href="mailto:subin.sundar@yo.in">',
							'<font color="blue"><u>s</u></font>',
							'<font color="blue"><u>ubin</u></font>',
							'<font color="blue"><u>.sundar@yo.in</u></font>',
						'</a>',
					'</div>'
				].join( "" );

				var result = autolinker.link( input );
				expect( result ).toBe( input );
			} );


			it( "should allow the full range of HTML attribute name characters as specified in the W3C HTML syntax document (http://www.w3.org/TR/html-markup/syntax.html)", function() {
				// Note: We aren't actually expecting the HTML to be modified by this test
				var inAndOutHtml = '<ns:p>Foo <a data-qux-="" href="http://www.example.com">Bar<\/a> Baz<\/ns:p>';
				expect( autolinker.link( inAndOutHtml ) ).toBe( inAndOutHtml );
			} );


			it( "should properly autolink text within namespaced HTML elements, skipping over html elements with urls in attribute values", function() {
				var html = '<ns:p>Go to google.com or <a data-qux-="test" href="http://www.example.com">Bar<\/a> Baz<\/ns:p>';

				var result = autolinker.link( html );
				expect( result ).toBe( '<ns:p>Go to <a href="http://google.com">google.com</a> or <a data-qux-="test" href="http://www.example.com">Bar<\/a> Baz<\/ns:p>' );
			} );


			it( "should properly skip over attribute names that could be interpreted as urls, while still autolinking urls in their inner text", function() {
				var html = '<div google.com anotherAttr yahoo.com>My div that has an attribute of google.com</div>';

				var result = autolinker.link( html );
				expect( result ).toBe( '<div google.com anotherAttr yahoo.com>My div that has an attribute of <a href="http://google.com">google.com</a></div>' );
			} );


			it( "should properly skip over attribute names that could be interpreted as urls when they have a value, while still autolinking urls in their inner text", function() {
				var html = '<div google.com="yes" anotherAttr=true yahoo.com="true">My div that has an attribute of google.com</div>';

				var result = autolinker.link( html );
				expect( result ).toBe( '<div google.com="yes" anotherAttr=true yahoo.com="true">My div that has an attribute of <a href="http://google.com">google.com</a></div>' );
			} );


			it( "should properly skip over attribute names that could be interpreted as urls when they have a value and any number of spaces between attrs, while still autolinking urls in their inner text", function() {
				var html = '<div  google.com="yes" \t\t anotherAttr=true   yahoo.com="true"  \t>My div that has an attribute of google.com</div>';

				var result = autolinker.link( html );
				expect( result ).toBe( '<div  google.com="yes" \t\t anotherAttr=true   yahoo.com="true"  \t>My div that has an attribute of <a href="http://google.com">google.com</a></div>' );
			} );


			it( "should properly skip over attribute values that could be interpreted as urls/emails/twitter/mention accts, while still autolinking urls in their inner text", function() {
				var html = '<div url="google.com" email="asdf@asdf.com" mention="@asdf">google.com asdf@asdf.com @asdf</div>';

				var result = twitterAutolinker.link( html );
				expect( result ).toBe( [
					'<div url="google.com" email="asdf@asdf.com" mention="@asdf">',
						'<a href="http://google.com">google.com</a> ',
						'<a href="mailto:asdf@asdf.com">asdf@asdf.com</a> ',
						'<a href="https://twitter.com/asdf">@asdf</a>',
					'</div>'
				].join( "" ) );
			} );


			it( "should properly skip over attribute names and values that could be interpreted as urls/emails/twitter accts, while still autolinking urls in their inner text", function() {
				var html = '<div google.com="google.com" asdf@asdf.com="asdf@asdf.com" @asdf="@asdf">google.com asdf@asdf.com @asdf</div>';

				var result = twitterAutolinker.link( html );
				expect( result ).toBe( [
					'<div google.com="google.com" asdf@asdf.com="asdf@asdf.com" @asdf="@asdf">',
						'<a href="http://google.com">google.com</a> ',
						'<a href="mailto:asdf@asdf.com">asdf@asdf.com</a> ',
						'<a href="https://twitter.com/asdf">@asdf</a>',
					'</div>'
				].join( "" ) );
			} );


			it( "should properly handle HTML markup + text nodes that are nested within <a> tags", function() {
				var html = '<a href="http://google.com"><b>google.com</b></a>';

				var result = autolinker.link( html );
				expect( result ).toBe( html );
			} );


			it( "should attempt to handle some invalid HTML markup relating to <a> tags, esp if there are extraneous closing </a> tags", function() {
				var html = '</a><a href="http://google.com">google.com</a>';

				var result = autolinker.link( html );
				expect( result ).toBe( html );
			} );


			it( "should attempt to handle some more complex invalid HTML markup relating to <a> tags, esp if there are extraneous closing </a> tags", function() {
				var html = [
					'</a>',  // invalid
					'<a href="http://google.com">google.com</a>',
					'<div>google.com</div>',
					'</a>',  // invalid
					'<a href="http://yahoo.com">yahoo.com</a>',
					'</a>',  // invalid
					'</a>',  // invalid
					'twitter.com'
				].join( "" );

				var result = autolinker.link( html );
				expect( result ).toBe( [
					'</a>',                                                   // invalid - left alone
					'<a href="http://google.com">google.com</a>',             // valid tag - left alone
					'<div><a href="http://google.com">google.com</a></div>',  // autolinked text in <div>
					'</a>',                                                   // invalid - left alone
					'<a href="http://yahoo.com">yahoo.com</a>',               // valid tag - left alone
					'</a>',                                                   // invalid - left alone
					'</a>',                                                   // invalid - left alone
					'<a href="http://twitter.com">twitter.com</a>'            // autolinked text
				].join( "" ) );
			} );


			it( "should handle &nbsp; after a url and not treat it as a query string", function() {
				var html = "<p>Joe went to yahoo.com&nbsp;and google.com&nbsp;today</p>";

				var result = autolinker.link( html );
				expect( result ).toBe('<p>Joe went to <a href="http://yahoo.com">yahoo.com</a>&nbsp;and <a href="http://google.com">google.com</a>&nbsp;today</p>');
			} );


			it( "should handle HTML entities like &nbsp; within a non-autolinked part of a text node, properly appending it to the output", function() {
				var html = "Joe went to yahoo.com and used HTML&nbsp;entities like &gt; and &lt; google.com";

				var result = autolinker.link( html );
				expect( result ).toBe( 'Joe went to <a href="http://yahoo.com">yahoo.com</a> and used HTML&nbsp;entities like &gt; and &lt; <a href="http://google.com">google.com</a>');
			} );


			it( "should handle &amp; inside a url and not ignore it", function() {
				var html = "<p>Joe went to example.com?arg=1&amp;arg=2&amp;arg=3</p>";

				var result = autolinker.link( html );
				expect( result ).toBe( '<p>Joe went to <a href="http://example.com?arg=1&arg=2&arg=3">example.com?arg=1&amp;arg=2&amp;arg=3</a></p>' );
			} );


			it( "should handle line breaks inside an HTML tag, not accidentally autolinking a URL within the tag", function() {
				var html = '<a href="http://close.io/" style="font-family: Helvetica,\nArial">http://close.io</a>';

				var result = autolinker.link( html );
				expect( result ).toBe( '<a href="http://close.io/" style="font-family: Helvetica,\nArial">http://close.io</a>' );
			} );


			it( "should handle a URL inside an HTML-encoded anchor tag (Issue #76)", function() {
				var html = "Joe learned about anchor tags on the &lt;a href=&quot;http://www.w3schools.com/aaa&quot;&gt;W3SCHOOLS&lt;/a&gt; site ...";
				var tobe = "Joe learned about anchor tags on the &lt;a href=&quot;<a href=\"http://www.w3schools.com/aaa\">w3schools.com/aaa</a>&quot;&gt;W3SCHOOLS&lt;/a&gt; site ...";

				var result = autolinker.link( html );
				expect( result ).toBe( tobe );
			} );

		} );


		describe( "`newWindow` option", function() {

			it( "should not add target=\"_blank\" when the 'newWindow' option is set to false", function() {
				var result = Autolinker.link( "Test http://url.com", { newWindow: false } );
				expect( result ).toBe( 'Test <a href="http://url.com">url.com</a>' );
			} );


			it( "should add target=\"_blank\" and rel=\"noopener noreferrer\" when the 'newWindow' option is set to true (see https://mathiasbynens.github.io/rel-noopener/ about the 'rel' attribute, which prevents a potential phishing attack)", function() {
				var result = Autolinker.link( "Test http://url.com", { newWindow: true } );
				expect( result ).toBe( 'Test <a href="http://url.com" target="_blank" rel="noopener noreferrer">url.com</a>' );
			} );

		} );


		describe( "`stripPrefix` option", function() {

			it( "should not remove the prefix for non-http protocols", function() {
				var result = Autolinker.link( "Test file://execute-virus.com", { stripPrefix: true, newWindow: false } );
				expect( result ).toBe( 'Test <a href="file://execute-virus.com">file://execute-virus.com</a>' );
			} );


			it( "should remove 'http://www.' when the 'stripPrefix' option is set to `true`", function() {
				var result = Autolinker.link( "Test http://www.url.com", { stripPrefix: true, newWindow: false } );
				expect( result ).toBe( 'Test <a href="http://www.url.com">url.com</a>' );
			} );


			it( "should not remove 'http://www.' when the 'stripPrefix' option is set to `false`", function() {
				var result = Autolinker.link( "Test http://www.url.com", { stripPrefix: false, newWindow: false } );
				expect( result ).toBe( 'Test <a href="http://www.url.com">http://www.url.com</a>' );
			} );


			it( 'should leave the original text as-is when the `stripPrefix` option is `false`', function() {
				var result1 = Autolinker.link( 'My url.com', { stripPrefix: false, newWindow: false } );
				expect( result1 ).toBe( 'My <a href="http://url.com">url.com</a>' );

				var result2 = Autolinker.link( 'My www.url.com', { stripPrefix: false, newWindow: false } );
				expect( result2 ).toBe( 'My <a href="http://www.url.com">www.url.com</a>' );

				var result3 = Autolinker.link( 'My http://url.com', { stripPrefix: false, newWindow: false } );
				expect( result3 ).toBe( 'My <a href="http://url.com">http://url.com</a>' );

				var result4 = Autolinker.link( 'My http://www.url.com', { stripPrefix: false, newWindow: false } );
				expect( result4 ).toBe( 'My <a href="http://www.url.com">http://www.url.com</a>' );
			} );


			it( "should remove the prefix by default", function() {
				var result = Autolinker.link( "Test http://www.url.com", { newWindow: false } );
				expect( result ).toBe( 'Test <a href="http://www.url.com">url.com</a>' );
			} );

		} );


		describe( "`truncate` option", function() {

			describe( 'number form', function() {

				it( "should not perform any truncation if the `truncate` option is not passed in", function() {
					var result = Autolinker.link( "Test http://url.com/with/path", { newWindow: false } );

					expect( result ).toBe( 'Test <a href="http://url.com/with/path">url.com/with/path</a>' );
				} );


				it( "should not perform any truncation if `truncate` is 0", function() {
					var result = Autolinker.link( "Test http://url.com/with/path", { truncate: 0, newWindow: false } );

					expect( result ).toBe( 'Test <a href="http://url.com/with/path">url.com/with/path</a>' );
				} );


				it( "should truncate long a url/email/twitter to the given number of characters with the 'truncate' option specified", function() {
					var result = Autolinker.link( "Test http://url.com/with/path", { truncate: 12, newWindow: false } );

					expect( result ).toBe( 'Test <a href="http://url.com/with/path">url.com/wi..</a>' );
				} );


				it( "should leave a url/email/twitter alone if the length of the url is exactly equal to the length of the 'truncate' option", function() {
					var result = Autolinker.link( "Test http://url.com/with/path", { truncate: 'url.com/with/path'.length, newWindow: false } );  // the exact length of the link

					expect( result ).toBe( 'Test <a href="http://url.com/with/path">url.com/with/path</a>' );
				} );


				it( "should leave a url/email/twitter alone if it does not exceed the given number of characters provided in the 'truncate' option", function() {
					var result = Autolinker.link( "Test http://url.com/with/path", { truncate: 25, newWindow: false } );  // just a random high number

					expect( result ).toBe( 'Test <a href="http://url.com/with/path">url.com/with/path</a>' );
				} );

			} );


			describe( 'object form (with `length` and `location` properties)', function() {

				it( "should not perform any truncation if `truncate.length` is not passed in", function() {
					var result = Autolinker.link( "Test http://url.com/with/path", { truncate: { location: 'end' }, newWindow: false } );

					expect( result ).toBe( 'Test <a href="http://url.com/with/path">url.com/with/path</a>' );
				} );


				it( "should not perform any truncation if `truncate.length` is 0", function() {
					var result = Autolinker.link( "Test http://url.com/with/path", { truncate: { length: 0 }, newWindow: false } );

					expect( result ).toBe( 'Test <a href="http://url.com/with/path">url.com/with/path</a>' );
				} );


				it( 'should default the `location` to "end" if it is not provided', function() {
					var result = Autolinker.link( "Test http://url.com/with/path", { truncate: { length: 12 }, newWindow: false } );

					expect( result ).toBe( 'Test <a href="http://url.com/with/path">url.com/wi..</a>' );
				} );


				it( 'should truncate at the end when `location: "end"` is specified', function() {
					var result = Autolinker.link( "Test http://url.com/with/path", { truncate: { length: 12, location: 'end' }, newWindow: false } );

					expect( result ).toBe( 'Test <a href="http://url.com/with/path">url.com/wi..</a>' );
				} );


				it( 'should truncate in the middle when `location: "middle"` is specified', function() {
					var result = Autolinker.link( "Test http://url.com/with/path", { truncate: { length: 12, location: 'middle' }, newWindow: false } );
					expect( result ).toBe( 'Test <a href="http://url.com/with/path">url.c../path</a>' );
				} );


				it( 'should truncate according to the "smart" truncation rules when `location: "smart"` is specified', function() {
					var result = Autolinker.link( "Test http://url.com/with/path", { truncate: { length: 12, location: 'smart' }, newWindow: false } );
					expect( result ).toBe( 'Test <a href="http://url.com/with/path">url.com/w..h</a>' );
				} );

			} );

		} );


		describe( "`className` option", function() {

			it( "should not add className when the 'className' option is not a string with at least 1 character", function() {
				var result = Autolinker.link( "Test http://url.com", { newWindow: false } );
				expect( result ).toBe( 'Test <a href="http://url.com">url.com</a>' );

				result = Autolinker.link( "Test http://url.com", { newWindow: false, className: null } );
				expect( result ).toBe( 'Test <a href="http://url.com">url.com</a>' );

				result = Autolinker.link( "Test http://url.com", { newWindow: false, className: "" } );
				expect( result ).toBe( 'Test <a href="http://url.com">url.com</a>' );
			} );


			it( "should add className to links", function() {
				var result = Autolinker.link( "Test http://url.com", { newWindow: false, className: 'myLink' } );
				expect( result ).toBe( 'Test <a href="http://url.com" class="myLink myLink-url">url.com</a>' );
			} );


			it( "should add className to email links", function() {
				var result = Autolinker.link( "Iggy's email is mr@iggypop.com", { newWindow: false, email: true, className: 'myLink' } );
				expect( result ).toBe( 'Iggy\'s email is <a href="mailto:mr@iggypop.com" class="myLink myLink-email">mr@iggypop.com</a>' );
			} );


			it( "should add className to twitter links", function() {
<<<<<<< HEAD
				var result = Autolinker.link( "hi from @iggypopschest", { newWindow: false, mention: 'twitter', className: 'myLink' } );
=======
				var result = Autolinker.link( "hi from @iggypopschest", { newWindow: false, twitter: true, className: 'myLink' } );
>>>>>>> 51749b27
				expect( result ).toBe( 'hi from <a href="https://twitter.com/iggypopschest" class="myLink myLink-mention myLink-twitter">@iggypopschest</a>' );
			} );

			it( "should add className to mention links", function() {
				var result = Autolinker.link( "hi from @iggypopschest", { newWindow: false, mention: 'twitter', className: 'myLink' } );
				expect( result ).toBe( 'hi from <a href="https://twitter.com/iggypopschest" class="myLink myLink-mention myLink-twitter">@iggypopschest</a>' );

				result = Autolinker.link( "hi from @iggypopschest", { newWindow: false, mention: 'instagram', className: 'myLink' } );
				expect( result ).toBe( 'hi from <a href="https://instagram.com/iggypopschest" class="myLink myLink-mention myLink-instagram">@iggypopschest</a>' );
			} );

		} );


		describe( '`urls` option', function() {
			var str = 'http://google.com www.google.com google.com';  // the 3 types: scheme URL, www URL, and TLD (top level domain) URL


			it( 'should link all 3 types if the `urls` option is `true`', function() {
				var result = Autolinker.link( str, { newWindow: false, stripPrefix: false, urls: true } );

				expect( result ).toBe( [
					'<a href="http://google.com">http://google.com</a>',
					'<a href="http://www.google.com">www.google.com</a>',
					'<a href="http://google.com">google.com</a>'
				].join( ' ' ) );
			} );


			it( 'should not link any of the 3 types if the `urls` option is `false`', function() {
				var result = Autolinker.link( str, { newWindow: false, stripPrefix: false, urls: false } );

				expect( result ).toBe( [
					'http://google.com',
					'www.google.com',
					'google.com'
				].join( ' ' ) );
			} );


			it( 'should only link scheme URLs if `schemeMatches` is the only `urls` option that is `true`', function() {
				var result = Autolinker.link( str, { newWindow: false, stripPrefix: false, urls: {
					schemeMatches : true,
					wwwMatches    : false,
					tldMatches    : false
				} } );

				expect( result ).toBe( [
					'<a href="http://google.com">http://google.com</a>',
					'www.google.com',
					'google.com'
				].join( ' ' ) );
			} );


			it( 'should only link www URLs if `wwwMatches` is the only `urls` option that is `true`', function() {
				var result = Autolinker.link( str, { newWindow: false, stripPrefix: false, urls: {
					schemeMatches : false,
					wwwMatches    : true,
					tldMatches    : false
				} } );

				expect( result ).toBe( [
					'http://google.com',
					'<a href="http://www.google.com">www.google.com</a>',
					'google.com'
				].join( ' ' ) );
			} );


			it( 'should only link TLD URLs if `tldMatches` is the only `urls` option that is `true`', function() {
				var result = Autolinker.link( str, { newWindow: false, stripPrefix: false, urls: {
					schemeMatches : false,
					wwwMatches    : false,
					tldMatches    : true
				} } );

				expect( result ).toBe( [
					'http://google.com',
					'www.google.com',
					'<a href="http://google.com">google.com</a>'
				].join( ' ' ) );
			} );


			it( 'should link both scheme and www matches, but not TLD matches when `tldMatches` is the only option that is `false`', function() {
				var result = Autolinker.link( str, { newWindow: false, stripPrefix: false, urls: {
					schemeMatches : true,
					wwwMatches    : true,
					tldMatches    : false
				} } );

				expect( result ).toBe( [
					'<a href="http://google.com">http://google.com</a>',
					'<a href="http://www.google.com">www.google.com</a>',
					'google.com'
				].join( ' ' ) );
			} );

		} );


		describe( "`urls` (as boolean), `email`, `phone`, `twitter`, and `mention` options", function() {
			var inputStr = [
				"Website: asdf.com",
				"Email: asdf@asdf.com",
				"Phone: (123) 456-7890",
				"Mention: @asdf",
				"Hashtag: #asdf"
			].join( ", " );


			it( "should link all 5 types if all 5 urls/email/phone/mention/hashtag options are enabled", function() {
				var result = Autolinker.link( inputStr, {
					hashtag: 'twitter',
					mention: 'twitter',
					newWindow: false
				} );
				expect( result ).toBe( [
					'Website: <a href="http://asdf.com">asdf.com</a>',
					'Email: <a href="mailto:asdf@asdf.com">asdf@asdf.com</a>',
					'Phone: <a href="tel:1234567890">(123) 456-7890</a>',
					'Mention: <a href="https://twitter.com/asdf">@asdf</a>',
					'Hashtag: <a href="https://twitter.com/hashtag/asdf">#asdf</a>'
				].join( ", " ) );
			} );


			it( "should link mentions based on value provided to mention option", function() {
				var result = Autolinker.link( inputStr, { newWindow: false, hashtag: 'twitter', mention: 'twitter' } );
				expect( result ).toBe( [
					'Website: <a href="http://asdf.com">asdf.com</a>',
					'Email: <a href="mailto:asdf@asdf.com">asdf@asdf.com</a>',
					'Phone: <a href="tel:1234567890">(123) 456-7890</a>',
					'Mention: <a href="https://twitter.com/asdf">@asdf</a>',
					'Hashtag: <a href="https://twitter.com/hashtag/asdf">#asdf</a>'
				].join( ", " ) );

				result = Autolinker.link( inputStr, { newWindow: false, hashtag: 'twitter', mention: 'instagram' } );
				expect( result ).toBe( [
					'Website: <a href="http://asdf.com">asdf.com</a>',
					'Email: <a href="mailto:asdf@asdf.com">asdf@asdf.com</a>',
					'Phone: <a href="tel:1234567890">(123) 456-7890</a>',
<<<<<<< HEAD
=======
					'Mention: <a href="https://twitter.com/asdf">@asdf</a>',
					'Hashtag: <a href="https://twitter.com/hashtag/asdf">#asdf</a>'
				].join( ", " ) );
			} );


			it( "should link mentions based on value provided to mention option", function() {
				var result = Autolinker.link( inputStr, { newWindow: false, hashtag: 'twitter', mention: 'twitter' } );
				expect( result ).toBe( [
					'Website: <a href="http://asdf.com">asdf.com</a>',
					'Email: <a href="mailto:asdf@asdf.com">asdf@asdf.com</a>',
					'Phone: <a href="tel:1234567890">(123) 456-7890</a>',
					'Mention: <a href="https://twitter.com/asdf">@asdf</a>',
					'Hashtag: <a href="https://twitter.com/hashtag/asdf">#asdf</a>'
				].join( ", " ) );

				result = Autolinker.link( inputStr, { newWindow: false, hashtag: 'twitter', mention: 'instagram' } );
				expect( result ).toBe( [
					'Website: <a href="http://asdf.com">asdf.com</a>',
					'Email: <a href="mailto:asdf@asdf.com">asdf@asdf.com</a>',
					'Phone: <a href="tel:1234567890">(123) 456-7890</a>',
					'Mention: <a href="https://instagram.com/asdf">@asdf</a>',
					'Hashtag: <a href="https://twitter.com/hashtag/asdf">#asdf</a>'
				].join( ", " ) );
			} );


			it( "should ignore twitter option if mention option is set", function() {
				var result = Autolinker.link( inputStr, { newWindow: false, hashtag: 'twitter', twitter: false, mention: 'twitter' } );
				expect( result ).toBe( [
					'Website: <a href="http://asdf.com">asdf.com</a>',
					'Email: <a href="mailto:asdf@asdf.com">asdf@asdf.com</a>',
					'Phone: <a href="tel:1234567890">(123) 456-7890</a>',
					'Mention: <a href="https://twitter.com/asdf">@asdf</a>',
					'Hashtag: <a href="https://twitter.com/hashtag/asdf">#asdf</a>'
				].join( ", " ) );

				result = Autolinker.link( inputStr, { newWindow: false, hashtag: 'twitter', twitter: true, mention: 'instagram' } );
				expect( result ).toBe( [
					'Website: <a href="http://asdf.com">asdf.com</a>',
					'Email: <a href="mailto:asdf@asdf.com">asdf@asdf.com</a>',
					'Phone: <a href="tel:1234567890">(123) 456-7890</a>',
>>>>>>> 51749b27
					'Mention: <a href="https://instagram.com/asdf">@asdf</a>',
					'Hashtag: <a href="https://twitter.com/hashtag/asdf">#asdf</a>'
				].join( ", " ) );
			} );


			it( "should not link urls when they are disabled", function() {
				var result = Autolinker.link( inputStr, {
					mention: 'twitter',
					hashtag: 'twitter',
					urls: false,
					newWindow: false
				} );

				expect( result ).toBe( [
					'Website: asdf.com',
					'Email: <a href="mailto:asdf@asdf.com">asdf@asdf.com</a>',
					'Phone: <a href="tel:1234567890">(123) 456-7890</a>',
					'Mention: <a href="https://twitter.com/asdf">@asdf</a>',
					'Hashtag: <a href="https://twitter.com/hashtag/asdf">#asdf</a>'
				].join( ", " ) );
			} );


			it( "should not link email addresses when they are disabled", function() {
				var result = Autolinker.link( inputStr, {
					mention: 'twitter',
					hashtag: 'twitter',
					email: false,
					newWindow: false
				} );

				expect( result ).toBe( [
					'Website: <a href="http://asdf.com">asdf.com</a>',
					'Email: asdf@asdf.com',
					'Phone: <a href="tel:1234567890">(123) 456-7890</a>',
					'Mention: <a href="https://twitter.com/asdf">@asdf</a>',
					'Hashtag: <a href="https://twitter.com/hashtag/asdf">#asdf</a>'
				].join( ", " ) );
			} );


			it( "should not link phone numbers when they are disabled", function() {
				var result = Autolinker.link( inputStr, {
					hashtag   : 'twitter',
					mention   : 'twitter',
					phone     : false,
					newWindow : false
				} );

				expect( result ).toBe( [
					'Website: <a href="http://asdf.com">asdf.com</a>',
					'Email: <a href="mailto:asdf@asdf.com">asdf@asdf.com</a>',
					'Phone: (123) 456-7890',
					'Mention: <a href="https://twitter.com/asdf">@asdf</a>',
					'Hashtag: <a href="https://twitter.com/hashtag/asdf">#asdf</a>'
				].join( ", " ) );
			} );


			it( "should not link mention handles when they are disabled", function() {
				var result = Autolinker.link( inputStr, {
					newWindow: false,
					hashtag: 'twitter',
					mention: false
				} );

				expect( result ).toBe( [
					'Website: <a href="http://asdf.com">asdf.com</a>',
					'Email: <a href="mailto:asdf@asdf.com">asdf@asdf.com</a>',
					'Phone: <a href="tel:1234567890">(123) 456-7890</a>',
					'Mention: @asdf',
					'Hashtag: <a href="https://twitter.com/hashtag/asdf">#asdf</a>'
				].join( ", " ) );
			} );


			it( "should not link Hashtags when they are disabled", function() {
				var result = Autolinker.link( inputStr, {
					mention   : 'twitter',
					hashtag   : false,
					newWindow : false
				} );

				expect( result ).toBe( [
					'Website: <a href="http://asdf.com">asdf.com</a>',
					'Email: <a href="mailto:asdf@asdf.com">asdf@asdf.com</a>',
					'Phone: <a href="tel:1234567890">(123) 456-7890</a>',
					'Mention: <a href="https://twitter.com/asdf">@asdf</a>',
					'Hashtag: #asdf'
				].join( ", " ) );
			} );

		} );


		describe( "`replaceFn` option", function() {
			var returnTrueFn = function() { return true; },
			    returnFalseFn = function() { return false; },
			    replaceFnSpy;

			beforeEach( function() {
				replaceFnSpy = jasmine.createSpy( 'replaceFnSpy' );
			} );


			it( "by default, should be called with with the `Autolinker` instance " +
				"as the context object (`this` reference)",
			function() {
				var replaceFnAutolinker = new Autolinker( {
					replaceFn: replaceFnSpy
				} );
				replaceFnAutolinker.link( "asdf.com" );  // will call the `replaceFn`

				expect( replaceFnSpy ).toHaveBeenCalled();
				expect( replaceFnSpy.calls.first().object ).toBe( replaceFnAutolinker );
			} );


			it( "when provided a `context` option, should be called with with " +
				"that object as the context object (`this` reference)",
			function() {
				var contextObj = { prop: 'value' };
				var replaceFnAutolinker = new Autolinker( {
					replaceFn : replaceFnSpy,
					context   : contextObj
				} );
				replaceFnAutolinker.link( "asdf.com" );  // will call the `replaceFn`

				expect( replaceFnSpy ).toHaveBeenCalled();
				expect( replaceFnSpy.calls.first().object ).toBe( contextObj );
			} );


			it( "should populate a UrlMatch object with the appropriate properties", function() {
				var replaceFnCallCount = 0;
				var result = Autolinker.link( "Website: asdf.com ", {  // purposeful trailing space
					replaceFn : function( match ) {
						replaceFnCallCount++;

						expect( match.getMatchedText() ).toBe( 'asdf.com' );
						expect( match.getUrl() ).toBe( 'http://asdf.com' );
					}
				} );

				expect( replaceFnCallCount ).toBe( 1 );  // make sure the replaceFn was called
			} );


			it( "should populate an EmailMatch object with the appropriate properties", function() {
				var replaceFnCallCount = 0;
				var result = Autolinker.link( "Email: asdf@asdf.com ", {  // purposeful trailing space
					replaceFn : function( match ) {
						replaceFnCallCount++;

						expect( match.getMatchedText() ).toBe( 'asdf@asdf.com' );
						expect( match.getEmail() ).toBe( 'asdf@asdf.com' );
					}
				} );

				expect( replaceFnCallCount ).toBe( 1 );  // make sure the replaceFn was called
			} );


			it( "should populate a HashtagMatch object with the appropriate properties", function() {
				var replaceFnCallCount = 0;
				var result = Autolinker.link( "Hashtag: #myHashtag ", {  // purposeful trailing space
					hashtag: 'twitter',
					replaceFn : function( match ) {
						replaceFnCallCount++;

						expect( match.getType() ).toBe( 'hashtag' );
						expect( match.getMatchedText() ).toBe( '#myHashtag' );
						expect( match.getHashtag() ).toBe( 'myHashtag' );
					}
				} );

				expect( replaceFnCallCount ).toBe( 1 );  // make sure the replaceFn was called
			} );


			it( "should populate a TwitterMatch object with the appropriate properties", function() {
				var replaceFnCallCount = 0;
				var result = Autolinker.link( "Twitter: @myTwitter ", {  // purposeful trailing space
					mention: 'twitter',
					replaceFn : function( match ) {
						replaceFnCallCount++;

						expect( match.getMatchedText() ).toBe( '@myTwitter' );
						expect( match.getMention() ).toBe( 'myTwitter' );
					}
				} );

				expect( replaceFnCallCount ).toBe( 1 );  // make sure the replaceFn was called
			} );


			it( "should populate a MentionMatch object with the appropriate properties", function() {
				var replaceFnCallCount = 0;
				var result = Autolinker.link( "Mention: @myTwitter ", {  // purposeful trailing space
					mention: 'twitter',
					replaceFn : function( match ) {
						replaceFnCallCount++;

						expect( match.getMatchedText() ).toBe( '@myTwitter' );
						expect( match.getMention() ).toBe( 'myTwitter' );
					}
				} );

				expect( replaceFnCallCount ).toBe( 1 );  // make sure the replaceFn was called
			} );


			it( "should populate a MentionMatch object with the appropriate properties", function() {
				var replaceFnCallCount = 0;
				var result = Autolinker.link( "Mention: @myTwitter ", {  // purposeful trailing space
					mention: 'twitter',
					replaceFn : function( autolinker, match ) {
						replaceFnCallCount++;

						expect( match.getMatchedText() ).toBe( '@myTwitter' );
						expect( match.getMention() ).toBe( 'myTwitter' );
					}
				} );

				expect( replaceFnCallCount ).toBe( 1 );  // make sure the replaceFn was called
			} );


			it( "should replace the match as Autolinker would normally do when `true` is returned from the `replaceFn`", function() {
				var result = Autolinker.link( "Website: asdf.com, Email: asdf@asdf.com, Twitter: @asdf", {
					mention   : 'twitter',
					newWindow : false,  // just to suppress the target="_blank" from the output for this test
					replaceFn : returnTrueFn
				} );

				expect( result ).toBe( [
					'Website: <a href="http://asdf.com">asdf.com</a>',
					'Email: <a href="mailto:asdf@asdf.com">asdf@asdf.com</a>',
					'Twitter: <a href="https://twitter.com/asdf">@asdf</a>'
				].join( ", " ) );
			} );


			it( "should replace the match as Autolinker would normally do when there is no return value (i.e. `undefined` is returned) from the `replaceFn`", function() {
				var result = Autolinker.link( "Website: asdf.com, Email: asdf@asdf.com, Twitter: @asdf", {
					mention   : 'twitter',
					newWindow : false,  // just to suppress the target="_blank" from the output for this test
					replaceFn : function() {}  // no return value (`undefined` is returned)
				} );

				expect( result ).toBe( [
					'Website: <a href="http://asdf.com">asdf.com</a>',
					'Email: <a href="mailto:asdf@asdf.com">asdf@asdf.com</a>',
					'Twitter: <a href="https://twitter.com/asdf">@asdf</a>'
				].join( ", " ) );
			} );


			it( "should leave the match as-is when `false` is returned from the `replaceFn`", function() {
				var result = Autolinker.link( "Website: asdf.com, Email: asdf@asdf.com, Twitter: @asdf", {
					mention   : 'twitter',
					replaceFn : returnFalseFn
				} );

				expect( result ).toBe( [
					'Website: asdf.com',
					'Email: asdf@asdf.com',
					'Twitter: @asdf'
				].join( ", " ) );
			} );


			it( "should use a string returned from the `replaceFn` as the HTML that is replaced in the input", function() {
				var result = Autolinker.link( "Website: asdf.com, Email: asdf@asdf.com, Twitter: @asdf", {
					mention   : 'twitter',
					replaceFn : function() { return "test"; }
				} );

				expect( result ).toBe( "Website: test, Email: test, Twitter: test" );
			} );


			it( "should allow an Autolinker.HtmlTag instance to be returned from the `replaceFn`, and use that as the HTML to be replaced from the input", function() {
				var result = Autolinker.link( "Website: asdf.com", {
					newWindow : false,

					replaceFn : function( match ) {
						var tag = match.buildTag();
						tag.setInnerHtml( 'asdf!' );  // just to check that we're replacing with the returned `tag` instance
						return tag;
					}
				} );

				expect( result ).toBe( 'Website: <a href="http://asdf.com">asdf!</a>' );
			} );


			it( "should allow an Autolinker.HtmlTag instance to be modified before being returned from the `replaceFn`", function() {
				var result = Autolinker.link( "Website: asdf.com", {
					newWindow : false,

					replaceFn : function( match ) {
						var tag = match.buildTag();
						tag.addClass( 'test' );
						tag.addClass( 'test2' );
						tag.setAttr( 'rel', 'nofollow' );
						return tag;
					}
				} );

				expect( result ).toBe( 'Website: <a href="http://asdf.com" class="test test2" rel="nofollow">asdf.com</a>' );
			} );


			it( "should not drop a trailing parenthesis of a URL match if the `replaceFn` returns false", function() {
				var result = Autolinker.link( "Go to the website (asdf.com) and see", {
					newWindow : false,
					replaceFn : returnFalseFn
				} );

				expect( result ).toBe( 'Go to the website (asdf.com) and see' );
			} );


			describe( 'special cases which check the `prefixStr` and `suffixStr` vars in the code', function() {

				it( "should leave the match as-is when the `replaceFn` returns `false` for a Twitter match", function() {
					var result = Autolinker.link( "@asdf", { replaceFn: returnFalseFn } );
					expect( result ).toBe( "@asdf" );

					var result2 = Autolinker.link( "Twitter: @asdf", { mention: 'twitter', replaceFn: returnFalseFn } );
					expect( result2 ).toBe( "Twitter: @asdf" );
				} );


				it( "should leave the match as-is when the `replaceFn` returns `false`, and the URL was wrapped in parenthesis", function() {
					var result = Autolinker.link( "Go to (yahoo.com) my friend", { replaceFn: returnFalseFn } );
					expect( result ).toBe( "Go to (yahoo.com) my friend" );

					var result2 = Autolinker.link( "Go to en.wikipedia.org/wiki/IANA_(disambiguation) my friend", { replaceFn: returnFalseFn } );
					expect( result2 ).toBe( "Go to en.wikipedia.org/wiki/IANA_(disambiguation) my friend" );

					var result3 = Autolinker.link( "Go to (en.wikipedia.org/wiki/IANA_(disambiguation)) my friend", { replaceFn: returnFalseFn } );
					expect( result3 ).toBe( "Go to (en.wikipedia.org/wiki/IANA_(disambiguation)) my friend" );
				} );


				it( "should leave the match as-is when the `replaceFn` returns `false`, and the URL was a protocol-relative match", function() {
					var result = Autolinker.link( "Go to //yahoo.com my friend", { replaceFn: returnFalseFn } );
					expect( result ).toBe( "Go to //yahoo.com my friend" );
				} );

			} );

		} );

	} );


	describe( 'all match types tests', function() {
		var testCases = {
			schemeUrl : {
				unlinked : 'http://google.com/path?param1=value1&param2=value2#hash',
				linked   : '<a href="http://google.com/path?param1=value1&param2=value2#hash">http://google.com/path?param1=value1&param2=value2#hash</a>'
			},
			wwwUrl : {
				unlinked : 'www.google.com/path?param1=value1&param2=value2#hash',
				linked   : '<a href="http://www.google.com/path?param1=value1&param2=value2#hash">www.google.com/path?param1=value1&param2=value2#hash</a>'
			},
			tldUrl : {
				unlinked : 'google.com/path?param1=value1&param2=value2#hash',
				linked   : '<a href="http://google.com/path?param1=value1&param2=value2#hash">google.com/path?param1=value1&param2=value2#hash</a>'
			},
			email : {
				unlinked : 'asdf@asdf.com',
				linked   : '<a href="mailto:asdf@asdf.com">asdf@asdf.com</a>'
			},
			mention : {
				unlinked : '@asdf',
				linked   : '<a href="https://twitter.com/asdf">@asdf</a>'
			},
			phone : {
				unlinked : '123-456-7890',
				linked   : '<a href="tel:1234567890">123-456-7890</a>'
			},
			hashtag : {
				unlinked : '#Winning',
				linked   : '<a href="https://twitter.com/hashtag/Winning">#Winning</a>'
			}
		};

		var numTestCaseKeys = Object.keys( testCases ).length;

		var paragraphTpl = _.template( [
			'Check link 1: <%= schemeUrl %>.',
			'Check link 2: <%= wwwUrl %>.',
			'Check link 3: <%= tldUrl %>.',
			'My email is: <%= email %>.',
			'My mention (twitter) username is <%= mention %>.',
			'My phone number is <%= phone %>.',
			'Hashtag <%= hashtag %>.'
		].join( '\n' ) );

		var sourceParagraph = paragraphTpl( {
			schemeUrl : testCases.schemeUrl.unlinked,
			wwwUrl    : testCases.wwwUrl.unlinked,
			tldUrl    : testCases.tldUrl.unlinked,
			email     : testCases.email.unlinked,
			mention   : testCases.mention.unlinked,
			phone     : testCases.phone.unlinked,
			hashtag   : testCases.hashtag.unlinked
		} );



		it( 'should replace matches appropriately in a paragraph of text, using a variety of enabled matchers. Want to make sure that when one match type is disabled (such as emails), that other ones don\'t accidentally link part of them (such as from the url matcher)', function() {
			// We're going to run through every combination of matcher settings
			// possible.
			// 7 different settings and two possibilities for each (on or off)
			// is 2^7 == 128 settings possibilities
			for( var i = 0, len = Math.pow( 2, numTestCaseKeys ); i < len; i++ ) {
				var cfg = {
					schemeMatches : !!( i & parseInt( '00000001', 2 ) ),
				    wwwMatches    : !!( i & parseInt( '00000010', 2 ) ),
				    tldMatches    : !!( i & parseInt( '00000100', 2 ) ),
				    email         : !!( i & parseInt( '00001000', 2 ) ),
					mention       : !!( i & parseInt( '00010000', 2 ) ) ? 'twitter' : false,
				    phone         : !!( i & parseInt( '00100000', 2 ) ),
				    hashtag       : !!( i & parseInt( '01000000', 2 ) ) ? 'twitter' : false
				};

				var autolinker = new Autolinker( {
					urls        : {
						schemeMatches : cfg.schemeMatches,
						wwwMatches    : cfg.wwwMatches,
						tldMatches    : cfg.tldMatches
					},
					email       : cfg.email,
					mention     : cfg.mention,
					phone       : cfg.phone,
					hashtag     : cfg.hashtag,

					newWindow   : false,
					stripPrefix : false
				} );

				var result = autolinker.link( sourceParagraph ),
				    resultLines = result.split( '\n' ),  // splitting line-by-line to make it easier to see where a failure is
				    expectedLines = generateExpectedLines( cfg );

				expect( resultLines.length ).toBe( expectedLines.length );  // just in case

				for( var j = 0, jlen = expectedLines.length; j < jlen; j++ ) {
					if( resultLines[ j ] !== expectedLines[ j ] ) {
						var errorMsg = generateErrMsg( resultLines[ j ], expectedLines[ j ], cfg );
						throw new Error( errorMsg );
					}
				}
			}


			function generateExpectedLines( cfg ) {
				var expectedLines = paragraphTpl( {
					schemeUrl : cfg.schemeMatches ? testCases.schemeUrl.linked : testCases.schemeUrl.unlinked,
					wwwUrl    : cfg.wwwMatches    ? testCases.wwwUrl.linked    : testCases.wwwUrl.unlinked,
					tldUrl    : cfg.tldMatches    ? testCases.tldUrl.linked    : testCases.tldUrl.unlinked,
					email     : cfg.email         ? testCases.email.linked     : testCases.email.unlinked,
					mention   : cfg.mention       ? testCases.mention.linked   : testCases.mention.unlinked,
					phone     : cfg.phone         ? testCases.phone.linked     : testCases.phone.unlinked,
					hashtag   : cfg.hashtag       ? testCases.hashtag.linked   : testCases.hashtag.unlinked
				} );

				return expectedLines.split( '\n' );  // splitting line-by-line to make it easier to see where a failure is
			}


			function generateErrMsg( resultLine, expectedLine, cfg ) {
				var errorMsg = [
				    'Expected: \'' + resultLine + '\' to be \'' + expectedLine + '\'\n'
				];

				errorMsg.push( '{' );
				_.forOwn( cfg, function( value, key ) {
					errorMsg.push( '\t' + key + ': ' + value );
				} );
				errorMsg.push( '}' );

				return errorMsg.join( '\n' );
			}
		} );

	} );

} );<|MERGE_RESOLUTION|>--- conflicted
+++ resolved
@@ -1177,15 +1177,9 @@
 			} );
 
 
-<<<<<<< HEAD
 			it( "should not autolink mentions by default", function() {
 				var autolinker = new Autolinker( { newWindow: false } );
 				expect( autolinker.link( "@test" ) ).toBe( '@test' );
-=======
-			it( "should autolink mentions as Twitter handles by default for backward compatibility", function() {
-				var autolinker = new Autolinker( { newWindow: false } );
-				expect( autolinker.link( "@test" ) ).toBe( '<a href="https://twitter.com/test">@test</a>' );
->>>>>>> 51749b27
 			} );
 
 
@@ -1257,11 +1251,7 @@
 			// NOTE: Twitter itself does not accept cyrillic characters, but
 			// other services might so linking them anyway
 			it( "should automatically link username handles with cyrillic characters", function() {
-<<<<<<< HEAD
 				var result = twitterMentionAutolinker.link( "Hello @Кириллица how are you?" );
-=======
-				var result = autolinker.link( "Hello @Кириллица how are you?" );
->>>>>>> 51749b27
 				expect( result ).toBe( 'Hello <a href="https://twitter.com/Кириллица">@Кириллица</a> how are you?' );
 			} );
 
@@ -1827,11 +1817,7 @@
 
 
 			it( "should add className to twitter links", function() {
-<<<<<<< HEAD
 				var result = Autolinker.link( "hi from @iggypopschest", { newWindow: false, mention: 'twitter', className: 'myLink' } );
-=======
-				var result = Autolinker.link( "hi from @iggypopschest", { newWindow: false, twitter: true, className: 'myLink' } );
->>>>>>> 51749b27
 				expect( result ).toBe( 'hi from <a href="https://twitter.com/iggypopschest" class="myLink myLink-mention myLink-twitter">@iggypopschest</a>' );
 			} );
 
@@ -1975,29 +1961,6 @@
 					'Website: <a href="http://asdf.com">asdf.com</a>',
 					'Email: <a href="mailto:asdf@asdf.com">asdf@asdf.com</a>',
 					'Phone: <a href="tel:1234567890">(123) 456-7890</a>',
-<<<<<<< HEAD
-=======
-					'Mention: <a href="https://twitter.com/asdf">@asdf</a>',
-					'Hashtag: <a href="https://twitter.com/hashtag/asdf">#asdf</a>'
-				].join( ", " ) );
-			} );
-
-
-			it( "should link mentions based on value provided to mention option", function() {
-				var result = Autolinker.link( inputStr, { newWindow: false, hashtag: 'twitter', mention: 'twitter' } );
-				expect( result ).toBe( [
-					'Website: <a href="http://asdf.com">asdf.com</a>',
-					'Email: <a href="mailto:asdf@asdf.com">asdf@asdf.com</a>',
-					'Phone: <a href="tel:1234567890">(123) 456-7890</a>',
-					'Mention: <a href="https://twitter.com/asdf">@asdf</a>',
-					'Hashtag: <a href="https://twitter.com/hashtag/asdf">#asdf</a>'
-				].join( ", " ) );
-
-				result = Autolinker.link( inputStr, { newWindow: false, hashtag: 'twitter', mention: 'instagram' } );
-				expect( result ).toBe( [
-					'Website: <a href="http://asdf.com">asdf.com</a>',
-					'Email: <a href="mailto:asdf@asdf.com">asdf@asdf.com</a>',
-					'Phone: <a href="tel:1234567890">(123) 456-7890</a>',
 					'Mention: <a href="https://instagram.com/asdf">@asdf</a>',
 					'Hashtag: <a href="https://twitter.com/hashtag/asdf">#asdf</a>'
 				].join( ", " ) );
@@ -2019,7 +1982,6 @@
 					'Website: <a href="http://asdf.com">asdf.com</a>',
 					'Email: <a href="mailto:asdf@asdf.com">asdf@asdf.com</a>',
 					'Phone: <a href="tel:1234567890">(123) 456-7890</a>',
->>>>>>> 51749b27
 					'Mention: <a href="https://instagram.com/asdf">@asdf</a>',
 					'Hashtag: <a href="https://twitter.com/hashtag/asdf">#asdf</a>'
 				].join( ", " ) );
@@ -2222,22 +2184,6 @@
 				var result = Autolinker.link( "Mention: @myTwitter ", {  // purposeful trailing space
 					mention: 'twitter',
 					replaceFn : function( match ) {
-						replaceFnCallCount++;
-
-						expect( match.getMatchedText() ).toBe( '@myTwitter' );
-						expect( match.getMention() ).toBe( 'myTwitter' );
-					}
-				} );
-
-				expect( replaceFnCallCount ).toBe( 1 );  // make sure the replaceFn was called
-			} );
-
-
-			it( "should populate a MentionMatch object with the appropriate properties", function() {
-				var replaceFnCallCount = 0;
-				var result = Autolinker.link( "Mention: @myTwitter ", {  // purposeful trailing space
-					mention: 'twitter',
-					replaceFn : function( autolinker, match ) {
 						replaceFnCallCount++;
 
 						expect( match.getMatchedText() ).toBe( '@myTwitter' );
