--- conflicted
+++ resolved
@@ -102,20 +102,19 @@
 		expect( result ).toBe( 'My email is <a href="mailto:busueng.kim@aaa.com">busueng.kim@aaa.com</a>');
 	} );
 
-<<<<<<< HEAD
 
 	it( "should automatically link an email address with a 'mailto:' prefix", function () {
 		let result = autolinker.link( "My email is mailto:asdf@asdf.com" );
 		
 		expect( result ).toBe( 'My email is <a href="mailto:asdf@asdf.com">asdf@asdf.com</a>');
-=======
+	} );
+
 	it( "should NOT link an email address with an invalid tld", function () {
 		let result1 = autolinker.link( "My email is fake@gmail.c" );
 		expect( result1 ).toBe( 'My email is fake@gmail.c');
 
 		let result2 = autolinker.link( "My email is fake@gmail.comf" );
 		expect( result2 ).toBe( 'My email is fake@gmail.comf');
->>>>>>> 1c86cdd5
 	} );
 
 } );