/*global Autolinker, _, describe, beforeEach, afterEach, it, expect, jasmine */
describe( "Autolinker.matcher.Url", function() {
	var MatchChecker = Autolinker.match.MatchChecker,
	    matcher;

	beforeEach( function() {
		matcher = new Autolinker.matcher.Url( {
			tagBuilder  : new Autolinker.AnchorTagBuilder(),
			stripPrefix : false,
			stripTrailingSlash : false
		} );
	} );


	describe( 'parseMatches()', function() {

		it( 'should return an empty array if there are no matches for urls', function() {
			expect( matcher.parseMatches( '' ) ).toEqual( [] );
			expect( matcher.parseMatches( 'asdf' ) ).toEqual( [] );
			expect( matcher.parseMatches( '@asdf.com' ) ).toEqual( [] );      // a username should not match
			expect( matcher.parseMatches( 'asdf@asdf.com' ) ).toEqual( [] );  // an email address should not match
		} );


		it( 'should return an array of a single url match when the string is the url itself', function() {
			var matches = matcher.parseMatches( 'asdf.com' );

			expect( matches.length ).toBe( 1 );
			MatchChecker.expectUrlMatch( matches[ 0 ], 'http://asdf.com', 0 );
		} );


		it( 'should return an array of a single url match when the url is in the middle of the string', function() {
			var matches = matcher.parseMatches( 'Hello asdf.com my good friend' );

			expect( matches.length ).toBe( 1 );
			MatchChecker.expectUrlMatch( matches[ 0 ], 'http://asdf.com', 6 );
		} );


		it( 'should return an array of a single url match when the url is at the end of the string', function() {
			var matches = matcher.parseMatches( 'Hello asdf.com' );

			expect( matches.length ).toBe( 1 );
			MatchChecker.expectUrlMatch( matches[ 0 ], 'http://asdf.com', 6 );
		} );


		it( 'should return an array of multiple urls when there are more than one within the string', function() {
			var matches = matcher.parseMatches( 'Go to asdf.com or fdsa.com' );

			expect( matches.length ).toBe( 2 );
			MatchChecker.expectUrlMatch( matches[ 0 ], 'http://asdf.com', 6 );
			MatchChecker.expectUrlMatch( matches[ 1 ], 'http://fdsa.com', 18 );
		} );


		it( 'a match within parenthesis should be parsed correctly', function() {
			var matches = matcher.parseMatches( 'Hello (asdf.com)' );

			expect( matches.length ).toBe( 1 );
			MatchChecker.expectUrlMatch( matches[ 0 ], 'http://asdf.com', 7 );
		} );

		it( 'should match an IP address', function() {
			var matches = matcher.parseMatches( 'http://127.0.0.1');

			expect( matches.length ).toBe( 1 );
			MatchChecker.expectUrlMatch( matches[ 0 ], 'http://127.0.0.1', 0 );
		});

		it( 'should not match an invalid IP address', function() {
			var matches = matcher.parseMatches( 'http://127.0.0.');

			expect( matches.length ).toBe( 0 );
		});

		it( 'should not match an URL which does not respect the IP protocol', function() {
			var matches = matcher.parseMatches( 'git:1.0');

			expect( matches.length ).toBe( 0 );
		});

		it( 'should not match an IP address with too much numbers', function() {
			var matches = matcher.parseMatches( 'http://1.2.3.4.5' );

			expect( matches.length ).toBe( 0 );
		});

		it( 'should match the entire URL with a check character', function() {
			var matches = matcher.parseMatches( 'https://gitlab.example.com/search?utf8=✓&search=mysearch&group_id=&project_id=42&search_code=true&repository_ref=master' );

			expect( matches.length ).toBe( 1 );
			MatchChecker.expectUrlMatch( matches[ 0 ], 'https://gitlab.example.com/search?utf8=✓&search=mysearch&group_id=&project_id=42&search_code=true&repository_ref=master', 0 );
		});

<<<<<<< HEAD
		it( 'should match any local URL with http before', function() {
			var matches = matcher.parseMatches( 'http://localhost.local001/test' );
			var othermatches = matcher.parseMatches( 'http://suus111.w10:8090/display/test/AI' );

			expect( matches.length ).toBe( 1 );
			expect( othermatches.length ).toBe( 1 );
			MatchChecker.expectUrlMatch( matches[ 0 ], 'http://localhost.local001/test', 0 );
			MatchChecker.expectUrlMatch( othermatches[ 0 ], 'http://suus111.w10:8090/display/test/AI', 0 );
		});

		it( 'should not match a local URL that does not have the http before', function() {
			var matches = matcher.parseMatches( 'localhost.local001/test' );

			expect( matches.length ).toBe( 0 );
		});
=======
		it( 'should not match an address with multiple dots', function() {
			var matches = matcher.parseMatches( 'hello:...world' );
			var othermatches = matcher.parseMatches( 'hello:wo.....rld' );

			expect( matches.length ).toBe( 0 );
			expect( othermatches.length ).toBe( 0 );
		});

>>>>>>> f8c2a720

		describe( 'protocol-relative URLs', function() {

			it( 'should match a protocol-relative URL at the beginning of the string', function() {
				var matches = matcher.parseMatches( '//asdf.com' );

				expect( matches.length ).toBe( 1 );
				MatchChecker.expectUrlMatch( matches[ 0 ], '//asdf.com', 0 );
			} );


			it( 'should match a protocol-relative URL in the middle of the string', function() {
				var matches = matcher.parseMatches( 'Hello //asdf.com today' );

				expect( matches.length ).toBe( 1 );
				MatchChecker.expectUrlMatch( matches[ 0 ], '//asdf.com', 6 );
			} );


			it( 'should match a protocol-relative URL at the end of the string', function() {
				var matches = matcher.parseMatches( 'Hello //asdf.com' );

				expect( matches.length ).toBe( 1 );
				MatchChecker.expectUrlMatch( matches[ 0 ], '//asdf.com', 6 );
			} );


			it( 'should *not* match a protocol-relative URL if the "//" was in the middle of a word', function() {
				var matches = matcher.parseMatches( 'asdf//asdf.com' );

				expect( matches.length ).toBe( 0 );
			} );

		} );

	} );

} );<|MERGE_RESOLUTION|>--- conflicted
+++ resolved
@@ -94,7 +94,7 @@
 			MatchChecker.expectUrlMatch( matches[ 0 ], 'https://gitlab.example.com/search?utf8=✓&search=mysearch&group_id=&project_id=42&search_code=true&repository_ref=master', 0 );
 		});
 
-<<<<<<< HEAD
+
 		it( 'should match any local URL with http before', function() {
 			var matches = matcher.parseMatches( 'http://localhost.local001/test' );
 			var othermatches = matcher.parseMatches( 'http://suus111.w10:8090/display/test/AI' );
@@ -110,7 +110,8 @@
 
 			expect( matches.length ).toBe( 0 );
 		});
-=======
+
+
 		it( 'should not match an address with multiple dots', function() {
 			var matches = matcher.parseMatches( 'hello:...world' );
 			var othermatches = matcher.parseMatches( 'hello:wo.....rld' );
@@ -119,7 +120,6 @@
 			expect( othermatches.length ).toBe( 0 );
 		});
 
->>>>>>> f8c2a720
 
 		describe( 'protocol-relative URLs', function() {
 
