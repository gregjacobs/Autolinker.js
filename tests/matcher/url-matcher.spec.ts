--- conflicted
+++ resolved
@@ -180,7 +180,6 @@
 				expect( Date.now() - start ).toBeLessThan( 100 );
 			} );
 
-<<<<<<< HEAD
 			it( 'if scheme contains a common protocol, should only begin match from start of common protocol', function() {
 				let matches1 = matcher.parseMatches( 'text with a typohttp://www.example.com mid-sentence' );
 
@@ -191,13 +190,13 @@
 
 				expect( matches2.length ).toBe( 1 );
 				MatchChecker.expectUrlMatch( matches2[ 0 ], 'https://www.example.com', 16 );
-=======
+      } );
+      
 			it( 'should match urls containing emoji', function() {
 				var matches = matcher.parseMatches( 'emoji url http://📙.la/🧛🏻‍♂️ mid-sentance');
 
 				expect( matches.length ).toBe( 1 );
 				MatchChecker.expectUrlMatch( matches[ 0 ], 'http://📙.la/🧛🏻‍♂️', 10 );
->>>>>>> 17254654
 			} );
 
 		} );
